// Copyright (c) 2015-present Mattermost, Inc. All Rights Reserved.
// See LICENSE.txt for license information.

import type {ContentFlaggingEvent, NotificationTarget} from './content_flagging';

export type ClientConfig = {
    AboutLink: string;
    AllowBannerDismissal: string;
    AllowCustomThemes: string;
    AllowSyncedDrafts: string;
    AllowedThemes: string;
    AndroidAppDownloadLink: string;
    AndroidLatestVersion: string;
    AndroidMinVersion: string;
    AppDownloadLink: string;
    AppsPluginEnabled: string;
    AsymmetricSigningPublicKey: string;
    AvailableLocales: string;
    BannerColor: string;
    BannerText: string;
    BannerTextColor: string;
    BuildDate: string;
    BuildEnterpriseReady: string;
    BuildHash: string;
    BuildHashEnterprise: string;
    BuildNumber: string;
    CollapsedThreads: CollapsedThreads;
    CustomBrandText: string;
    CustomDescriptionText: string;
    CustomTermsOfServiceId: string;
    CustomTermsOfServiceReAcceptancePeriod: string;
    CustomUrlSchemes: string;
    CWSURL: string;
    CWSMock: string;
    DataRetentionEnableFileDeletion: string;
    DataRetentionEnableMessageDeletion: string;
    DataRetentionFileRetentionHours: string;
    DataRetentionMessageRetentionHours: string;
    DefaultClientLocale: string;
    DefaultTheme: string;
    DiagnosticId: string;
    DiagnosticsEnabled: string;
    DisableRefetchingOnBrowserFocus: string;
    DisableWakeUpReconnectHandler: string;
    EmailLoginButtonBorderColor: string;
    EmailLoginButtonColor: string;
    EmailLoginButtonTextColor: string;
    EmailNotificationContentsType: string;
    EnableAskCommunityLink: string;
    EnableBanner: string;
    EnableBotAccountCreation: string;
    EnableChannelViewedMessages: string;
    EnableClientMetrics: string;
    EnableClientPerformanceDebugging: string;
    EnableCluster: string;
    EnableCommands: string;
    EnableCompliance: string;
    EnableConfirmNotificationsToChannel: string;
    EnableCustomBrand: string;
    EnableCustomEmoji: string;
    EnableCustomGroups: string;
    EnableCustomUserStatuses: string;
    EnableExperimentalLocales: string;
    EnableUserStatuses: string;
    EnableLastActiveTime: string;
    EnableTimedDND: string;
    EnableCrossTeamSearch: 'true' | 'false';
    EnableCustomTermsOfService: string;
    EnableDeveloper: string;
    EnableDiagnostics: string;
    EnableDesktopLandingPage: 'true' | 'false';
    EnableEmailBatching: string;
    EnableEmailInvitations: string;
    EnableEmojiPicker: string;
    EnableFileAttachments: string;
    EnableFile: string;
    EnableGifPicker: string;
    EnableGuestAccounts: string;
    EnableIncomingWebhooks: string;
    EnableJoinLeaveMessageByDefault: string;
    EnableLatex: string;
    EnableInlineLatex: string;
    EnableLdap: string;
    EnableLinkPreviews: string;
    EnableMarketplace: string;
    EnableMetrics: string;
    EnableMobileFileDownload: string;
    EnableMobileFileUpload: string;
    EnableMultifactorAuthentication: string;
    EnableOAuthServiceProvider: string;
    EnableOutgoingOAuthConnections: string;
    EnableOpenServer: string;
    EnableOutgoingWebhooks: string;
    EnablePostIconOverride: string;
    EnablePostUsernameOverride: string;
    EnablePreviewModeBanner: string;
    EnablePublicLink: string;
    EnableReliableWebSockets: string;
    EnableSaml: string;
    EnableSignInWithEmail: string;
    EnableSignInWithUsername: string;
    EnableSignUpWithEmail: string;
    EnableSignUpWithGitLab: string;
    EnableSignUpWithGoogle: string;
    EnableSignUpWithOffice365: string;
    EnableSignUpWithOpenId: string;
    EnableSVGs: string;
    EnableTesting: string;
    EnableThemeSelection: string;
    EnableTutorial: string;
    EnableOnboardingFlow: string;
    EnableUserAccessTokens: string;
    EnableUserCreation: string;
    EnableUserDeactivation: string;
    EnableUserTypingMessages: string;
    EnforceMultifactorAuthentication: string;
    ExperimentalChannelCategorySorting: string;
    ExperimentalClientSideCertCheck: string;
    ExperimentalClientSideCertEnable: string;
    ExperimentalEnableAuthenticationTransfer: string;
    ExperimentalEnableAutomaticReplies: string;
    ExperimentalEnableDefaultChannelLeaveJoinMessages: string;
    ExperimentalEnablePostMetadata: string;
    ExperimentalGroupUnreadChannels: string;
    ExperimentalPrimaryTeam: string;
    ExperimentalViewArchivedChannels: string;
    FileLevel: string;
    FeatureFlagAppsEnabled: string;
    FeatureFlagCallsEnabled: string;
    FeatureFlagCustomProfileAttributes: string;
    FeatureFlagAttributeBasedAccessControl: string;
    FeatureFlagWebSocketEventScope: string;
<<<<<<< HEAD
    FeatureFlagInteractiveDialogAppsForm: string;
=======
    FeatureFlagContentFlagging: string;
>>>>>>> b0679050
    ForgotPasswordLink: string;
    GiphySdkKey: string;
    GoogleDeveloperKey: string;
    GuestAccountsEnforceMultifactorAuthentication: string;
    HasImageProxy: string;
    HelpLink: string;
    HideGuestTags: string;
    IosAppDownloadLink: string;
    IosLatestVersion: string;
    IosMinVersion: string;
    InstallationDate: string;
    IsDefaultMarketplace: string;
    LdapFirstNameAttributeSet: string;
    LdapLastNameAttributeSet: string;
    LdapLoginButtonBorderColor: string;
    LdapLoginButtonColor: string;
    LdapLoginButtonTextColor: string;
    LdapLoginFieldName: string;
    LdapNicknameAttributeSet: string;
    LdapPositionAttributeSet: string;
    LdapPictureAttributeSet: string;
    LockTeammateNameDisplay: string;
    ManagedResourcePaths: string;
    MaxFileSize: string;
    MaxPostSize: string;
    MaxNotificationsPerChannel: string;
    MinimumHashtagLength: string;
    NoAccounts: string;
    GitLabButtonText: string;
    GitLabButtonColor: string;
    OpenIdButtonText: string;
    OpenIdButtonColor: string;
    PasswordEnableForgotLink: string;
    PasswordMinimumLength: string;
    PasswordRequireLowercase: string;
    PasswordRequireNumber: string;
    PasswordRequireSymbol: string;
    PasswordRequireUppercase: string;
    PluginsEnabled: string;
    PostEditTimeLimit: string;
    PrivacyPolicyLink: string;
    ReportAProblemLink: string;
    ReportAProblemType: string;
    ReportAProblemMail: string;
    AllowDownloadLogs: string;
    RequireEmailVerification: string;
    RestrictDirectMessage: string;
    RunJobs: string;
    SamlFirstNameAttributeSet: string;
    SamlLastNameAttributeSet: string;
    SamlLoginButtonBorderColor: string;
    SamlLoginButtonColor: string;
    SamlLoginButtonText: string;
    SamlLoginButtonTextColor: string;
    SamlNicknameAttributeSet: string;
    SamlPositionAttributeSet: string;
    SchemaVersion: string;
    SendEmailNotifications: string;
    SendPushNotifications: string;
    ShowEmailAddress: string;
    SiteName: string;
    SiteURL: string;
    SQLDriverName: string;
    SupportEmail: string;
    TelemetryId: string;
    TeammateNameDisplay: string;
    TermsOfServiceLink: string;
    TimeBetweenUserTypingUpdatesMilliseconds: string;
    UpgradedFromTE: string;
    Version: string;
    WebsocketPort: string;
    WebsocketSecurePort: string;
    WebsocketURL: string;
    ExperimentalSharedChannels: string;
    DisableAppBar: string;
    EnableComplianceExport: string;
    PostPriority: string;
    PostAcknowledgements: string;
    AllowPersistentNotifications: string;
    PersistentNotificationMaxRecipients: string;
    PersistentNotificationIntervalMinutes: string;
    AllowPersistentNotificationsForGuests: string;
    DelayChannelAutocomplete: 'true' | 'false';
    WranglerPermittedWranglerRoles: string;
    WranglerAllowedEmailDomain: string;
    WranglerMoveThreadMaxCount: string;
    WranglerMoveThreadFromPrivateChannelEnable: string;
    WranglerMoveThreadFromDirectMessageChannelEnable: string;
    WranglerMoveThreadFromGroupMessageChannelEnable: string;
    ServiceEnvironment: string;
    UniqueEmojiReactionLimitPerPost: string;
    UsersStatusAndProfileFetchingPollIntervalMilliseconds: string;
    YoutubeReferrerPolicy: 'true' | 'false';
    ScheduledPosts: string;
    DeleteAccountLink: string;
    ContentFlaggingEnabled: 'true' | 'false';
};

export type License = {
    id: string;
    issued_at: number;
    starts_at: number;
    expires_at: string;
    customer: LicenseCustomer;
    features: LicenseFeatures;
    sku_name: string;
    short_sku_name: string;
};

export type LicenseCustomer = {
    id: string;
    name: string;
    email: string;
    company: string;
};

export type LicenseFeatures = {
    users?: number;
    ldap?: boolean;
    ldap_groups?: boolean;
    mfa?: boolean;
    google_oauth?: boolean;
    office365_oauth?: boolean;
    compliance?: boolean;
    cluster?: boolean;
    metrics?: boolean;
    mhpns?: boolean;
    saml?: boolean;
    elastic_search?: boolean;
    announcement?: boolean;
    theme_management?: boolean;
    email_notification_contents?: boolean;
    data_retention?: boolean;
    message_export?: boolean;
    custom_permissions_schemes?: boolean;
    custom_terms_of_service?: boolean;
    guest_accounts?: boolean;
    guest_accounts_permissions?: boolean;
    id_loaded?: boolean;
    lock_teammate_name_display?: boolean;
    cloud?: boolean;
    future_features?: boolean;
};

export type ClientLicense = Record<string, string>;

export type RequestLicenseBody = {
    users: number;
    terms_accepted: boolean;
    receive_emails_accepted: boolean;
    contact_name: string;
    contact_email: string;
    company_name: string;
    company_size: string;
    company_country: string;
}

export type DataRetentionPolicy = {
    message_deletion_enabled: boolean;
    file_deletion_enabled: boolean;
    message_retention_cutoff: number;
    file_retention_cutoff: number;
    boards_retention_cutoff: number;
    boards_deletion_enabled: boolean;
};

export type ServiceSettings = {
    SiteURL: string;
    WebsocketURL: string;
    LicenseFileLocation: string;
    ListenAddress: string;
    ConnectionSecurity: string;
    TLSCertFile: string;
    TLSKeyFile: string;
    TLSMinVer: string;
    TLSStrictTransport: boolean;
    TLSStrictTransportMaxAge: number;
    TLSOverwriteCiphers: string[];
    UseLetsEncrypt: boolean;
    LetsEncryptCertificateCacheFile: string;
    Forward80To443: boolean;
    TrustedProxyIPHeader: string[];
    ReadTimeout: number;
    WriteTimeout: number;
    IdleTimeout: number;
    MaximumLoginAttempts: number;
    GoroutineHealthThreshold: number;
    GoogleDeveloperKey: string;
    EnableOAuthServiceProvider: boolean;
    EnableIncomingWebhooks: boolean;
    EnableOutgoingWebhooks: boolean;
    EnableOutgoingOAuthConnections: boolean;
    EnableCommands: boolean;
    OutgoingIntegrationRequestsTimeout: number;
    EnablePostUsernameOverride: boolean;
    EnablePostIconOverride: boolean;
    EnableLinkPreviews: boolean;
    EnablePermalinkPreviews: boolean;
    RestrictLinkPreviews: string;
    EnableTesting: boolean;
    EnableDeveloper: boolean;
    DeveloperFlags: string;
    EnableClientPerformanceDebugging: boolean;
    EnableSecurityFixAlert: boolean;
    EnableInsecureOutgoingConnections: boolean;
    AllowedUntrustedInternalConnections: string;
    EnableMultifactorAuthentication: boolean;
    EnforceMultifactorAuthentication: boolean;
    EnableUserAccessTokens: boolean;
    AllowCorsFrom: string;
    CorsExposedHeaders: string;
    CorsAllowCredentials: boolean;
    CorsDebug: boolean;
    AllowCookiesForSubdomains: boolean;
    ExtendSessionLengthWithActivity: boolean;
    TerminateSessionsOnPasswordChange: boolean;
    SessionLengthWebInDays: number;
    SessionLengthWebInHours: number;
    SessionLengthMobileInDays: number;
    SessionLengthMobileInHours: number;
    SessionLengthSSOInDays: number;
    SessionLengthSSOInHours: number;
    SessionCacheInMinutes: number;
    SessionIdleTimeoutInMinutes: number;
    WebsocketSecurePort: number;
    WebsocketPort: number;
    WebserverMode: string;
    EnableCustomEmoji: boolean;
    EnableEmojiPicker: boolean;
    EnableGifPicker: boolean;
    GiphySdkKey: string;
    PostEditTimeLimit: number;
    TimeBetweenUserTypingUpdatesMilliseconds: number;
    EnableCrossTeamSearch: boolean;
    EnablePostSearch: boolean;
    EnableFileSearch: boolean;
    MinimumHashtagLength: number;
    EnableUserTypingMessages: boolean;
    EnableChannelViewedMessages: boolean;
    EnableUserStatuses: boolean;
    ExperimentalEnableAuthenticationTransfer: boolean;
    ClusterLogTimeoutMilliseconds: number;
    EnableTutorial: boolean;
    EnableOnboardingFlow: boolean;
    ExperimentalEnableDefaultChannelLeaveJoinMessages: boolean;
    ExperimentalGroupUnreadChannels: string;
    EnableAPITeamDeletion: boolean;
    EnableAPITriggerAdminNotifications: boolean;
    EnableAPIUserDeletion: boolean;
    ExperimentalEnableHardenedMode: boolean;
    ExperimentalStrictCSRFEnforcement: boolean;
    EnableEmailInvitations: boolean;
    DisableBotsWhenOwnerIsDeactivated: boolean;
    EnableBotAccountCreation: boolean;
    EnableSVGs: boolean;
    EnableLatex: boolean;
    EnableInlineLatex: boolean;
    EnableLocalMode: boolean;
    LocalModeSocketLocation: string;
    CollapsedThreads: CollapsedThreads;
    ThreadAutoFollow: boolean;
    PostPriority: boolean;
    EnableAPIChannelDeletion: boolean;
    EnableAWSMetering: boolean;
    SplitKey: string;
    FeatureFlagSyncIntervalSeconds: number;
    DebugSplit: boolean;
    ManagedResourcePaths: string;
    EnableCustomGroups: boolean;
    AllowSyncedDrafts: boolean;
    AllowPersistentNotifications: boolean;
    AllowPersistentNotificationsForGuests: boolean;
    PersistentNotificationIntervalMinutes: number;
    PersistentNotificationMaxCount: number;
    PersistentNotificationMaxRecipients: number;
    UniqueEmojiReactionLimitPerPost: number;
    RefreshPostStatsRunTime: string;
    MaximumPayloadSizeBytes: number;
    EnableAPIPostDeletion: boolean;
    EnableDesktopLandingPage: boolean;
    MaximumURLLength: number;
    ScheduledPosts: boolean;
    EnableWebHubChannelIteration: boolean;
    FrameAncestors: string;
    DeleteAccountLink: string;
};

export type TeamSettings = {
    SiteName: string;
    MaxUsersPerTeam: number;
    EnableCustomUserStatuses: boolean;
    EnableUserCreation: boolean;
    EnableOpenServer: boolean;
    EnableUserDeactivation: boolean;
    RestrictCreationToDomains: string;
    EnableCustomBrand: boolean;
    CustomBrandText: string;
    CustomDescriptionText: string;
    RestrictDirectMessage: string;
    UserStatusAwayTimeout: number;
    MaxChannelsPerTeam: number;
    MaxNotificationsPerChannel: number;
    EnableConfirmNotificationsToChannel: boolean;
    TeammateNameDisplay: string;
    ExperimentalViewArchivedChannels: boolean;
    ExperimentalEnableAutomaticReplies: boolean;
    LockTeammateNameDisplay: boolean;
    ExperimentalPrimaryTeam: string;
    ExperimentalDefaultChannels: string[];
    EnableLastActiveTime: boolean;
    EnableJoinLeaveMessageByDefault: boolean;
};

export type ClientRequirements = {
    AndroidLatestVersion: string;
    AndroidMinVersion: string;
    IosLatestVersion: string;
    IosMinVersion: string;
};

export type SqlSettings = {
    DriverName: string;
    DataSource: string;
    DataSourceReplicas: string[];
    DataSourceSearchReplicas: string[];
    MaxIdleConns: number;
    ConnMaxLifetimeMilliseconds: number;
    ConnMaxIdleTimeMilliseconds: number;
    MaxOpenConns: number;
    Trace: boolean;
    AtRestEncryptKey: string;
    QueryTimeout: number;
    DisableDatabaseSearch: boolean;
    MigrationsStatementTimeoutSeconds: number;
    ReplicaLagSettings: ReplicaLagSetting[];
    ReplicaMonitorIntervalSeconds: number;
};

export type LogSettings = {
    EnableConsole: boolean;
    ConsoleLevel: string;
    ConsoleJson: boolean;
    EnableColor: boolean;
    EnableFile: boolean;
    FileLevel: string;
    FileJson: boolean;
    FileLocation: string;
    EnableWebhookDebugging: boolean;
    EnableDiagnostics: boolean;
    VerboseDiagnostics: boolean;
    EnableSentry: boolean;
    AdvancedLoggingJSON: Record<string, any>;
    MaxFieldSize: number;
};

export type ExperimentalAuditSettings = {
    FileEnabled: boolean;
    FileName: string;
    FileMaxSizeMB: number;
    FileMaxAgeDays: number;
    FileMaxBackups: number;
    FileCompress: boolean;
    FileMaxQueueSize: number;
    AdvancedLoggingJSON: Record<string, any>;
    Certificate: string;
};

export type NotificationLogSettings = {
    EnableConsole: boolean;
    ConsoleLevel: string;
    ConsoleJson: boolean;
    EnableColor: boolean;
    EnableFile: boolean;
    FileLevel: string;
    FileJson: boolean;
    FileLocation: string;
    AdvancedLoggingJSON: Record<string, any>;
};

export type PasswordSettings = {
    MinimumLength: number;
    Lowercase: boolean;
    Number: boolean;
    Uppercase: boolean;
    Symbol: boolean;
    EnableForgotLink: boolean;
};

export type WranglerSettings = {
    PermittedWranglerRoles: string[];
    AllowedEmailDomain: string[];
    MoveThreadMaxCount: number;
    MoveThreadToAnotherTeamEnable: boolean;
    MoveThreadFromPrivateChannelEnable: boolean;
    MoveThreadFromDirectMessageChannelEnable: boolean;
    MoveThreadFromGroupMessageChannelEnable: boolean;
};

export type ConnectedWorkspacesSettings = {
    EnableSharedChannels: boolean;
    EnableRemoteClusterService: boolean;
    DisableSharedChannelsStatusSync: boolean;
    SyncUsersOnConnectionOpen: boolean;
    GlobalUserSyncBatchSize: number;
    MaxPostsPerSync: number;
    MemberSyncBatchSize: number;
}

export type FileSettings = {
    EnableFileAttachments: boolean;
    EnableMobileUpload: boolean;
    EnableMobileDownload: boolean;
    MaxFileSize: number;
    MaxImageResolution: number;
    MaxImageDecoderConcurrency: number;
    DriverName: string;
    Directory: string;
    EnablePublicLink: boolean;
    ExtractContent: boolean;
    ArchiveRecursion: boolean;
    PublicLinkSalt: string;
    InitialFont: string;
    AmazonS3AccessKeyId: string;
    AmazonS3SecretAccessKey: string;
    AmazonS3Bucket: string;
    AmazonS3PathPrefix: string;
    AmazonS3Region: string;
    AmazonS3Endpoint: string;
    AmazonS3SSL: boolean;
    AmazonS3SignV2: boolean;
    AmazonS3SSE: boolean;
    AmazonS3Trace: boolean;
    AmazonS3RequestTimeoutMilliseconds: number;
    AmazonS3UploadPartSizeBytes: number;
    AmazonS3StorageClass: string;
    DedicatedExportStore: boolean;
    ExportDriverName: string;
    ExportDirectory: string;
    ExportAmazonS3AccessKeyId: string;
    ExportAmazonS3SecretAccessKey: string;
    ExportAmazonS3Bucket: string;
    ExportAmazonS3PathPrefix: string;
    ExportAmazonS3Region: string;
    ExportAmazonS3Endpoint: string;
    ExportAmazonS3SSL: boolean;
    ExportAmazonS3SignV2: boolean;
    ExportAmazonS3SSE: boolean;
    ExportAmazonS3Trace: boolean;
    ExportAmazonS3RequestTimeoutMilliseconds: number;
    ExportAmazonS3PresignExpiresSeconds: number;
    ExportAmazonS3UploadPartSizeBytes: number;
    ExportAmazonS3StorageClass: string;
};

export type EmailSettings = {
    EnableSignUpWithEmail: boolean;
    EnableSignInWithEmail: boolean;
    EnableSignInWithUsername: boolean;
    SendEmailNotifications: boolean;
    UseChannelInEmailNotifications: boolean;
    RequireEmailVerification: boolean;
    FeedbackName: string;
    FeedbackEmail: string;
    ReplyToAddress: string;
    FeedbackOrganization: string;
    EnableSMTPAuth: boolean;
    SMTPUsername: string;
    SMTPPassword: string;
    SMTPServer: string;
    SMTPPort: string;
    SMTPServerTimeout: number;
    ConnectionSecurity: string;
    SendPushNotifications: boolean;
    PushNotificationServer: string;
    PushNotificationServerType: 'off' | 'mhpns' | 'mtpns' | 'custom';
    PushNotificationServerLocation: 'us' | 'de';
    PushNotificationContents: string;
    PushNotificationBuffer: number;
    EnableEmailBatching: boolean;
    EmailBatchingBufferSize: number;
    EmailBatchingInterval: number;
    EnablePreviewModeBanner: boolean;
    SkipServerCertificateVerification: boolean;
    EmailNotificationContentsType: string;
    LoginButtonColor: string;
    LoginButtonBorderColor: string;
    LoginButtonTextColor: string;
};

export type RateLimitSettings = {
    Enable: boolean;
    PerSec: number;
    MaxBurst: number;
    MemoryStoreSize: number;
    VaryByRemoteAddr: boolean;
    VaryByUser: boolean;
    VaryByHeader: string;
};

export type PrivacySettings = {
    ShowEmailAddress: boolean;
    ShowFullName: boolean;
};

export type SupportSettings = {
    TermsOfServiceLink: string;
    PrivacyPolicyLink: string;
    AboutLink: string;
    HelpLink: string;
    ReportAProblemLink: string;
    ReportAProblemType: string;
    ReportAProblemMail: string;
    AllowDownloadLogs: boolean;
    ForgotPasswordLink: string;
    SupportEmail: string;
    CustomTermsOfServiceEnabled: boolean;
    CustomTermsOfServiceReAcceptancePeriod: number;
    EnableAskCommunityLink: boolean;
};

export type AnnouncementSettings = {
    EnableBanner: boolean;
    BannerText: string;
    BannerColor: string;
    BannerTextColor: string;
    AllowBannerDismissal: boolean;
    AdminNoticesEnabled: boolean;
    UserNoticesEnabled: boolean;
    NoticesURL: string;
    NoticesFetchFrequency: number;
    NoticesSkipCache: boolean;
};

export type ThemeSettings = {
    EnableThemeSelection: boolean;
    DefaultTheme: string;
    AllowCustomThemes: boolean;
    AllowedThemes: string[];
};

export type SSOSettings = {
    Enable: boolean;
    Secret: string;
    Id: string;
    Scope: string;
    AuthEndpoint: string;
    TokenEndpoint: string;
    UserAPIEndpoint: string;
    DiscoveryEndpoint: string;
    ButtonText: string;
    ButtonColor: string;
};

export type Office365Settings = {
    Enable: boolean;
    Secret: string;
    Id: string;
    Scope: string;
    AuthEndpoint: string;
    TokenEndpoint: string;
    UserAPIEndpoint: string;
    DiscoveryEndpoint: string;
    DirectoryId: string;
};

export type LdapSettings = {
    Enable: boolean;
    EnableSync: boolean;
    LdapServer: string;
    LdapPort: number;
    ConnectionSecurity: string;
    BaseDN: string;
    BindUsername: string;
    BindPassword: string;
    UserFilter: string;
    GroupFilter: string;
    GuestFilter: string;
    EnableAdminFilter: boolean;
    AdminFilter: string;
    GroupDisplayNameAttribute: string;
    GroupIdAttribute: string;
    FirstNameAttribute: string;
    LastNameAttribute: string;
    EmailAttribute: string;
    UsernameAttribute: string;
    NicknameAttribute: string;
    IdAttribute: string;
    PositionAttribute: string;
    LoginIdAttribute: string;
    PictureAttribute: string;
    SyncIntervalMinutes: number;
    ReAddRemovedMembers: boolean;
    SkipCertificateVerification: boolean;
    PublicCertificateFile: string;
    PrivateKeyFile: string;
    QueryTimeout: number;
    MaxPageSize: number;
    LoginFieldName: string;
    LoginButtonColor: string;
    LoginButtonBorderColor: string;
    LoginButtonTextColor: string;
    MaximumLoginAttempts: number;
};

export type ComplianceSettings = {
    Enable: boolean;
    Directory: string;
    EnableDaily: boolean;
    BatchSize: number;
};

export type LocalizationSettings = {
    DefaultServerLocale: string;
    DefaultClientLocale: string;
    AvailableLocales: string;
    EnableExperimentalLocales: boolean;
};

export type SamlSettings = {
    Enable: boolean;
    EnableSyncWithLdap: boolean;
    EnableSyncWithLdapIncludeAuth: boolean;
    IgnoreGuestsLdapSync: boolean;
    Verify: boolean;
    Encrypt: boolean;
    SignRequest: boolean;
    IdpURL: string;
    IdpDescriptorURL: string;
    IdpMetadataURL: string;
    ServiceProviderIdentifier: string;
    AssertionConsumerServiceURL: string;
    SignatureAlgorithm: string;
    CanonicalAlgorithm: string;
    ScopingIDPProviderId: string;
    ScopingIDPName: string;
    IdpCertificateFile: string;
    PublicCertificateFile: string;
    PrivateKeyFile: string;
    IdAttribute: string;
    GuestAttribute: string;
    EnableAdminAttribute: boolean;
    AdminAttribute: string;
    FirstNameAttribute: string;
    LastNameAttribute: string;
    EmailAttribute: string;
    UsernameAttribute: string;
    NicknameAttribute: string;
    LocaleAttribute: string;
    PositionAttribute: string;
    LoginButtonText: string;
    LoginButtonColor: string;
    LoginButtonBorderColor: string;
    LoginButtonTextColor: string;
};

export type NativeAppSettings = {
    AppCustomURLSchemes: string[];
    AppDownloadLink: string;
    AndroidAppDownloadLink: string;
    IosAppDownloadLink: string;
    MobileExternalBrowser: boolean;
    MobileEnableBiometrics: boolean;
    MobilePreventScreenCapture: boolean;
    MobileJailbreakProtection: boolean;
    MobileEnableSecureFilePreview: boolean;
    MobileAllowPdfLinkNavigation: boolean;
};

export type ClusterSettings = {
    Enable: boolean;
    ClusterName: string;
    OverrideHostname: string;
    NetworkInterface: string;
    BindAddress: string;
    AdvertiseAddress: string;
    UseIPAddress: boolean;
    EnableGossipCompression: boolean;
    EnableGossipEncryption: boolean;
    ReadOnlyConfig: boolean;
    GossipPort: number;
};

export type MetricsSettings = {
    Enable: boolean;
    BlockProfileRate: number;
    ListenAddress: string;
    EnableClientMetrics: boolean;
    EnableNotificationMetrics: boolean;
    ClientSideUserIds: string[];
};

export type ExperimentalSettings = {
    ClientSideCertEnable: boolean;
    ClientSideCertCheck: string;
    LinkMetadataTimeoutMilliseconds: number;
    RestrictSystemAdmin: boolean;
    EnableSharedChannels: boolean;
    EnableRemoteClusterService: boolean;
    DisableAppBar: boolean;
    DisableRefetchingOnBrowserFocus: boolean;
    DelayChannelAutocomplete: boolean;
    DisableWakeUpReconnectHandler: boolean;
    UsersStatusAndProfileFetchingPollIntervalMilliseconds: number;
    YoutubeReferrerPolicy: boolean;
    ExperimentalChannelCategorySorting: boolean;
};

export type AnalyticsSettings = {
    MaxUsersForStatistics: number;
};

export type CacheSettings = {
    CacheType: string;
    RedisAddress: string;
    RedisPassword: string;
    RedisDB: number;
    RedisCachePrefix: string;
    DisableClientCache: boolean;
};

export type ElasticsearchSettings = {
    ConnectionURL: string;
    Backend: string;
    Username: string;
    Password: string;
    EnableIndexing: boolean;
    EnableSearching: boolean;
    EnableAutocomplete: boolean;
    Sniff: boolean;
    PostIndexReplicas: number;
    PostIndexShards: number;
    ChannelIndexReplicas: number;
    ChannelIndexShards: number;
    UserIndexReplicas: number;
    UserIndexShards: number;
    AggregatePostsAfterDays: number;
    PostsAggregatorJobStartTime: string;
    IndexPrefix: string;
    GlobalSearchPrefix: string;
    LiveIndexingBatchSize: number;
    BatchSize: number;
    RequestTimeoutSeconds: number;
    SkipTLSVerification: boolean;
    CA: string;
    ClientCert: string;
    ClientKey: string;
    Trace: string;
    IgnoredPurgeIndexes: string;
};

export type BleveSettings = {
    IndexDir: string;
    EnableIndexing: boolean;
    EnableSearching: boolean;
    EnableAutocomplete: boolean;
    BatchSize: number;
};

export type DataRetentionSettings = {
    EnableMessageDeletion: boolean;
    EnableFileDeletion: boolean;
    MessageRetentionDays: number;
    MessageRetentionHours: number;
    FileRetentionDays: number;
    FileRetentionHours: number;
    DeletionJobStartTime: string;
    BatchSize: number;
    EnableBoardsDeletion: boolean;
    BoardsRetentionDays: number;
    TimeBetweenBatchesMilliseconds: number;
    RetentionIdsBatchSize: number;
    PreservePinnedPosts: boolean;
};

export type MessageExportSettings = {
    EnableExport: boolean;
    DownloadExportResults: boolean;
    ExportFormat: string;
    DailyRunTime: string;
    ExportFromTimestamp: number;
    BatchSize: number;
    ChannelBatchSize: number;
    ChannelHistoryBatchSize: number;
    GlobalRelaySettings: {
        CustomerType: string;
        SMTPUsername: string;
        SMTPPassword: string;
        EmailAddress: string;
        SMTPServerTimeout: number;
        CustomSMTPServerName: string;
        CustomSMTPPort: string;
    };
};

export type JobSettings = {
    RunJobs: boolean;
    RunScheduler: boolean;
    CleanupJobsThresholdDays: number;
    CleanupConfigThresholdDays: number;
};

export type PluginSettings = {
    Enable: boolean;
    EnableUploads: boolean;
    AllowInsecureDownloadURL: boolean;
    EnableHealthCheck: boolean;
    Directory: string;
    ClientDirectory: string;
    Plugins: Record<string, any>;
    PluginStates: Record<string, { Enable: boolean }>;
    EnableMarketplace: boolean;
    EnableRemoteMarketplace: boolean;
    AutomaticPrepackagedPlugins: boolean;
    RequirePluginSignature: boolean;
    MarketplaceURL: string;
    SignaturePublicKeyFiles: string[];
    ChimeraOAuthProxyURL: string;
};

export type DisplaySettings = {
    CustomURLSchemes: string[];
    MaxMarkdownNodes: number;
};

export type GuestAccountsSettings = {
    Enable: boolean;
    HideTags: boolean;
    AllowEmailAccounts: boolean;
    EnforceMultifactorAuthentication: boolean;
    RestrictCreationToDomains: string;
};

export type ImageProxySettings = {
    Enable: boolean;
    ImageProxyType: string;
    RemoteImageProxyURL: string;
    RemoteImageProxyOptions: string;
};

export type CloudSettings = {
    CWSURL: string;
    CWSAPIURL: string;
    CWSMock: boolean;
    Disable: boolean;
};

export type FeatureFlags = Record<string, string | boolean>;

export type ImportSettings = {
    Directory: string;
    RetentionDays: number;
};

export type ExportSettings = {
    Directory: string;
    RetentionDays: number;
};

export type AccessControlSettings = {
    EnableAttributeBasedAccessControl: boolean;
    EnableChannelScopeAccessControl: boolean;
    EnableUserManagedAttributes: boolean;
};

export type ContentFlaggingNotificationSettings = {
    ReviewerSettings: ContentFlaggingReviewerSetting;
    EventTargetMapping: Record<ContentFlaggingEvent, NotificationTarget[]>;
    AdditionalSettings: ContentFlaggingAdditionalSettings;
}

export type TeamReviewerSetting = {
    Enabled: boolean;
    ReviewerIds: string[];
}

export type ContentFlaggingReviewerSetting = {
    CommonReviewers: boolean;
    CommonReviewerIds: string[];
    TeamReviewersSetting: Record<string, TeamReviewerSetting>;
    SystemAdminsAsReviewers: boolean;
    TeamAdminsAsReviewers: boolean;
}

export type ContentFlaggingAdditionalSettings = {
    Reasons: string[];
    ReporterCommentRequired: boolean;
    ReviewerCommentRequired: boolean;
    HideFlaggedContent: boolean;
}

export type ContentFlaggingSettings = {
    NotificationSettings: ContentFlaggingNotificationSettings;
}

export type AdminConfig = {
    ServiceSettings: ServiceSettings;
    TeamSettings: TeamSettings;
    ClientRequirements: ClientRequirements;
    SqlSettings: SqlSettings;
    LogSettings: LogSettings;
    ExperimentalAuditSettings: ExperimentalAuditSettings;
    NotificationLogSettings: NotificationLogSettings;
    PasswordSettings: PasswordSettings;
    FileSettings: FileSettings;
    EmailSettings: EmailSettings;
    RateLimitSettings: RateLimitSettings;
    PrivacySettings: PrivacySettings;
    SupportSettings: SupportSettings;
    AnnouncementSettings: AnnouncementSettings;
    ThemeSettings: ThemeSettings;
    GitLabSettings: SSOSettings;
    GoogleSettings: SSOSettings;
    Office365Settings: Office365Settings;
    OpenIdSettings: SSOSettings;
    LdapSettings: LdapSettings;
    ComplianceSettings: ComplianceSettings;
    LocalizationSettings: LocalizationSettings;
    SamlSettings: SamlSettings;
    NativeAppSettings: NativeAppSettings;
    ClusterSettings: ClusterSettings;
    MetricsSettings: MetricsSettings;
    ExperimentalSettings: ExperimentalSettings;
    AnalyticsSettings: AnalyticsSettings;
    CacheSettings: CacheSettings;
    ElasticsearchSettings: ElasticsearchSettings;
    BleveSettings: BleveSettings;
    DataRetentionSettings: DataRetentionSettings;
    MessageExportSettings: MessageExportSettings;
    JobSettings: JobSettings;
    PluginSettings: PluginSettings;
    DisplaySettings: DisplaySettings;
    GuestAccountsSettings: GuestAccountsSettings;
    ImageProxySettings: ImageProxySettings;
    CloudSettings: CloudSettings;
    FeatureFlags: FeatureFlags;
    ImportSettings: ImportSettings;
    ExportSettings: ExportSettings;
    WranglerSettings: WranglerSettings;
    ConnectedWorkspacesSettings: ConnectedWorkspacesSettings;
    AccessControlSettings: AccessControlSettings;
    ContentFlaggingSettings: ContentFlaggingSettings;
};

export type ReplicaLagSetting = {
    DataSource: string;
    QueryAbsoluteLag: string;
    QueryTimeLag: string;
}

export type EnvironmentConfigSettings<T> = {
    [P in keyof T]: boolean;
}

export type EnvironmentConfig = {
    [P in keyof AdminConfig]: EnvironmentConfigSettings<AdminConfig[P]>;
}

export type WarnMetricStatus = {
    id: string;
    limit: number;
    acked: boolean;
    store_status: string;
};

export enum CollapsedThreads {
    DISABLED = 'disabled',
    DEFAULT_ON = 'default_on',
    DEFAULT_OFF = 'default_off',
    ALWAYS_ON = 'always_on',
}

export enum ServiceEnvironment {
    PRODUCTION = 'production',
    TEST = 'test',
    DEV = 'dev',
}

export type AllowedIPRange = {
    cidr_block: string;
    description: string;
    enabled: boolean;
    owner_id: string;
}

export type AllowedIPRanges = AllowedIPRange[];

export type FetchIPResponse = {
    ip: string;
}<|MERGE_RESOLUTION|>--- conflicted
+++ resolved
@@ -130,11 +130,8 @@
     FeatureFlagCustomProfileAttributes: string;
     FeatureFlagAttributeBasedAccessControl: string;
     FeatureFlagWebSocketEventScope: string;
-<<<<<<< HEAD
     FeatureFlagInteractiveDialogAppsForm: string;
-=======
     FeatureFlagContentFlagging: string;
->>>>>>> b0679050
     ForgotPasswordLink: string;
     GiphySdkKey: string;
     GoogleDeveloperKey: string;
