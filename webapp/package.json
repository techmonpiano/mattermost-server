{
  "name": "@mattermost/webapp",
  "private": true,
  "engines": {
    "node": ">=18.10.0",
    "npm": "^9.0.0 || ^10.0.0"
  },
  "scripts": {
    "postinstall": "patch-package && npm run build --workspace=platform/types --workspace=platform/client --workspace=platform/components",
    "build": "node scripts/build.mjs",
    "run": "node scripts/run.mjs",
    "dev-server": "node scripts/dev-server.mjs",
    "test": "npm run test --workspaces --if-present",
    "test:updatesnapshot": "npm run test:updatesnapshot --workspaces --if-present",
    "test-ci": "npm run test-ci --workspaces --if-present",
    "check": "npm run check --workspaces --if-present",
    "fix": "npm run fix --workspaces --if-present",
    "check-types": "npm run check-types --workspaces --if-present",
    "clean": "npm run clean --workspaces --if-present"
  },
  "dependencies": {
    "react-intl": "6.6.2",
    "typescript": "5.6.3"
  },
  "devDependencies": {
    "@babel/core": "7.22.0",
    "@babel/preset-env": "7.21.5",
    "@babel/preset-react": "7.18.6",
    "@babel/preset-typescript": "7.21.5",
<<<<<<< HEAD
    "@formatjs/cli": "6.2.12",
    "@formatjs/cli-lib": "6.4.2",
    "@types/webpack-env": "1.18.1",
=======
    "@types/node": "20.11.30",
    "@types/webpack-env": "1.18.5",
>>>>>>> 37d97e80
    "babel-loader": "9.1.2",
    "babel-plugin-formatjs": "10.5.1",
    "babel-plugin-styled-components": "2.1.1",
    "babel-plugin-typescript-to-proptypes": "2.1.0",
    "blessed": "0.1.81",
    "chalk": "5.3.0",
    "concurrently": "9.0.1",
    "cross-env": "7.0.3",
    "css-loader": "6.7.3",
    "eslint": "8.57.0",
    "eslint-import-resolver-webpack": "0.13.8",
    "eslint-plugin-formatjs": "4.12.2",
    "eslint-plugin-react": "7.34.0",
    "eslint-plugin-react-hooks": "4.6.0",
    "mini-css-extract-plugin": "2.7.5",
    "patch-package": "8.0.0",
    "sass": "1.71.1",
    "sass-loader": "14.1.1",
    "strip-ansi": "7.1.0",
    "style-loader": "4.0.0",
    "webpack": "5.95.0",
    "webpack-cli": "5.1.4",
    "webpack-dev-server": "5.1.0"
  },
  "overrides": {
    "@floating-ui/react": {
      "react": "17.0.2",
      "react-dom": "17.0.2"
    },
    "@giphy/react-components": {
      "styled-components": "5.3.6"
    },
    "@mui/base": {
      "react": "17.0.2",
      "react-dom": "17.0.2"
    },
    "enzyme-adapter-utils": {
      "react": "17.0.2",
      "react-dom": "17.0.2"
    },
    "react-bootstrap": {
      "react": "17.0.2",
      "react-dom": "17.0.2"
    },
    "react-color": {
      "react": "17.0.2",
      "react-dom": "17.0.2"
    },
    "react-contextmenu": {
      "react": "17.0.2",
      "react-dom": "17.0.2"
    },
    "react-custom-scrollbars": {
      "react": "17.0.2",
      "react-dom": "17.0.2"
    },
    "react-overlays": {
      "react": "17.0.2",
      "react-dom": "17.0.2"
    },
    "react-select": {
      "react": "17.0.2",
      "react-dom": "17.0.2"
    },
    "react-transition-group": {
      "react": "17.0.2",
      "react-dom": "17.0.2"
    },
    "braces": "3.0.3",
    "cheerio": "1.0.0-rc.12",
    "@types/estree": "0.0.51",
    "asn1.js": "5.4.1"
  },
  "workspaces": [
    "channels",
    "platform/client",
    "platform/components",
    "platform/eslint-plugin",
    "platform/types"
  ]
}<|MERGE_RESOLUTION|>--- conflicted
+++ resolved
@@ -27,14 +27,11 @@
     "@babel/preset-env": "7.21.5",
     "@babel/preset-react": "7.18.6",
     "@babel/preset-typescript": "7.21.5",
-<<<<<<< HEAD
     "@formatjs/cli": "6.2.12",
     "@formatjs/cli-lib": "6.4.2",
     "@types/webpack-env": "1.18.1",
-=======
     "@types/node": "20.11.30",
     "@types/webpack-env": "1.18.5",
->>>>>>> 37d97e80
     "babel-loader": "9.1.2",
     "babel-plugin-formatjs": "10.5.1",
     "babel-plugin-styled-components": "2.1.1",
