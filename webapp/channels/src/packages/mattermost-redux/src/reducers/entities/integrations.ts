// Copyright (c) 2015-present Mattermost, Inc. All Rights Reserved.
// See LICENSE.txt for license information.

import {combineReducers} from 'redux';

import type {Command, IncomingWebhook, OutgoingWebhook, OAuthApp, OutgoingOAuthConnection} from '@mattermost/types/integrations';
import type {IDMappedObjects} from '@mattermost/types/utilities';

import type {MMReduxAction} from 'mattermost-redux/action_types';
import {IntegrationTypes, UserTypes, ChannelTypes} from 'mattermost-redux/action_types';

function incomingHooks(state: IDMappedObjects<IncomingWebhook> = {}, action: MMReduxAction) {
    switch (action.type) {
    case IntegrationTypes.RECEIVED_INCOMING_HOOK: {
        const nextState = {...state};
        nextState[action.data.id] = action.data;
        return nextState;
    }
    case IntegrationTypes.RECEIVED_INCOMING_HOOKS: {
        const nextState = {...state};
        for (const hook of action.data) {
            nextState[hook.id] = hook;
        }
        return nextState;
    }
    case IntegrationTypes.DELETED_INCOMING_HOOK: {
        const nextState = {...state};
        Reflect.deleteProperty(nextState, action.data.id);
        return nextState;
    }
    case ChannelTypes.RECEIVED_CHANNEL_DELETED: {
        const nextState = {...state};
        let deleted = false;
        Object.keys(nextState).forEach((id) => {
            if (nextState[id].channel_id === action.data.id) {
                deleted = true;
                Reflect.deleteProperty(nextState, id);
            }
        });

        if (deleted) {
            return nextState;
        }

        return state;
    }
    case UserTypes.LOGOUT_SUCCESS:
        return {};

    default:
        return state;
    }
}

function incomingHooksTotalCount(state: number = 0, action: MMReduxAction) {
    switch (action.type) {
    case IntegrationTypes.RECEIVED_INCOMING_HOOKS_TOTAL_COUNT: {
        return action.data;
    }
    case IntegrationTypes.DELETED_INCOMING_HOOK: {
        return Math.max(state - 1, 0);
    }
    default:
        return state;
    }
}

function outgoingHooks(state: IDMappedObjects<OutgoingWebhook> = {}, action: MMReduxAction) {
    switch (action.type) {
    case IntegrationTypes.RECEIVED_OUTGOING_HOOK: {
        const nextState = {...state};
        nextState[action.data.id] = action.data;
        return nextState;
    }
    case IntegrationTypes.RECEIVED_OUTGOING_HOOKS: {
        const nextState = {...state};
        for (const hook of action.data) {
            nextState[hook.id] = hook;
        }
        return nextState;
    }
    case IntegrationTypes.DELETED_OUTGOING_HOOK: {
        const nextState = {...state};
        Reflect.deleteProperty(nextState, action.data.id);
        return nextState;
    }
    case ChannelTypes.RECEIVED_CHANNEL_DELETED: {
        const nextState = {...state};
        let deleted = false;
        Object.keys(nextState).forEach((id) => {
            if (nextState[id].channel_id === action.data.id) {
                deleted = true;
                Reflect.deleteProperty(nextState, id);
            }
        });

        if (deleted) {
            return nextState;
        }

        return state;
    }
    case UserTypes.LOGOUT_SUCCESS:
        return {};

    default:
        return state;
    }
}

function commands(state: IDMappedObjects<Command> = {}, action: MMReduxAction) {
    switch (action.type) {
    case IntegrationTypes.RECEIVED_COMMANDS:
    case IntegrationTypes.RECEIVED_CUSTOM_TEAM_COMMANDS: {
        const nextState = {...state};
        for (const command of action.data) {
            if (command.id) {
                const id = command.id;
                nextState[id] = command;
            }
        }

        return nextState;
    }
    case IntegrationTypes.RECEIVED_COMMAND:
        if (action.data.id) {
            return {
                ...state,
                [action.data.id]: action.data,
            };
        }

        return state;
    case IntegrationTypes.RECEIVED_COMMAND_TOKEN: {
        const {id, token} = action.data;
        return {
            ...state,
            [id]: {
                ...state[id],
                token,
            },
        };
    }
    case IntegrationTypes.DELETED_COMMAND: {
        const nextState = {...state};
        Reflect.deleteProperty(nextState, action.data.id);
        return nextState;
    }
    case UserTypes.LOGOUT_SUCCESS:
        return {};

    default:
        return state;
    }
}

function systemCommands(state: IDMappedObjects<Command> = {}, action: MMReduxAction) {
    switch (action.type) {
    case IntegrationTypes.RECEIVED_COMMANDS: {
        const nextCommands: Record<string, Command> = {};
        for (const command of action.data) {
            if (!command.id) {
                nextCommands[command.trigger] = command;
            }
        }
        return nextCommands;
    }
    case IntegrationTypes.RECEIVED_COMMAND:
        if (!action.data.id) {
            return {
                ...state,
                [action.data.trigger]: action.data,
            };
        }

        return state;
    case UserTypes.LOGOUT_SUCCESS:
        return {};

    default:
        return state;
    }
}

function oauthApps(state: IDMappedObjects<OAuthApp> = {}, action: MMReduxAction) {
    switch (action.type) {
    case IntegrationTypes.RECEIVED_OAUTH_APPS: {
        const nextState = {...state};
        for (const app of action.data) {
            nextState[app.id] = app;
        }
        return nextState;
    }
    case IntegrationTypes.RECEIVED_OAUTH_APP:
        return {
            ...state,
            [action.data.id]: action.data,
        };
    case IntegrationTypes.DELETED_OAUTH_APP: {
        const nextState = {...state};
        Reflect.deleteProperty(nextState, action.data.id);
        return nextState;
    }
    case UserTypes.LOGOUT_SUCCESS:
        return {};

    default:
        return state;
    }
}

function appsOAuthAppIDs(state: string[] = [], action: MMReduxAction) {
    switch (action.type) {
    case IntegrationTypes.RECEIVED_APPS_OAUTH_APP_IDS: {
        if (state.length === 0 && action.data.length === 0) {
            return state;
        }

        if (state.length !== action.data.length) {
            return action.data;
        }

        const orderedState = state.concat().sort();
        const orderedData = action.data.concat().sort();
        for (let i = 0; i < state.length; i++) {
            if (orderedState[i] !== orderedData[i]) {
                return orderedData;
            }
        }

        return state;
    }
    case UserTypes.LOGOUT_SUCCESS:
        return [];
    default:
        return state;
    }
}

function outgoingOAuthConnections(state: IDMappedObjects<OutgoingOAuthConnection> = {}, action: MMReduxAction) {
    switch (action.type) {
    case IntegrationTypes.RECEIVED_OUTGOING_OAUTH_CONNECTIONS: {
        const nextState = {...state};
        for (const connection of action.data) {
            nextState[connection.id] = connection;
        }
        return nextState;
    }
    case IntegrationTypes.RECEIVED_OUTGOING_OAUTH_CONNECTION:
        return {
            ...state,
            [action.data.id]: action.data,
        };
    case IntegrationTypes.DELETED_OUTGOING_OAUTH_CONNECTION: {
        const nextState = {...state};
        Reflect.deleteProperty(nextState, action.data.id);
        return nextState;
    }
    case UserTypes.LOGOUT_SUCCESS:
        return {};

    default:
        return state;
    }
}

function appsBotIDs(state: string[] = [], action: MMReduxAction) {
    switch (action.type) {
    case IntegrationTypes.RECEIVED_APPS_BOT_IDS: {
        if (!action.data) {
            return state;
        }

        if (state.length === 0 && action.data.length === 0) {
            return state;
        }

        if (state.length !== action.data.length) {
            return action.data;
        }

        const orderedState = state.concat().sort();
        const orderedData = action.data.concat().sort();
        for (let i = 0; i < state.length; i++) {
            if (orderedState[i] !== orderedData[i]) {
                return orderedData;
            }
        }

        return state;
    }
    case UserTypes.LOGOUT_SUCCESS:
        return [];
    default:
        return state;
    }
}

<<<<<<< HEAD
function incomingWebhookPayload(state = {}, action: AnyAction) {
    switch(action.type) {
    case 'RECEIVED_WEBHOOK_EVENT_LISTENER_DATA': 
        return action.data;
    default:
        return state;
    }
}

function dialogTriggerId(state = '', action: AnyAction) {
=======
function dialogTriggerId(state = '', action: MMReduxAction) {
>>>>>>> 0c38d893
    switch (action.type) {
    case IntegrationTypes.RECEIVED_DIALOG_TRIGGER_ID:
        return action.data;
    default:
        return state;
    }
}

function dialog(state = '', action: MMReduxAction) {
    switch (action.type) {
    case IntegrationTypes.RECEIVED_DIALOG:
        return action.data;
    default:
        return state;
    }
}

export default combineReducers({

    // object where every key is the hook id and has an object with the incoming hook details
    incomingHooks,

    // object to represent total amount of incoming hooks
    incomingHooksTotalCount,

    // object where every key is the hook id and has an object with the outgoing hook details
    outgoingHooks,

    // object to represent installed slash commands for a current team
    commands,

    // object to represent registered oauth apps with app id as the key
    oauthApps,

    // object to represent the list of ids for oauth apps associated to apps
    appsOAuthAppIDs,

    // object to represent the list of ids for bots associated to apps
    appsBotIDs,

    // object to represent registered outgoing oauth connections with connection id as the key
    outgoingOAuthConnections,

    // object to represent built-in slash commands
    systemCommands,

    // trigger ID for interactive dialogs
    dialogTriggerId,

    // data for an interactive dialog to display
    dialog,

    incomingWebhookPayload,
});<|MERGE_RESOLUTION|>--- conflicted
+++ resolved
@@ -296,7 +296,6 @@
     }
 }
 
-<<<<<<< HEAD
 function incomingWebhookPayload(state = {}, action: AnyAction) {
     switch(action.type) {
     case 'RECEIVED_WEBHOOK_EVENT_LISTENER_DATA': 
@@ -306,10 +305,7 @@
     }
 }
 
-function dialogTriggerId(state = '', action: AnyAction) {
-=======
 function dialogTriggerId(state = '', action: MMReduxAction) {
->>>>>>> 0c38d893
     switch (action.type) {
     case IntegrationTypes.RECEIVED_DIALOG_TRIGGER_ID:
         return action.data;
