--- conflicted
+++ resolved
@@ -296,16 +296,11 @@
         if (!option) {
             return '';
         }
-<<<<<<< HEAD
         if ('username' in option) {
             return option.username;
         }
         return option.name;
     }
-=======
-        return option.username;
-    };
->>>>>>> 9a46083a
 
     private filterOutDeletedAndExcludedAndNotInTeamUsers = (users: UserProfile[], excludeUserIds: Set<string>): UserProfileValue[] => {
         return users.filter((user) => {
