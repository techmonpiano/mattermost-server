--- conflicted
+++ resolved
@@ -209,21 +209,6 @@
         }
         return false;
     },
-<<<<<<< HEAD
-    stateMatches: (key: string, regex: RegExp) => (config: DeepPartial<AdminConfig>, state: any) => state[key].match(regex),
-    stateEquals: (key: string, value: any) => (config: DeepPartial<AdminConfig>, state: any) => state[key] === value,
-    stateIsTrue: (key: string) => (config: DeepPartial<AdminConfig>, state: any) => Boolean(state[key]),
-    stateIsFalse: (key: string) => (config: DeepPartial<AdminConfig>, state: any) => !state[key],
-    configIsTrue: (group: keyof DeepPartial<AdminConfig>, setting: string) => (config: DeepPartial<AdminConfig>) => Boolean((config[group] as any)?.[setting]),
-    configIsFalse: (group: keyof DeepPartial<AdminConfig>, setting: string) => (config: DeepPartial<AdminConfig>) => !(config[group] as any)?.[setting],
-    configContains: (group: keyof DeepPartial<AdminConfig>, setting: string, word: string) => (config: DeepPartial<AdminConfig>) => Boolean((config[group] as any)?.[setting]?.includes(word)),
-    enterpriseReady: (config: DeepPartial<AdminConfig>, state: any, license?: ClientLicense, enterpriseReady?: boolean) => Boolean(enterpriseReady),
-    licensed: (config: DeepPartial<AdminConfig>, state: any, license?: ClientLicense) => license?.IsLicensed === 'true',
-    cloudLicensed: (config: DeepPartial<AdminConfig>, state: any, license?: ClientLicense) => Boolean(license?.IsLicenced && isCloudLicense(license)),
-    licensedForFeature: (feature: string) => (config: DeepPartial<AdminConfig>, state: any, license?: ClientLicense) => Boolean(license?.IsLicensed && license[feature] === 'true'),
-    licensedForSku: (skuName: string) => (config: DeepPartial<AdminConfig>, state: any, license?: ClientLicense) => Boolean(license?.IsLicensed && license.SkuShortName === skuName),
-    hidePaymentInfo: (config: DeepPartial<AdminConfig>, state: any, license?: ClientLicense, enterpriseReady?: boolean, consoleAccess?: ConsoleAccess, cloud?: CloudState) => {
-=======
     stateMatches: (key: string, regex: RegExp) => (config: Partial<AdminConfig>, state: any) => state[key].match(regex),
     stateEquals: (key: string, value: any) => (config: Partial<AdminConfig>, state: any) => state[key] === value,
     stateIsTrue: (key: string) => (config: Partial<AdminConfig>, state: any) => Boolean(state[key]),
@@ -238,7 +223,6 @@
     licensedForSku: (skuName: string) => (config: Partial<AdminConfig>, state: any, license?: ClientLicense) => Boolean(license?.IsLicensed && license.SkuShortName === skuName),
     licensedForCloudStarter: (config: Partial<AdminConfig>, state: any, license?: ClientLicense) => Boolean(license?.IsLicensed && isCloudLicense(license) && license.SkuShortName === LicenseSkus.Starter),
     hidePaymentInfo: (config: Partial<AdminConfig>, state: any, license?: ClientLicense, enterpriseReady?: boolean, consoleAccess?: ConsoleAccess, cloud?: CloudState) => {
->>>>>>> ce8cf7e8
         if (!cloud) {
             return true;
         }
@@ -4718,14 +4702,8 @@
                         {
                             type: 'dropdown',
                             key: 'openidType',
-<<<<<<< HEAD
-                            label: t('admin.openid.select'),
-                            label_default: 'Select service provider:',
-                            isHelpHidden: it.stateEquals('openidType', Constants.OPENID_SERVICE),
-=======
                             label: defineMessage({id: 'admin.openid.select', defaultMessage: 'Select service provider:'}),
                             isHelpHidden: it.all(it.stateEquals('openidType', Constants.OPENID_SERVICE), it.licensedForCloudStarter),
->>>>>>> ce8cf7e8
                             options: [
                                 {
                                     value: 'off',
@@ -4932,20 +4910,10 @@
                         {
                             type: 'text',
                             key: 'OpenIdSettings.ButtonText',
-<<<<<<< HEAD
-                            label: t('admin.openid.buttonTextTitle'),
-                            label_default: 'Button Name:',
-                            placeholder: t('admin.openid.buttonTextEx'),
-                            placeholder_default: 'Custom Button Name',
-                            help_text: t('admin.openid.buttonTextDesc'),
-                            help_text_default: 'The text that will show on the login button.',
-                            isHidden: it.any(it.not(it.stateEquals('openidType', Constants.OPENID_SERVICE))),
-=======
                             label: defineMessage({id: 'admin.openid.buttonTextTitle', defaultMessage: 'Button Name:'}),
                             placeholder: defineMessage({id: 'admin.openid.buttonTextEx', defaultMessage: 'Custom Button Name'}),
                             help_text: defineMessage({id: 'admin.openid.buttonTextDesc', defaultMessage: 'The text that will show on the login button.'}),
                             isHidden: it.any(it.not(it.stateEquals('openidType', Constants.OPENID_SERVICE)), it.licensedForCloudStarter),
->>>>>>> ce8cf7e8
                             isDisabled: it.not(it.userHasWritePermissionOnResource(RESOURCE_KEYS.AUTHENTICATION.OPENID)),
                         },
                         {
@@ -4970,39 +4938,19 @@
                         {
                             type: 'text',
                             key: 'OpenIdSettings.Id',
-<<<<<<< HEAD
-                            label: t('admin.openid.clientIdTitle'),
-                            label_default: 'Client ID:',
-                            help_text: t('admin.openid.clientIdDescription'),
-                            help_text_default: 'Obtaining the Client ID differs across providers. Please check you provider\'s documentation',
-                            placeholder: t('admin.openid.clientIdExample'),
-                            placeholder_default: 'E.g.: "adf3sfa2-ag3f-sn4n-ids0-sh1hdax192qq"',
-                            isHidden: it.any(it.not(it.stateEquals('openidType', Constants.OPENID_SERVICE))),
-=======
                             label: defineMessage({id: 'admin.openid.clientIdTitle', defaultMessage: 'Client ID:'}),
                             help_text: defineMessage({id: 'admin.openid.clientIdDescription', defaultMessage: 'Obtaining the Client ID differs across providers. Please check you provider\'s documentation'}),
                             placeholder: defineMessage({id: 'admin.openid.clientIdExample', defaultMessage: 'E.g.: "adf3sfa2-ag3f-sn4n-ids0-sh1hdax192qq"'}),
                             isHidden: it.any(it.not(it.stateEquals('openidType', Constants.OPENID_SERVICE)), it.licensedForCloudStarter),
->>>>>>> ce8cf7e8
                             isDisabled: it.not(it.userHasWritePermissionOnResource(RESOURCE_KEYS.AUTHENTICATION.OPENID)),
                         },
                         {
                             type: 'text',
                             key: 'OpenIdSettings.Secret',
-<<<<<<< HEAD
-                            label: t('admin.openid.clientSecretTitle'),
-                            label_default: 'Client Secret:',
-                            help_text: t('admin.openid.clientSecretDescription'),
-                            help_text_default: 'Obtaining the Client Secret differs across providers. Please check you provider\'s documentation',
-                            placeholder: t('admin.openid.clientSecretExample'),
-                            placeholder_default: 'E.g.: "H8sz0Az-dDs2p15-7QzD231"',
-                            isHidden: it.any(it.not(it.stateEquals('openidType', Constants.OPENID_SERVICE))),
-=======
                             label: defineMessage({id: 'admin.openid.clientSecretTitle', defaultMessage: 'Client Secret:'}),
                             help_text: defineMessage({id: 'admin.openid.clientSecretDescription', defaultMessage: 'Obtaining the Client Secret differs across providers. Please check you provider\'s documentation'}),
                             placeholder: defineMessage({id: 'admin.openid.clientSecretExample', defaultMessage: 'E.g.: "H8sz0Az-dDs2p15-7QzD231"'}),
                             isHidden: it.any(it.not(it.stateEquals('openidType', Constants.OPENID_SERVICE)), it.licensedForCloudStarter),
->>>>>>> ce8cf7e8
                             isDisabled: it.not(it.userHasWritePermissionOnResource(RESOURCE_KEYS.AUTHENTICATION.OPENID)),
                         },
                         {
