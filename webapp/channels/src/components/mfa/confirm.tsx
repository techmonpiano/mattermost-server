--- conflicted
+++ resolved
@@ -1,39 +1,30 @@
 // Copyright (c) 2015-present Mattermost, Inc. All Rights Reserved.
 // See LICENSE.txt for license information.
 
-import React, {useEffect} from 'react';
-import {FormattedMessage} from 'react-intl';
+import React, { useEffect } from 'react';
+import { FormattedMessage } from 'react-intl';
 import styled from 'styled-components';
 
-import {redirectUserToDefaultTeam} from 'actions/global_actions';
+import { redirectUserToDefaultTeam } from 'actions/global_actions';
 
-<<<<<<< HEAD
-import LaptopWithCheckmark from 'components/common/svg_images_components/laptop_with_checkmark_svg';
 import BrandedButton from 'components/custom_branding/branded_button';
 
-=======
->>>>>>> 60ffd00d
 import Constants from 'utils/constants';
-import {isKeyPressed} from 'utils/keyboard';
+import { isKeyPressed } from 'utils/keyboard';
 
 const KeyCodes = Constants.KeyCodes;
 
-<<<<<<< HEAD
 const ButtonContainer = styled.div`
     display: flex;
     justify-content: center;
 `;
 
-type MFAControllerState = {
-    enforceMultifactorAuthentication: boolean;
-=======
 const submit = (e: KeyboardEvent | React.FormEvent<HTMLFormElement>): void => {
     e.preventDefault();
     redirectUserToDefaultTeam();
->>>>>>> 60ffd00d
 };
 
-const onKeyPress = (e: React.KeyboardEvent<HTMLFormElement>| KeyboardEvent) => {
+const onKeyPress = (e: React.KeyboardEvent<HTMLFormElement> | KeyboardEvent) => {
     if (isKeyPressed(e as KeyboardEvent, KeyCodes.ENTER)) {
         submit(e);
     }
@@ -48,50 +39,6 @@
         };
     }, []);
 
-<<<<<<< HEAD
-    public render(): JSX.Element {
-        return (
-            <div className='signup-team__container mfa mfa-confirm'>
-                <LaptopWithCheckmark/>
-                <h1>
-                    <FormattedMessage
-                        id='mfa.confirmTitle'
-                        defaultMessage='Multi-Factor Authentication Setup Complete'
-                    />
-                </h1>
-                <div id='mfa'>
-                    <div>
-                        <form
-                            onSubmit={this.submit}
-                            onKeyPress={this.onKeyPress}
-                            className='form-group'
-                        >
-                            <p>
-                                <FormattedMessage
-                                    id='mfa.confirm.secure'
-                                    defaultMessage='Your account is now secure. Next time you sign in, you will be asked to enter a code from the Google Authenticator app on your phone.'
-                                />
-                            </p>
-                            <ButtonContainer>
-                                <BrandedButton>
-                                    <button
-                                        type='submit'
-                                        className='btn btn-primary'
-                                    >
-                                        <FormattedMessage
-                                            id='mfa.confirm.okay'
-                                            defaultMessage='Okay'
-                                        />
-                                    </button>
-                                </BrandedButton>
-                            </ButtonContainer>
-                        </form>
-                    </div>
-                </div>
-            </div>
-        );
-    }
-=======
     return (
         <div>
             <form
@@ -111,17 +58,20 @@
                         defaultMessage='Your account is now secure. Next time you sign in, you will be asked to enter a code from the Google Authenticator app on your phone.'
                     />
                 </p>
-                <button
-                    type='submit'
-                    className='btn btn-primary'
-                >
-                    <FormattedMessage
-                        id='mfa.confirm.okay'
-                        defaultMessage='Okay'
-                    />
-                </button>
+                <ButtonContainer>
+                    <BrandedButton>
+                        <button
+                            type='submit'
+                            className='btn btn-primary'
+                        >
+                            <FormattedMessage
+                                id='mfa.confirm.okay'
+                                defaultMessage='Okay'
+                            />
+                        </button>
+                    </BrandedButton>
+                </ButtonContainer>
             </form>
         </div>
     );
->>>>>>> 60ffd00d
 }