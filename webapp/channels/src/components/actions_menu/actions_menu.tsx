--- conflicted
+++ resolved
@@ -13,11 +13,7 @@
 import Permissions from 'mattermost-redux/constants/permissions';
 import type {ActionResult} from 'mattermost-redux/types/actions';
 
-<<<<<<< HEAD
 import Button from 'components/button';
-import FormattedMarkdownMessage from 'components/formatted_markdown_message';
-=======
->>>>>>> bef486ab
 import SystemPermissionGate from 'components/permissions_gates/system_permission_gate';
 import type {OpenedFromType} from 'components/plugin_marketplace/marketplace_modal';
 import MarketplaceModal from 'components/plugin_marketplace/marketplace_modal';
@@ -226,21 +222,9 @@
                         testId='marketPlaceButton'
                         emphasis='primary'
                         onClick={this.handleOpenMarketplace}
-<<<<<<< HEAD
                         leadingIcon='icon-view-grid-plus-outline'
                         label={messages.visitMarketplace}
                     />
-=======
-                    >
-                        <ActionsMenuIcon name='icon-view-grid-plus-outline visit-marketplace-button-icon'/>
-                        <span className='visit-marketplace-button-text'>
-                            <FormattedMessage
-                                id='post_info.actions.visitMarketplace'
-                                defaultMessage='Visit the Marketplace'
-                            />
-                        </span>
-                    </button>
->>>>>>> bef486ab
                 </div>
             </SystemPermissionGate>
         );
