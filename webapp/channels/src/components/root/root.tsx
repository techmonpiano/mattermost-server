--- conflicted
+++ resolved
@@ -571,15 +571,9 @@
 }
 
 export function doesRouteBelongToTeamControllerRoutes(pathname: RouteComponentProps['location']['pathname']): boolean {
-<<<<<<< HEAD
-    const TEAM_CONTROLLER_PATH_PATTERN = new RegExp(
-        `^\\/([a-z0-9\\-_]+)\\/(channels|messages|threads|drafts|integrations|emoji|${SCHEDULED_POST_URL_SUFFIX})(\\/.*)?$`,
-    );
-=======
     // Note: we have specifically added admin_console to the negative lookahead as admin_console can have integrations as subpaths (admin_console/integrations/bot_accounts)
     // and we don't want to treat those as team controller routes.
-    const TEAM_CONTROLLER_PATH_PATTERN = /^\/(?!admin_console)([a-z0-9\-_]+)\/(channels|messages|threads|drafts|integrations|emoji)(\/.*)?$/;
-
->>>>>>> e0e0b57b
+    const TEAM_CONTROLLER_PATH_PATTERN = new RegExp(`^\/(?!admin_console)([a-z0-9\-_]+)\/(channels|messages|threads|drafts|integrations|emoji|${SCHEDULED_POST_URL_SUFFIX})(\/.*)?$`);
+
     return TEAM_CONTROLLER_PATH_PATTERN.test(pathname);
 }