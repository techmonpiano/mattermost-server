/*
 * MinIO Go Library for Amazon S3 Compatible Cloud Storage
 * Copyright 2015-2017 MinIO, Inc.
 *
 * Licensed under the Apache License, Version 2.0 (the "License");
 * you may not use this file except in compliance with the License.
 * You may obtain a copy of the License at
 *
 *     http://www.apache.org/licenses/LICENSE-2.0
 *
 * Unless required by applicable law or agreed to in writing, software
 * distributed under the License is distributed on an "AS IS" BASIS,
 * WITHOUT WARRANTIES OR CONDITIONS OF ANY KIND, either express or implied.
 * See the License for the specific language governing permissions and
 * limitations under the License.
 */

package minio

import (
	"bytes"
	"context"
	"encoding/base64"
	"errors"
	"fmt"
	"io"
	"net/http"
	"sort"
	"time"

	"github.com/minio/minio-go/v7/pkg/encrypt"
	"github.com/minio/minio-go/v7/pkg/s3utils"
	"golang.org/x/net/http/httpguts"
)

// ReplicationStatus represents replication status of object
type ReplicationStatus string

const (
	// ReplicationStatusPending indicates replication is pending
	ReplicationStatusPending ReplicationStatus = "PENDING"
	// ReplicationStatusComplete indicates replication completed ok
	ReplicationStatusComplete ReplicationStatus = "COMPLETE"
	// ReplicationStatusFailed indicates replication failed
	ReplicationStatusFailed ReplicationStatus = "FAILED"
	// ReplicationStatusReplica indicates object is a replica of a source
	ReplicationStatusReplica ReplicationStatus = "REPLICA"
)

// Empty returns true if no replication status set.
func (r ReplicationStatus) Empty() bool {
	return r == ""
}

// AdvancedPutOptions for internal use - to be utilized by replication, ILM transition
// implementation on MinIO server
type AdvancedPutOptions struct {
	SourceVersionID    string
	SourceETag         string
	ReplicationStatus  ReplicationStatus
	SourceMTime        time.Time
	ReplicationRequest bool
<<<<<<< HEAD
=======
	RetentionTimestamp time.Time
	TaggingTimestamp   time.Time
	LegalholdTimestamp time.Time
>>>>>>> 929caaff
}

// PutObjectOptions represents options specified by user for PutObject call
type PutObjectOptions struct {
	UserMetadata            map[string]string
	UserTags                map[string]string
	Progress                io.Reader
	ContentType             string
	ContentEncoding         string
	ContentDisposition      string
	ContentLanguage         string
	CacheControl            string
	Mode                    RetentionMode
	RetainUntilDate         time.Time
	ServerSideEncryption    encrypt.ServerSide
	NumThreads              uint
	StorageClass            string
	WebsiteRedirectLocation string
	PartSize                uint64
	LegalHold               LegalHoldStatus
	SendContentMd5          bool
	DisableMultipart        bool
	Internal                AdvancedPutOptions
}

// getNumThreads - gets the number of threads to be used in the multipart
// put object operation
func (opts PutObjectOptions) getNumThreads() (numThreads int) {
	if opts.NumThreads > 0 {
		numThreads = int(opts.NumThreads)
	} else {
		numThreads = totalWorkers
	}
	return
}

// Header - constructs the headers from metadata entered by user in
// PutObjectOptions struct
func (opts PutObjectOptions) Header() (header http.Header) {
	header = make(http.Header)

	contentType := opts.ContentType
	if contentType == "" {
		contentType = "application/octet-stream"
	}
	header.Set("Content-Type", contentType)

	if opts.ContentEncoding != "" {
		header.Set("Content-Encoding", opts.ContentEncoding)
	}
	if opts.ContentDisposition != "" {
		header.Set("Content-Disposition", opts.ContentDisposition)
	}
	if opts.ContentLanguage != "" {
		header.Set("Content-Language", opts.ContentLanguage)
	}
	if opts.CacheControl != "" {
		header.Set("Cache-Control", opts.CacheControl)
	}

	if opts.Mode != "" {
		header.Set(amzLockMode, opts.Mode.String())
	}

	if !opts.RetainUntilDate.IsZero() {
		header.Set("X-Amz-Object-Lock-Retain-Until-Date", opts.RetainUntilDate.Format(time.RFC3339))
	}

	if opts.LegalHold != "" {
		header.Set(amzLegalHoldHeader, opts.LegalHold.String())
	}

	if opts.ServerSideEncryption != nil {
		opts.ServerSideEncryption.Marshal(header)
	}

	if opts.StorageClass != "" {
		header.Set(amzStorageClass, opts.StorageClass)
	}

	if opts.WebsiteRedirectLocation != "" {
		header.Set(amzWebsiteRedirectLocation, opts.WebsiteRedirectLocation)
	}

	if !opts.Internal.ReplicationStatus.Empty() {
		header.Set(amzBucketReplicationStatus, string(opts.Internal.ReplicationStatus))
	}
	if !opts.Internal.SourceMTime.IsZero() {
		header.Set(minIOBucketSourceMTime, opts.Internal.SourceMTime.Format(time.RFC3339Nano))
	}
	if opts.Internal.SourceETag != "" {
		header.Set(minIOBucketSourceETag, opts.Internal.SourceETag)
	}
	if opts.Internal.ReplicationRequest {
		header.Set(minIOBucketReplicationRequest, "")
	}
<<<<<<< HEAD
=======
	if !opts.Internal.LegalholdTimestamp.IsZero() {
		header.Set(minIOBucketReplicationObjectLegalHoldTimestamp, opts.Internal.LegalholdTimestamp.Format(time.RFC3339Nano))
	}
	if !opts.Internal.RetentionTimestamp.IsZero() {
		header.Set(minIOBucketReplicationObjectRetentionTimestamp, opts.Internal.RetentionTimestamp.Format(time.RFC3339Nano))
	}
	if !opts.Internal.TaggingTimestamp.IsZero() {
		header.Set(minIOBucketReplicationTaggingTimestamp, opts.Internal.TaggingTimestamp.Format(time.RFC3339Nano))
	}

>>>>>>> 929caaff
	if len(opts.UserTags) != 0 {
		header.Set(amzTaggingHeader, s3utils.TagEncode(opts.UserTags))
	}

	for k, v := range opts.UserMetadata {
		if isAmzHeader(k) || isStandardHeader(k) || isStorageClassHeader(k) {
			header.Set(k, v)
		} else {
			header.Set("x-amz-meta-"+k, v)
		}
	}
	return
}

// validate() checks if the UserMetadata map has standard headers or and raises an error if so.
func (opts PutObjectOptions) validate() (err error) {
	for k, v := range opts.UserMetadata {
		if !httpguts.ValidHeaderFieldName(k) || isStandardHeader(k) || isSSEHeader(k) || isStorageClassHeader(k) {
			return errInvalidArgument(k + " unsupported user defined metadata name")
		}
		if !httpguts.ValidHeaderFieldValue(v) {
			return errInvalidArgument(v + " unsupported user defined metadata value")
		}
	}
	if opts.Mode != "" && !opts.Mode.IsValid() {
		return errInvalidArgument(opts.Mode.String() + " unsupported retention mode")
	}
	if opts.LegalHold != "" && !opts.LegalHold.IsValid() {
		return errInvalidArgument(opts.LegalHold.String() + " unsupported legal-hold status")
	}
	return nil
}

// completedParts is a collection of parts sortable by their part numbers.
// used for sorting the uploaded parts before completing the multipart request.
type completedParts []CompletePart

func (a completedParts) Len() int           { return len(a) }
func (a completedParts) Swap(i, j int)      { a[i], a[j] = a[j], a[i] }
func (a completedParts) Less(i, j int) bool { return a[i].PartNumber < a[j].PartNumber }

// PutObject creates an object in a bucket.
//
// You must have WRITE permissions on a bucket to create an object.
//
//  - For size smaller than 128MiB PutObject automatically does a
//    single atomic Put operation.
//  - For size larger than 128MiB PutObject automatically does a
//    multipart Put operation.
//  - For size input as -1 PutObject does a multipart Put operation
//    until input stream reaches EOF. Maximum object size that can
//    be uploaded through this operation will be 5TiB.
func (c Client) PutObject(ctx context.Context, bucketName, objectName string, reader io.Reader, objectSize int64,
	opts PutObjectOptions) (info UploadInfo, err error) {
	if objectSize < 0 && opts.DisableMultipart {
		return UploadInfo{}, errors.New("object size must be provided with disable multipart upload")
	}

	err = opts.validate()
	if err != nil {
		return UploadInfo{}, err
	}

	return c.putObjectCommon(ctx, bucketName, objectName, reader, objectSize, opts)
}

func (c Client) putObjectCommon(ctx context.Context, bucketName, objectName string, reader io.Reader, size int64, opts PutObjectOptions) (info UploadInfo, err error) {
	// Check for largest object size allowed.
	if size > int64(maxMultipartPutObjectSize) {
		return UploadInfo{}, errEntityTooLarge(size, maxMultipartPutObjectSize, bucketName, objectName)
	}

	// NOTE: Streaming signature is not supported by GCS.
	if s3utils.IsGoogleEndpoint(*c.endpointURL) {
		return c.putObject(ctx, bucketName, objectName, reader, size, opts)
	}

	partSize := opts.PartSize
	if opts.PartSize == 0 {
		partSize = minPartSize
	}

	if c.overrideSignerType.IsV2() {
		if size >= 0 && size < int64(partSize) || opts.DisableMultipart {
			return c.putObject(ctx, bucketName, objectName, reader, size, opts)
		}
		return c.putObjectMultipart(ctx, bucketName, objectName, reader, size, opts)
	}

	if size < 0 {
		return c.putObjectMultipartStreamNoLength(ctx, bucketName, objectName, reader, opts)
	}

	if size < int64(partSize) || opts.DisableMultipart {
		return c.putObject(ctx, bucketName, objectName, reader, size, opts)
	}

	return c.putObjectMultipartStream(ctx, bucketName, objectName, reader, size, opts)
}

func (c Client) putObjectMultipartStreamNoLength(ctx context.Context, bucketName, objectName string, reader io.Reader, opts PutObjectOptions) (info UploadInfo, err error) {
	// Input validation.
	if err = s3utils.CheckValidBucketName(bucketName); err != nil {
		return UploadInfo{}, err
	}
	if err = s3utils.CheckValidObjectName(objectName); err != nil {
		return UploadInfo{}, err
	}

	// Total data read and written to server. should be equal to
	// 'size' at the end of the call.
	var totalUploadedSize int64

	// Complete multipart upload.
	var complMultipartUpload completeMultipartUpload

	// Calculate the optimal parts info for a given size.
	totalPartsCount, partSize, _, err := OptimalPartInfo(-1, opts.PartSize)
	if err != nil {
		return UploadInfo{}, err
	}
	// Initiate a new multipart upload.
	uploadID, err := c.newUploadID(ctx, bucketName, objectName, opts)
	if err != nil {
		return UploadInfo{}, err
	}

	defer func() {
		if err != nil {
			c.abortMultipartUpload(ctx, bucketName, objectName, uploadID)
		}
	}()

	// Part number always starts with '1'.
	partNumber := 1

	// Initialize parts uploaded map.
	partsInfo := make(map[int]ObjectPart)

	// Create a buffer.
	buf := make([]byte, partSize)

	for partNumber <= totalPartsCount {
		length, rerr := readFull(reader, buf)
		if rerr == io.EOF && partNumber > 1 {
			break
		}

		if rerr != nil && rerr != io.ErrUnexpectedEOF && rerr != io.EOF {
			return UploadInfo{}, rerr
		}

		var md5Base64 string
		if opts.SendContentMd5 {
			// Calculate md5sum.
			hash := c.md5Hasher()
			hash.Write(buf[:length])
			md5Base64 = base64.StdEncoding.EncodeToString(hash.Sum(nil))
			hash.Close()
		}

		// Update progress reader appropriately to the latest offset
		// as we read from the source.
		rd := newHook(bytes.NewReader(buf[:length]), opts.Progress)

		// Proceed to upload the part.
		objPart, uerr := c.uploadPart(ctx, bucketName, objectName, uploadID, rd, partNumber,
			md5Base64, "", int64(length), opts.ServerSideEncryption)
		if uerr != nil {
			return UploadInfo{}, uerr
		}

		// Save successfully uploaded part metadata.
		partsInfo[partNumber] = objPart

		// Save successfully uploaded size.
		totalUploadedSize += int64(length)

		// Increment part number.
		partNumber++

		// For unknown size, Read EOF we break away.
		// We do not have to upload till totalPartsCount.
		if rerr == io.EOF {
			break
		}
	}

	// Loop over total uploaded parts to save them in
	// Parts array before completing the multipart request.
	for i := 1; i < partNumber; i++ {
		part, ok := partsInfo[i]
		if !ok {
			return UploadInfo{}, errInvalidArgument(fmt.Sprintf("Missing part number %d", i))
		}
		complMultipartUpload.Parts = append(complMultipartUpload.Parts, CompletePart{
			ETag:       part.ETag,
			PartNumber: part.PartNumber,
		})
	}

	// Sort all completed parts.
	sort.Sort(completedParts(complMultipartUpload.Parts))

	uploadInfo, err := c.completeMultipartUpload(ctx, bucketName, objectName, uploadID, complMultipartUpload, PutObjectOptions{})
	if err != nil {
		return UploadInfo{}, err
	}

	uploadInfo.Size = totalUploadedSize
	return uploadInfo, nil
}<|MERGE_RESOLUTION|>--- conflicted
+++ resolved
@@ -60,12 +60,9 @@
 	ReplicationStatus  ReplicationStatus
 	SourceMTime        time.Time
 	ReplicationRequest bool
-<<<<<<< HEAD
-=======
 	RetentionTimestamp time.Time
 	TaggingTimestamp   time.Time
 	LegalholdTimestamp time.Time
->>>>>>> 929caaff
 }
 
 // PutObjectOptions represents options specified by user for PutObject call
@@ -162,8 +159,6 @@
 	if opts.Internal.ReplicationRequest {
 		header.Set(minIOBucketReplicationRequest, "")
 	}
-<<<<<<< HEAD
-=======
 	if !opts.Internal.LegalholdTimestamp.IsZero() {
 		header.Set(minIOBucketReplicationObjectLegalHoldTimestamp, opts.Internal.LegalholdTimestamp.Format(time.RFC3339Nano))
 	}
@@ -174,7 +169,6 @@
 		header.Set(minIOBucketReplicationTaggingTimestamp, opts.Internal.TaggingTimestamp.Format(time.RFC3339Nano))
 	}
 
->>>>>>> 929caaff
 	if len(opts.UserTags) != 0 {
 		header.Set(amzTaggingHeader, s3utils.TagEncode(opts.UserTags))
 	}
