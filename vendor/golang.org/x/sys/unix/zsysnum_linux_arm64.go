// go run linux/mksysnum.go -Wall -Werror -static -I/tmp/include -fsigned-char /tmp/include/asm/unistd.h
// Code generated by the command above; see README.md. DO NOT EDIT.

//go:build arm64 && linux
// +build arm64,linux

package unix

const (
	SYS_IO_SETUP                = 0
	SYS_IO_DESTROY              = 1
	SYS_IO_SUBMIT               = 2
	SYS_IO_CANCEL               = 3
	SYS_IO_GETEVENTS            = 4
	SYS_SETXATTR                = 5
	SYS_LSETXATTR               = 6
	SYS_FSETXATTR               = 7
	SYS_GETXATTR                = 8
	SYS_LGETXATTR               = 9
	SYS_FGETXATTR               = 10
	SYS_LISTXATTR               = 11
	SYS_LLISTXATTR              = 12
	SYS_FLISTXATTR              = 13
	SYS_REMOVEXATTR             = 14
	SYS_LREMOVEXATTR            = 15
	SYS_FREMOVEXATTR            = 16
	SYS_GETCWD                  = 17
	SYS_LOOKUP_DCOOKIE          = 18
	SYS_EVENTFD2                = 19
	SYS_EPOLL_CREATE1           = 20
	SYS_EPOLL_CTL               = 21
	SYS_EPOLL_PWAIT             = 22
	SYS_DUP                     = 23
	SYS_DUP3                    = 24
	SYS_FCNTL                   = 25
	SYS_INOTIFY_INIT1           = 26
	SYS_INOTIFY_ADD_WATCH       = 27
	SYS_INOTIFY_RM_WATCH        = 28
	SYS_IOCTL                   = 29
	SYS_IOPRIO_SET              = 30
	SYS_IOPRIO_GET              = 31
	SYS_FLOCK                   = 32
	SYS_MKNODAT                 = 33
	SYS_MKDIRAT                 = 34
	SYS_UNLINKAT                = 35
	SYS_SYMLINKAT               = 36
	SYS_LINKAT                  = 37
	SYS_RENAMEAT                = 38
	SYS_UMOUNT2                 = 39
	SYS_MOUNT                   = 40
	SYS_PIVOT_ROOT              = 41
	SYS_NFSSERVCTL              = 42
	SYS_STATFS                  = 43
	SYS_FSTATFS                 = 44
	SYS_TRUNCATE                = 45
	SYS_FTRUNCATE               = 46
	SYS_FALLOCATE               = 47
	SYS_FACCESSAT               = 48
	SYS_CHDIR                   = 49
	SYS_FCHDIR                  = 50
	SYS_CHROOT                  = 51
	SYS_FCHMOD                  = 52
	SYS_FCHMODAT                = 53
	SYS_FCHOWNAT                = 54
	SYS_FCHOWN                  = 55
	SYS_OPENAT                  = 56
	SYS_CLOSE                   = 57
	SYS_VHANGUP                 = 58
	SYS_PIPE2                   = 59
	SYS_QUOTACTL                = 60
	SYS_GETDENTS64              = 61
	SYS_LSEEK                   = 62
	SYS_READ                    = 63
	SYS_WRITE                   = 64
	SYS_READV                   = 65
	SYS_WRITEV                  = 66
	SYS_PREAD64                 = 67
	SYS_PWRITE64                = 68
	SYS_PREADV                  = 69
	SYS_PWRITEV                 = 70
	SYS_SENDFILE                = 71
	SYS_PSELECT6                = 72
	SYS_PPOLL                   = 73
	SYS_SIGNALFD4               = 74
	SYS_VMSPLICE                = 75
	SYS_SPLICE                  = 76
	SYS_TEE                     = 77
	SYS_READLINKAT              = 78
	SYS_FSTATAT                 = 79
	SYS_FSTAT                   = 80
	SYS_SYNC                    = 81
	SYS_FSYNC                   = 82
	SYS_FDATASYNC               = 83
	SYS_SYNC_FILE_RANGE         = 84
	SYS_TIMERFD_CREATE          = 85
	SYS_TIMERFD_SETTIME         = 86
	SYS_TIMERFD_GETTIME         = 87
	SYS_UTIMENSAT               = 88
	SYS_ACCT                    = 89
	SYS_CAPGET                  = 90
	SYS_CAPSET                  = 91
	SYS_PERSONALITY             = 92
	SYS_EXIT                    = 93
	SYS_EXIT_GROUP              = 94
	SYS_WAITID                  = 95
	SYS_SET_TID_ADDRESS         = 96
	SYS_UNSHARE                 = 97
	SYS_FUTEX                   = 98
	SYS_SET_ROBUST_LIST         = 99
	SYS_GET_ROBUST_LIST         = 100
	SYS_NANOSLEEP               = 101
	SYS_GETITIMER               = 102
	SYS_SETITIMER               = 103
	SYS_KEXEC_LOAD              = 104
	SYS_INIT_MODULE             = 105
	SYS_DELETE_MODULE           = 106
	SYS_TIMER_CREATE            = 107
	SYS_TIMER_GETTIME           = 108
	SYS_TIMER_GETOVERRUN        = 109
	SYS_TIMER_SETTIME           = 110
	SYS_TIMER_DELETE            = 111
	SYS_CLOCK_SETTIME           = 112
	SYS_CLOCK_GETTIME           = 113
	SYS_CLOCK_GETRES            = 114
	SYS_CLOCK_NANOSLEEP         = 115
	SYS_SYSLOG                  = 116
	SYS_PTRACE                  = 117
	SYS_SCHED_SETPARAM          = 118
	SYS_SCHED_SETSCHEDULER      = 119
	SYS_SCHED_GETSCHEDULER      = 120
	SYS_SCHED_GETPARAM          = 121
	SYS_SCHED_SETAFFINITY       = 122
	SYS_SCHED_GETAFFINITY       = 123
	SYS_SCHED_YIELD             = 124
	SYS_SCHED_GET_PRIORITY_MAX  = 125
	SYS_SCHED_GET_PRIORITY_MIN  = 126
	SYS_SCHED_RR_GET_INTERVAL   = 127
	SYS_RESTART_SYSCALL         = 128
	SYS_KILL                    = 129
	SYS_TKILL                   = 130
	SYS_TGKILL                  = 131
	SYS_SIGALTSTACK             = 132
	SYS_RT_SIGSUSPEND           = 133
	SYS_RT_SIGACTION            = 134
	SYS_RT_SIGPROCMASK          = 135
	SYS_RT_SIGPENDING           = 136
	SYS_RT_SIGTIMEDWAIT         = 137
	SYS_RT_SIGQUEUEINFO         = 138
	SYS_RT_SIGRETURN            = 139
	SYS_SETPRIORITY             = 140
	SYS_GETPRIORITY             = 141
	SYS_REBOOT                  = 142
	SYS_SETREGID                = 143
	SYS_SETGID                  = 144
	SYS_SETREUID                = 145
	SYS_SETUID                  = 146
	SYS_SETRESUID               = 147
	SYS_GETRESUID               = 148
	SYS_SETRESGID               = 149
	SYS_GETRESGID               = 150
	SYS_SETFSUID                = 151
	SYS_SETFSGID                = 152
	SYS_TIMES                   = 153
	SYS_SETPGID                 = 154
	SYS_GETPGID                 = 155
	SYS_GETSID                  = 156
	SYS_SETSID                  = 157
	SYS_GETGROUPS               = 158
	SYS_SETGROUPS               = 159
	SYS_UNAME                   = 160
	SYS_SETHOSTNAME             = 161
	SYS_SETDOMAINNAME           = 162
	SYS_GETRLIMIT               = 163
	SYS_SETRLIMIT               = 164
	SYS_GETRUSAGE               = 165
	SYS_UMASK                   = 166
	SYS_PRCTL                   = 167
	SYS_GETCPU                  = 168
	SYS_GETTIMEOFDAY            = 169
	SYS_SETTIMEOFDAY            = 170
	SYS_ADJTIMEX                = 171
	SYS_GETPID                  = 172
	SYS_GETPPID                 = 173
	SYS_GETUID                  = 174
	SYS_GETEUID                 = 175
	SYS_GETGID                  = 176
	SYS_GETEGID                 = 177
	SYS_GETTID                  = 178
	SYS_SYSINFO                 = 179
	SYS_MQ_OPEN                 = 180
	SYS_MQ_UNLINK               = 181
	SYS_MQ_TIMEDSEND            = 182
	SYS_MQ_TIMEDRECEIVE         = 183
	SYS_MQ_NOTIFY               = 184
	SYS_MQ_GETSETATTR           = 185
	SYS_MSGGET                  = 186
	SYS_MSGCTL                  = 187
	SYS_MSGRCV                  = 188
	SYS_MSGSND                  = 189
	SYS_SEMGET                  = 190
	SYS_SEMCTL                  = 191
	SYS_SEMTIMEDOP              = 192
	SYS_SEMOP                   = 193
	SYS_SHMGET                  = 194
	SYS_SHMCTL                  = 195
	SYS_SHMAT                   = 196
	SYS_SHMDT                   = 197
	SYS_SOCKET                  = 198
	SYS_SOCKETPAIR              = 199
	SYS_BIND                    = 200
	SYS_LISTEN                  = 201
	SYS_ACCEPT                  = 202
	SYS_CONNECT                 = 203
	SYS_GETSOCKNAME             = 204
	SYS_GETPEERNAME             = 205
	SYS_SENDTO                  = 206
	SYS_RECVFROM                = 207
	SYS_SETSOCKOPT              = 208
	SYS_GETSOCKOPT              = 209
	SYS_SHUTDOWN                = 210
	SYS_SENDMSG                 = 211
	SYS_RECVMSG                 = 212
	SYS_READAHEAD               = 213
	SYS_BRK                     = 214
	SYS_MUNMAP                  = 215
	SYS_MREMAP                  = 216
	SYS_ADD_KEY                 = 217
	SYS_REQUEST_KEY             = 218
	SYS_KEYCTL                  = 219
	SYS_CLONE                   = 220
	SYS_EXECVE                  = 221
	SYS_MMAP                    = 222
	SYS_FADVISE64               = 223
	SYS_SWAPON                  = 224
	SYS_SWAPOFF                 = 225
	SYS_MPROTECT                = 226
	SYS_MSYNC                   = 227
	SYS_MLOCK                   = 228
	SYS_MUNLOCK                 = 229
	SYS_MLOCKALL                = 230
	SYS_MUNLOCKALL              = 231
	SYS_MINCORE                 = 232
	SYS_MADVISE                 = 233
	SYS_REMAP_FILE_PAGES        = 234
	SYS_MBIND                   = 235
	SYS_GET_MEMPOLICY           = 236
	SYS_SET_MEMPOLICY           = 237
	SYS_MIGRATE_PAGES           = 238
	SYS_MOVE_PAGES              = 239
	SYS_RT_TGSIGQUEUEINFO       = 240
	SYS_PERF_EVENT_OPEN         = 241
	SYS_ACCEPT4                 = 242
	SYS_RECVMMSG                = 243
	SYS_ARCH_SPECIFIC_SYSCALL   = 244
	SYS_WAIT4                   = 260
	SYS_PRLIMIT64               = 261
	SYS_FANOTIFY_INIT           = 262
	SYS_FANOTIFY_MARK           = 263
	SYS_NAME_TO_HANDLE_AT       = 264
	SYS_OPEN_BY_HANDLE_AT       = 265
	SYS_CLOCK_ADJTIME           = 266
	SYS_SYNCFS                  = 267
	SYS_SETNS                   = 268
	SYS_SENDMMSG                = 269
	SYS_PROCESS_VM_READV        = 270
	SYS_PROCESS_VM_WRITEV       = 271
	SYS_KCMP                    = 272
	SYS_FINIT_MODULE            = 273
	SYS_SCHED_SETATTR           = 274
	SYS_SCHED_GETATTR           = 275
	SYS_RENAMEAT2               = 276
	SYS_SECCOMP                 = 277
	SYS_GETRANDOM               = 278
	SYS_MEMFD_CREATE            = 279
	SYS_BPF                     = 280
	SYS_EXECVEAT                = 281
	SYS_USERFAULTFD             = 282
	SYS_MEMBARRIER              = 283
	SYS_MLOCK2                  = 284
	SYS_COPY_FILE_RANGE         = 285
	SYS_PREADV2                 = 286
	SYS_PWRITEV2                = 287
	SYS_PKEY_MPROTECT           = 288
	SYS_PKEY_ALLOC              = 289
	SYS_PKEY_FREE               = 290
	SYS_STATX                   = 291
	SYS_IO_PGETEVENTS           = 292
	SYS_RSEQ                    = 293
	SYS_KEXEC_FILE_LOAD         = 294
	SYS_PIDFD_SEND_SIGNAL       = 424
	SYS_IO_URING_SETUP          = 425
	SYS_IO_URING_ENTER          = 426
	SYS_IO_URING_REGISTER       = 427
	SYS_OPEN_TREE               = 428
	SYS_MOVE_MOUNT              = 429
	SYS_FSOPEN                  = 430
	SYS_FSCONFIG                = 431
	SYS_FSMOUNT                 = 432
	SYS_FSPICK                  = 433
	SYS_PIDFD_OPEN              = 434
	SYS_CLONE3                  = 435
	SYS_CLOSE_RANGE             = 436
	SYS_OPENAT2                 = 437
	SYS_PIDFD_GETFD             = 438
	SYS_FACCESSAT2              = 439
	SYS_PROCESS_MADVISE         = 440
	SYS_EPOLL_PWAIT2            = 441
	SYS_MOUNT_SETATTR           = 442
	SYS_QUOTACTL_FD             = 443
	SYS_LANDLOCK_CREATE_RULESET = 444
	SYS_LANDLOCK_ADD_RULE       = 445
	SYS_LANDLOCK_RESTRICT_SELF  = 446
	SYS_MEMFD_SECRET            = 447
<<<<<<< HEAD
=======
	SYS_PROCESS_MRELEASE        = 448
>>>>>>> 8588f698
)<|MERGE_RESOLUTION|>--- conflicted
+++ resolved
@@ -311,8 +311,5 @@
 	SYS_LANDLOCK_ADD_RULE       = 445
 	SYS_LANDLOCK_RESTRICT_SELF  = 446
 	SYS_MEMFD_SECRET            = 447
-<<<<<<< HEAD
-=======
 	SYS_PROCESS_MRELEASE        = 448
->>>>>>> 8588f698
 )