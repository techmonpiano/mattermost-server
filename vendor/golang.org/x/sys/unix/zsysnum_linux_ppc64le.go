--- conflicted
+++ resolved
@@ -407,8 +407,5 @@
 	SYS_LANDLOCK_CREATE_RULESET = 444
 	SYS_LANDLOCK_ADD_RULE       = 445
 	SYS_LANDLOCK_RESTRICT_SELF  = 446
-<<<<<<< HEAD
-=======
 	SYS_PROCESS_MRELEASE        = 448
->>>>>>> 8588f698
 )