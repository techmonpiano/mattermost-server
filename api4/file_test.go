--- conflicted
+++ resolved
@@ -777,15 +777,12 @@
 
 	testHeaders := func(data []byte, filename string, expectedContentType string, getInline bool, loadFile bool) func(*testing.T) {
 		return func(t *testing.T) {
-<<<<<<< HEAD
-=======
 			if loadFile {
 				var err error
 				data, err = testutils.ReadTestFile(filename)
 				require.NoError(t, err)
 			}
 
->>>>>>> 929caaff
 			fileResp, _, err := client.UploadFile(data, channel.Id, filename)
 			require.NoError(t, err)
 
