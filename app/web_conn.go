// Copyright (c) 2015-present Mattermost, Inc. All Rights Reserved.
// See LICENSE.txt for license information.

package app

import (
	"bytes"
	"encoding/json"
	"errors"
	"fmt"
	"net"
	"net/http"
	"strconv"
	"strings"
	"sync"
	"sync/atomic"
	"time"

	"github.com/gorilla/websocket"

	"github.com/mattermost/mattermost-server/v6/model"
	"github.com/mattermost/mattermost-server/v6/plugin"
	"github.com/mattermost/mattermost-server/v6/shared/i18n"
	"github.com/mattermost/mattermost-server/v6/shared/mlog"
)

const (
	sendQueueSize          = 256
	sendSlowWarn           = (sendQueueSize * 50) / 100
	sendFullWarn           = (sendQueueSize * 95) / 100
	writeWaitTime          = 30 * time.Second
	pongWaitTime           = 100 * time.Second
	pingInterval           = (pongWaitTime * 6) / 10
	authCheckInterval      = 5 * time.Second
	webConnMemberCacheTime = 1000 * 60 * 30 // 30 minutes
	deadQueueSize          = 128            // Approximated from /proc/sys/net/core/wmem_default / 2048 (avg msg size)
)

const (
	reconnectFound    = "success"
	reconnectNotFound = "failure"
	reconnectLossless = "lossless"
)

const websocketMessagePluginPrefix = "custom_"

type pluginWSPostedHook struct {
	connectionID string
	userID       string
	req          *model.WebSocketRequest
}

type WebConnConfig struct {
	WebSocket    *websocket.Conn
	Session      model.Session
	TFunc        i18n.TranslateFunc
	Locale       string
	ConnectionID string
	Active       bool

	// These aren't necessary to be exported to api layer.
	sequence         int
	activeQueue      chan model.WebSocketMessage
	deadQueue        []*model.WebSocketEvent
	deadQueuePointer int
}

// WebConn represents a single websocket connection to a user.
// It contains all the necessary state to manage sending/receiving data to/from
// a websocket.
type WebConn struct {
	sessionExpiresAt int64 // This should stay at the top for 64-bit alignment of 64-bit words accessed atomically
	App              *App
	WebSocket        *websocket.Conn
	T                i18n.TranslateFunc
	Locale           string
	Sequence         int64
	UserId           string

	allChannelMembers         map[string]string
	lastAllChannelMembersTime int64
	lastUserActivityAt        int64
	send                      chan model.WebSocketMessage
	// deadQueue behaves like a queue of a finite size
	// which is used to store all messages that are sent via the websocket.
	// It basically acts as the user-space socket buffer, and is used
	// to resuscitate any messages that might have got lost when the connection is broken.
	// It is implemented by using a circular buffer to keep it fast.
	deadQueue []*model.WebSocketEvent
	// Pointer which indicates the next slot to insert.
	// It is only to be incremented during writing or clearing the queue.
	deadQueuePointer int
	// active indicates whether there is an open websocket connection attached
	// to this webConn or not.
	// It is not used as an atomic, because there is no need to.
	// So do not use this outside the web hub.
	active       bool
	sessionToken atomic.Value
	session      atomic.Value
	connectionID atomic.Value
	endWritePump chan struct{}
	pumpFinished chan struct{}
	pluginPosted chan pluginWSPostedHook
}

// CheckConnResult indicates whether a connectionID was present in the hub or not.
// And if so, contains the active and dead queue details.
type CheckConnResult struct {
	ConnectionID     string
	UserID           string
	ActiveQueue      chan model.WebSocketMessage
	DeadQueue        []*model.WebSocketEvent
	DeadQueuePointer int
}

// PopulateWebConnConfig checks if the connection id already exists in the hub,
// and if so, accordingly populates the other fields of the webconn.
func (a *App) PopulateWebConnConfig(s *model.Session, cfg *WebConnConfig, seqVal string) (*WebConnConfig, error) {
	if !model.IsValidId(cfg.ConnectionID) {
		return nil, fmt.Errorf("invalid connection id: %s", cfg.ConnectionID)
	}

	// TODO: the method should internally forward the request
	// to the cluster if it does not have it.
	res := a.CheckWebConn(s.UserId, cfg.ConnectionID)
	if res == nil {
		// If the connection is not present, then we assume either timeout,
		// or server restart. In that case, we set a new one.
		cfg.ConnectionID = model.NewId()
	} else {
		// Connection is present, we get the active queue, dead queue
		cfg.activeQueue = res.ActiveQueue
		cfg.deadQueue = res.DeadQueue
		cfg.deadQueuePointer = res.DeadQueuePointer
		cfg.Active = false
		// Now we get the sequence number
		if seqVal == "" {
			// Sequence_number must be sent with connection id.
			// A client must be either non-compliant or fully compliant.
			return nil, errors.New("sequence number not present in websocket request")
		}
		var err error
		cfg.sequence, err = strconv.Atoi(seqVal)
		if err != nil || cfg.sequence < 0 {
			return nil, fmt.Errorf("invalid sequence number %s in query param: %v", seqVal, err)
		}
	}
	return cfg, nil
}

// NewWebConn returns a new WebConn instance.
func (a *App) NewWebConn(cfg *WebConnConfig) *WebConn {
	if cfg.Session.UserId != "" {
		a.Srv().Go(func() {
			a.SetStatusOnline(cfg.Session.UserId, false)
			a.UpdateLastActivityAtIfNeeded(cfg.Session)
		})
	}

	// Disable TCP_NO_DELAY for higher throughput
	// Unfortunately, it doesn't work for tls.Conn,
	// and currently, the API doesn't expose the underlying TCP conn.
	tcpConn, ok := cfg.WebSocket.UnderlyingConn().(*net.TCPConn)
	if ok {
		err := tcpConn.SetNoDelay(false)
		if err != nil {
			mlog.Warn("Error in setting NoDelay socket opts", mlog.Err(err))
		}
	}

	if cfg.activeQueue == nil {
		cfg.activeQueue = make(chan model.WebSocketMessage, sendQueueSize)
	}

	if cfg.deadQueue == nil && *a.ch.srv.Config().ServiceSettings.EnableReliableWebSockets {
		cfg.deadQueue = make([]*model.WebSocketEvent, deadQueueSize)
	}

	wc := &WebConn{
		App:                a,
		send:               cfg.activeQueue,
		deadQueue:          cfg.deadQueue,
		deadQueuePointer:   cfg.deadQueuePointer,
		Sequence:           int64(cfg.sequence),
		WebSocket:          cfg.WebSocket,
		lastUserActivityAt: model.GetMillis(),
		UserId:             cfg.Session.UserId,
		T:                  cfg.TFunc,
		Locale:             cfg.Locale,
		active:             cfg.Active,
		endWritePump:       make(chan struct{}),
		pumpFinished:       make(chan struct{}),
		pluginPosted:       make(chan pluginWSPostedHook, 10),
	}

	wc.SetSession(&cfg.Session)
	wc.SetSessionToken(cfg.Session.Token)
	wc.SetSessionExpiresAt(cfg.Session.ExpiresAt)
	wc.SetConnectionID(cfg.ConnectionID)

	if pluginsEnvironment := wc.App.GetPluginsEnvironment(); pluginsEnvironment != nil {
		wc.App.Srv().Go(func() {
			pluginsEnvironment.RunMultiPluginHook(func(hooks plugin.Hooks) bool {
				hooks.OnWebSocketConnect(wc.GetConnectionID(), wc.UserId)
				return true
			}, plugin.OnWebSocketConnectID)
		})
	}

	return wc
}

func (wc *WebConn) pluginPostedConsumer(wg *sync.WaitGroup) {
	defer wg.Done()

	for msg := range wc.pluginPosted {
		if pluginsEnvironment := wc.App.GetPluginsEnvironment(); pluginsEnvironment != nil {
			pluginsEnvironment.RunMultiPluginHook(func(hooks plugin.Hooks) bool {
				hooks.WebSocketMessageHasBeenPosted(msg.connectionID, msg.userID, msg.req)
				return true
			}, plugin.WebSocketMessageHasBeenPostedID)
		}
	}
}

// Close closes the WebConn.
func (wc *WebConn) Close() {
	wc.WebSocket.Close()
	<-wc.pumpFinished
}

// GetSessionExpiresAt returns the time at which the session expires.
func (wc *WebConn) GetSessionExpiresAt() int64 {
	return atomic.LoadInt64(&wc.sessionExpiresAt)
}

// SetSessionExpiresAt sets the time at which the session expires.
func (wc *WebConn) SetSessionExpiresAt(v int64) {
	atomic.StoreInt64(&wc.sessionExpiresAt, v)
}

// GetSessionToken returns the session token of the connection.
func (wc *WebConn) GetSessionToken() string {
	return wc.sessionToken.Load().(string)
}

// SetSessionToken sets the session token of the connection.
func (wc *WebConn) SetSessionToken(v string) {
	wc.sessionToken.Store(v)
}

// SetConnectionID sets the connection id of the connection.
func (wc *WebConn) SetConnectionID(id string) {
	wc.connectionID.Store(id)
}

// GetConnectionID returns the connection id of the connection.
func (wc *WebConn) GetConnectionID() string {
	return wc.connectionID.Load().(string)
}

// areAllInactive returns whether all of the connections
// are inactive or not.
func areAllInactive(conns []*WebConn) bool {
	for _, conn := range conns {
		if conn.active {
			return false
		}
	}
	return true
}

// GetSession returns the session of the connection.
func (wc *WebConn) GetSession() *model.Session {
	return wc.session.Load().(*model.Session)
}

// SetSession sets the session of the connection.
func (wc *WebConn) SetSession(v *model.Session) {
	if v != nil {
		v = v.DeepCopy()
	}

	wc.session.Store(v)
}

// Pump starts the WebConn instance. After this, the websocket
// is ready to send/receive messages.
func (wc *WebConn) Pump() {
<<<<<<< HEAD
	defer wc.App.srv.userService.ReturnSessionToPool(wc.GetSession())
=======
	defer wc.App.Srv().userService.ReturnSessionToPool(wc.GetSession())
>>>>>>> 929caaff

	var wg sync.WaitGroup
	wg.Add(1)
	go func() {
		defer wg.Done()
		wc.writePump()
	}()

	wg.Add(1)
	go wc.pluginPostedConsumer(&wg)

	wc.readPump()
	close(wc.endWritePump)
	close(wc.pluginPosted)
	wg.Wait()
	wc.App.HubUnregister(wc)
	close(wc.pumpFinished)

	if pluginsEnvironment := wc.App.GetPluginsEnvironment(); pluginsEnvironment != nil {
		wc.App.Srv().Go(func() {
			pluginsEnvironment.RunMultiPluginHook(func(hooks plugin.Hooks) bool {
				hooks.OnWebSocketDisconnect(wc.GetConnectionID(), wc.UserId)
				return true
			}, plugin.OnWebSocketDisconnectID)
		})
	}
}

func (wc *WebConn) readPump() {
	defer func() {
		wc.WebSocket.Close()
	}()
	wc.WebSocket.SetReadLimit(model.SocketMaxMessageSizeKb)
	wc.WebSocket.SetReadDeadline(time.Now().Add(pongWaitTime))
	wc.WebSocket.SetPongHandler(func(string) error {
		wc.WebSocket.SetReadDeadline(time.Now().Add(pongWaitTime))
		if wc.IsAuthenticated() {
			wc.App.Srv().Go(func() {
				wc.App.SetStatusAwayIfNeeded(wc.UserId, false)
			})
		}
		return nil
	})

	for {
		var req model.WebSocketRequest
		if err := wc.WebSocket.ReadJSON(&req); err != nil {
			wc.logSocketErr("websocket.read", err)
			return
		}

		// Messages which actions are prefixed with the plugin prefix
		// should only be dispatched to the plugins
		if !strings.HasPrefix(req.Action, websocketMessagePluginPrefix) {
			wc.App.Srv().WebSocketRouter.ServeWebSocket(wc, &req)
		}

		clonedReq, err := req.Clone()
		if err != nil {
			wc.logSocketErr("websocket.cloneRequest", err)
			continue
		}

		wc.pluginPosted <- pluginWSPostedHook{wc.GetConnectionID(), wc.UserId, clonedReq}
	}
}

func (wc *WebConn) writePump() {
	ticker := time.NewTicker(pingInterval)
	authTicker := time.NewTicker(authCheckInterval)

	defer func() {
		ticker.Stop()
		authTicker.Stop()
		wc.WebSocket.Close()
	}()

	if *wc.App.Srv().Config().ServiceSettings.EnableReliableWebSockets && wc.Sequence != 0 {
		if ok, index := wc.isInDeadQueue(wc.Sequence); ok {
			if err := wc.drainDeadQueue(index); err != nil {
				wc.logSocketErr("websocket.drainDeadQueue", err)
				return
			}
			if m := wc.App.Metrics(); m != nil {
				m.IncrementWebsocketReconnectEvent(reconnectFound)
			}
		} else if wc.hasMsgLoss() {
			// If the seq number is not in dead queue, but it was supposed to be,
			// then generate a different connection ID,
			// and set sequence to 0, and clear dead queue.
			wc.clearDeadQueue()
			wc.SetConnectionID(model.NewId())
			wc.Sequence = 0

			// Send hello message
			msg := wc.createHelloMessage()
			wc.addToDeadQueue(msg)
			if err := wc.writeMessage(msg); err != nil {
				wc.logSocketErr("websocket.sendHello", err)
				return
			}
			if m := wc.App.Metrics(); m != nil {
				m.IncrementWebsocketReconnectEvent(reconnectNotFound)
			}
		} else {
			if m := wc.App.Metrics(); m != nil {
				m.IncrementWebsocketReconnectEvent(reconnectLossless)
			}
		}
	}

	var buf bytes.Buffer
	// 2k is seen to be a good heuristic under which 98.5% of message sizes remain.
	buf.Grow(1024 * 2)
	enc := json.NewEncoder(&buf)

	for {
		select {
		case msg, ok := <-wc.send:
			if !ok {
				wc.writeMessageBuf(websocket.CloseMessage, []byte{})
				return
			}

			evt, evtOk := msg.(*model.WebSocketEvent)

			skipSend := false
			if len(wc.send) >= sendSlowWarn {
				// When the pump starts to get slow we'll drop non-critical messages
				switch msg.EventType() {
				case model.WebsocketEventTyping,
					model.WebsocketEventStatusChange,
					model.WebsocketEventChannelViewed:
					mlog.Warn(
						"websocket.slow: dropping message",
						mlog.String("user_id", wc.UserId),
						mlog.String("type", msg.EventType()),
						mlog.String("channel_id", evt.GetBroadcast().ChannelId),
					)
					skipSend = true
				}
			}

			if skipSend {
				continue
			}

			buf.Reset()
			var err error
			if evtOk {
				evt = evt.SetSequence(wc.Sequence)
				err = evt.Encode(enc)
				wc.Sequence++
			} else {
				err = enc.Encode(msg)
			}
			if err != nil {
				mlog.Warn("Error in encoding websocket message", mlog.Err(err))
				continue
			}

			if len(wc.send) >= sendFullWarn {
				logData := []mlog.Field{
					mlog.String("user_id", wc.UserId),
					mlog.String("type", msg.EventType()),
					mlog.Int("size", buf.Len()),
				}
				if evtOk {
					logData = append(logData, mlog.String("channel_id", evt.GetBroadcast().ChannelId))
				}

				mlog.Warn("websocket.full", logData...)
			}

			if *wc.App.Srv().Config().ServiceSettings.EnableReliableWebSockets &&
				evtOk {
				wc.addToDeadQueue(evt)
			}

			if err := wc.writeMessageBuf(websocket.TextMessage, buf.Bytes()); err != nil {
				wc.logSocketErr("websocket.send", err)
				return
			}

			if wc.App.Metrics() != nil {
				wc.App.Metrics().IncrementWebSocketBroadcast(msg.EventType())
			}
		case <-ticker.C:
			if err := wc.writeMessageBuf(websocket.PingMessage, []byte{}); err != nil {
				wc.logSocketErr("websocket.ticker", err)
				return
			}

		case <-wc.endWritePump:
			return

		case <-authTicker.C:
			if wc.GetSessionToken() == "" {
				mlog.Debug("websocket.authTicker: did not authenticate", mlog.Any("ip_address", wc.WebSocket.RemoteAddr()))
				return
			}
			authTicker.Stop()
		}
	}
}

// writeMessageBuf is a helper utility that wraps the write to the socket
// along with setting the write deadline.
func (wc *WebConn) writeMessageBuf(msgType int, data []byte) error {
	wc.WebSocket.SetWriteDeadline(time.Now().Add(writeWaitTime))
	return wc.WebSocket.WriteMessage(msgType, data)
}

func (wc *WebConn) writeMessage(msg *model.WebSocketEvent) error {
	// We don't use the encoder from the write pump because it's unwieldy to pass encoders
	// around, and this is only called during initialization of the webConn.
	var buf bytes.Buffer
	err := msg.Encode(json.NewEncoder(&buf))
	if err != nil {
		mlog.Warn("Error in encoding websocket message", mlog.Err(err))
		return nil
	}
	wc.Sequence++

	return wc.writeMessageBuf(websocket.TextMessage, buf.Bytes())
}

// addToDeadQueue appends a message to the dead queue.
func (wc *WebConn) addToDeadQueue(msg *model.WebSocketEvent) {
	wc.deadQueue[wc.deadQueuePointer] = msg
	wc.deadQueuePointer = (wc.deadQueuePointer + 1) % deadQueueSize
}

// hasMsgLoss indicates whether the next wanted sequence is right after
// the latest element in the dead queue, which would mean there is no message loss.
func (wc *WebConn) hasMsgLoss() bool {
	var index int
	if wc.deadQueuePointer == 0 {
		if wc.deadQueue[deadQueueSize-1] == nil {
			return false // No msg written
		}
		index = deadQueueSize - 1
	} else {
		index = wc.deadQueuePointer - 1
	}

	if wc.deadQueue[index].GetSequence() == wc.Sequence-1 {
		return false
	}
	return true
}

// isInDeadQueue checks whether a given sequence number is in the dead queue or not.
// And if it is, it returns that index.
func (wc *WebConn) isInDeadQueue(seq int64) (bool, int) {
	// Can be optimized to traverse backwards from deadQueuePointer
	// Hopefully, traversing 128 elements is not too much overhead.
	for i := 0; i < deadQueueSize; i++ {
		elem := wc.deadQueue[i]
		if elem == nil {
			return false, 0
		}

		if elem.GetSequence() == seq {
			return true, i
		}
	}
	return false, 0
}

func (wc *WebConn) clearDeadQueue() {
	for i := 0; i < deadQueueSize; i++ {
		if wc.deadQueue[i] == nil {
			return
		}
		wc.deadQueue[i] = nil
	}
	wc.deadQueuePointer = 0
}

// drainDeadQueue will write all messages from a given index to the socket.
// It is called with the assumption that the item with wc.Sequence is present
// in it, because otherwise it would have been cleared from WebConn.
func (wc *WebConn) drainDeadQueue(index int) error {
	if wc.deadQueue[0] == nil {
		// Empty queue
		return nil
	}

	// This means pointer hasn't rolled over.
	if wc.deadQueue[wc.deadQueuePointer] == nil {
		// Clear till the end of queue.
		for i := index; i < wc.deadQueuePointer; i++ {
			if err := wc.writeMessage(wc.deadQueue[i]); err != nil {
				return err
			}
		}
		return nil
	}

	// We go on until next sequence number is smaller than previous one.
	// Which means it has rolled over.
	currPtr := index
	for {
		if err := wc.writeMessage(wc.deadQueue[currPtr]); err != nil {
			return err
		}
		oldSeq := wc.deadQueue[currPtr].GetSequence() // TODO: possibly move this
		currPtr = (currPtr + 1) % deadQueueSize       // to for loop condition
		newSeq := wc.deadQueue[currPtr].GetSequence()
		if oldSeq > newSeq {
			break
		}
	}
	return nil
}

// InvalidateCache resets all internal data of the WebConn.
func (wc *WebConn) InvalidateCache() {
	wc.allChannelMembers = nil
	wc.lastAllChannelMembersTime = 0
	wc.SetSession(nil)
	wc.SetSessionExpiresAt(0)
}

// IsAuthenticated returns whether the given WebConn is authenticated or not.
func (wc *WebConn) IsAuthenticated() bool {
	// Check the expiry to see if we need to check for a new session
	if wc.GetSessionExpiresAt() < model.GetMillis() {
		if wc.GetSessionToken() == "" {
			return false
		}

		session, err := wc.App.GetSession(wc.GetSessionToken())
		if err != nil {
			if err.StatusCode >= http.StatusBadRequest && err.StatusCode < http.StatusInternalServerError {
				mlog.Debug("Invalid session.", mlog.Err(err))
			} else {
				mlog.Error("Could not get session", mlog.String("session_token", wc.GetSessionToken()), mlog.Err(err))
			}

			wc.SetSessionToken("")
			wc.SetSession(nil)
			wc.SetSessionExpiresAt(0)
			return false
		}

		wc.SetSession(session)
		wc.SetSessionExpiresAt(session.ExpiresAt)
	}

	return true
}

func (wc *WebConn) createHelloMessage() *model.WebSocketEvent {
	msg := model.NewWebSocketEvent(model.WebsocketEventHello, "", "", wc.UserId, nil)
	msg.Add("server_version", fmt.Sprintf("%v.%v.%v.%v", model.CurrentVersion,
		model.BuildNumber,
		wc.App.ClientConfigHash(),
		wc.App.Srv().License() != nil))
	msg.Add("connection_id", wc.connectionID.Load())
	return msg
}

func (wc *WebConn) shouldSendEventToGuest(msg *model.WebSocketEvent) bool {
	var userID string
	var canSee bool

	switch msg.EventType() {
	case model.WebsocketEventUserUpdated:
		user, ok := msg.GetData()["user"].(*model.User)
		if !ok {
			mlog.Debug("webhub.shouldSendEvent: user not found in message", mlog.Any("user", msg.GetData()["user"]))
			return false
		}
		userID = user.Id
	case model.WebsocketEventNewUser:
		userID = msg.GetData()["user_id"].(string)
	default:
		return true
	}

	canSee, err := wc.App.UserCanSeeOtherUser(wc.UserId, userID)
	if err != nil {
		mlog.Error("webhub.shouldSendEvent.", mlog.Err(err))
		return false
	}

	return canSee
}

// shouldSendEvent returns whether the message should be sent or not.
func (wc *WebConn) shouldSendEvent(msg *model.WebSocketEvent) bool {
	// IMPORTANT: Do not send event if WebConn does not have a session
	if !wc.IsAuthenticated() {
		return false
	}

	// If the event contains sanitized data, only send to users that don't have permission to
	// see sensitive data. Prevents admin clients from receiving events with bad data
	var hasReadPrivateDataPermission *bool
	if msg.GetBroadcast().ContainsSanitizedData {
		hasReadPrivateDataPermission = model.NewBool(wc.App.RolesGrantPermission(wc.GetSession().GetUserRoles(), model.PermissionManageSystem.Id))

		if *hasReadPrivateDataPermission {
			return false
		}
	}

	// If the event contains sensitive data, only send to users with permission to see it
	if msg.GetBroadcast().ContainsSensitiveData {
		if hasReadPrivateDataPermission == nil {
			hasReadPrivateDataPermission = model.NewBool(wc.App.RolesGrantPermission(wc.GetSession().GetUserRoles(), model.PermissionManageSystem.Id))
		}

		if !*hasReadPrivateDataPermission {
			return false
		}
	}

	// If the event is destined to a specific user
	if msg.GetBroadcast().UserId != "" {
		return wc.UserId == msg.GetBroadcast().UserId
	}

	// if the user is omitted don't send the message
	if len(msg.GetBroadcast().OmitUsers) > 0 {
		if _, ok := msg.GetBroadcast().OmitUsers[wc.UserId]; ok {
			return false
		}
	}

	// Only report events to users who are in the channel for the event
	if msg.GetBroadcast().ChannelId != "" {
		if model.GetMillis()-wc.lastAllChannelMembersTime > webConnMemberCacheTime {
			wc.allChannelMembers = nil
			wc.lastAllChannelMembersTime = 0
		}

		if wc.allChannelMembers == nil {
			result, err := wc.App.Srv().Store.Channel().GetAllChannelMembersForUser(wc.UserId, false, false)
			if err != nil {
				mlog.Error("webhub.shouldSendEvent.", mlog.Err(err))
				return false
			}
			wc.allChannelMembers = result
			wc.lastAllChannelMembersTime = model.GetMillis()
		}

		if _, ok := wc.allChannelMembers[msg.GetBroadcast().ChannelId]; ok {
			return true
		}
		return false
	}

	// Only report events to users who are in the team for the event
	if msg.GetBroadcast().TeamId != "" {
		return wc.isMemberOfTeam(msg.GetBroadcast().TeamId)
	}

	if wc.GetSession().Props[model.SessionPropIsGuest] == "true" {
		return wc.shouldSendEventToGuest(msg)
	}

	return true
}

// IsMemberOfTeam returns whether the user of the WebConn
// is a member of the given teamID or not.
func (wc *WebConn) isMemberOfTeam(teamID string) bool {
	currentSession := wc.GetSession()

	if currentSession == nil || currentSession.Token == "" {
		session, err := wc.App.GetSession(wc.GetSessionToken())
		if err != nil {
			if err.StatusCode >= http.StatusBadRequest && err.StatusCode < http.StatusInternalServerError {
				mlog.Debug("Invalid session.", mlog.Err(err))
			} else {
				mlog.Error("Could not get session", mlog.String("session_token", wc.GetSessionToken()), mlog.Err(err))
			}
			return false
		}
		wc.SetSession(session)
		currentSession = session
	}

	return currentSession.GetTeamByTeamId(teamID) != nil
}

func (wc *WebConn) logSocketErr(source string, err error) {
	// browsers will appear as CloseNoStatusReceived
	if websocket.IsCloseError(err, websocket.CloseNormalClosure, websocket.CloseNoStatusReceived) {
		mlog.Debug(source+": client side closed socket", mlog.String("user_id", wc.UserId))
	} else {
		mlog.Debug(source+": closing websocket", mlog.String("user_id", wc.UserId), mlog.Err(err))
	}
}<|MERGE_RESOLUTION|>--- conflicted
+++ resolved
@@ -287,11 +287,7 @@
 // Pump starts the WebConn instance. After this, the websocket
 // is ready to send/receive messages.
 func (wc *WebConn) Pump() {
-<<<<<<< HEAD
-	defer wc.App.srv.userService.ReturnSessionToPool(wc.GetSession())
-=======
 	defer wc.App.Srv().userService.ReturnSessionToPool(wc.GetSession())
->>>>>>> 929caaff
 
 	var wg sync.WaitGroup
 	wg.Add(1)
