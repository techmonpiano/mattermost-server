--- conflicted
+++ resolved
@@ -1250,15 +1250,9 @@
 		}
 	}
 
-<<<<<<< HEAD
 	postJSON, err := json.Marshal(post)
 	if err != nil {
-		a.Log().Warn("Failed to encode post to JSON", mlog.Err(err))
-=======
-	postJSON, jsonErr := json.Marshal(post)
-	if jsonErr != nil {
-		return nil, model.NewAppError("DeletePost", "api.marshal_error", nil, "", http.StatusInternalServerError).Wrap(jsonErr)
->>>>>>> 14246abd
+		return nil, model.NewAppError("DeletePost", "api.marshal_error", nil, "", http.StatusInternalServerError).Wrap(err)
 	}
 
 	userMessage := model.NewWebSocketEvent(model.WebsocketEventPostDeleted, "", post.ChannelId, "", nil)
