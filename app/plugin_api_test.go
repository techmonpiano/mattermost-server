--- conflicted
+++ resolved
@@ -92,11 +92,7 @@
 		return app.NewPluginAPI(c, manifest)
 	}
 
-<<<<<<< HEAD
-	env, err := plugin.NewEnvironment(newPluginAPI, NewDriverImpl(app.srv), pluginDir, webappPluginDir, app.Log(), nil)
-=======
 	env, err := plugin.NewEnvironment(newPluginAPI, NewDriverImpl(app.Srv()), pluginDir, webappPluginDir, app.Log(), nil)
->>>>>>> 929caaff
 	require.NoError(t, err)
 
 	require.Equal(t, len(pluginCodes), len(pluginIDs))
@@ -929,11 +925,7 @@
 			return app.NewPluginAPI(c, manifest)
 		}
 
-<<<<<<< HEAD
-		env, err := plugin.NewEnvironment(newPluginAPI, NewDriverImpl(app.srv), pluginDir, webappPluginDir, app.Log(), nil)
-=======
 		env, err := plugin.NewEnvironment(newPluginAPI, NewDriverImpl(app.Srv()), pluginDir, webappPluginDir, app.Log(), nil)
->>>>>>> 929caaff
 		require.NoError(t, err)
 
 		app.ch.SetPluginsEnvironment(env)
@@ -1132,11 +1124,7 @@
 	if settingsSchema != "" {
 		schema = settingsSchema
 	}
-<<<<<<< HEAD
-	th.App.srv.sqlStore = th.GetSqlStore()
-=======
 	th.App.ch.srv.sqlStore = th.GetSqlStore()
->>>>>>> 929caaff
 	setupPluginAPITest(t, code,
 		fmt.Sprintf(`{"id": "%v", "server": {"executable": "backend.exe"}, "settings_schema": %v}`, id, schema),
 		id, th.App, th.Context)
