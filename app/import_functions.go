// Copyright (c) 2015-present Mattermost, Inc. All Rights Reserved.
// See LICENSE.txt for license information.

package app

import (
	"bytes"
	"context"
	"crypto/sha1"
	"errors"
	"fmt"
	"io"
	"net/http"
	"os"
	"path"
	"strings"

	"github.com/mattermost/logr/v2"
	"github.com/mattermost/mattermost-server/v6/app/imports"
	"github.com/mattermost/mattermost-server/v6/app/request"
	"github.com/mattermost/mattermost-server/v6/app/teams"
	"github.com/mattermost/mattermost-server/v6/app/users"
	"github.com/mattermost/mattermost-server/v6/model"
	"github.com/mattermost/mattermost-server/v6/shared/mlog"
	"github.com/mattermost/mattermost-server/v6/store"
	"github.com/mattermost/mattermost-server/v6/utils"
)

// -- Bulk Import Functions --
// These functions import data directly into the database. Security and permission checks are bypassed but validity is
// still enforced.
func (a *App) importScheme(c request.CTX, data *imports.SchemeImportData, dryRun bool) *model.AppError {
	var fields []logr.Field
	if data != nil && data.Name != nil {
		fields = append(fields, mlog.String("schema_name", *data.Name))
	}
	c.Logger().Info("Validating schema", fields...)

	if err := imports.ValidateSchemeImportData(data); err != nil {
		return err
	}

	// If this is a Dry Run, do not continue any further.
	if dryRun {
		return nil
	}

	c.Logger().Info("Importing schema", fields...)

	scheme, err := a.GetSchemeByName(*data.Name)
	if err != nil {
		scheme = new(model.Scheme)
	} else if scheme.Scope != *data.Scope {
		return model.NewAppError("BulkImport", "app.import.import_scheme.scope_change.error", map[string]any{"SchemeName": scheme.Name}, "", http.StatusBadRequest)
	}

	scheme.Name = *data.Name
	scheme.DisplayName = *data.DisplayName
	scheme.Scope = *data.Scope

	if data.Description != nil {
		scheme.Description = *data.Description
	}

	if scheme.Id == "" {
		scheme, err = a.CreateScheme(scheme)
	} else {
		scheme, err = a.UpdateScheme(scheme)
	}

	if err != nil {
		return err
	}

	if scheme.Scope == model.SchemeScopeTeam {
		data.DefaultTeamAdminRole.Name = &scheme.DefaultTeamAdminRole
		if err := a.importRole(c, data.DefaultTeamAdminRole, dryRun, true); err != nil {
			return err
		}

		data.DefaultTeamUserRole.Name = &scheme.DefaultTeamUserRole
		if err := a.importRole(c, data.DefaultTeamUserRole, dryRun, true); err != nil {
			return err
		}

		if data.DefaultTeamGuestRole == nil {
			data.DefaultTeamGuestRole = &imports.RoleImportData{
				DisplayName: model.NewString("Team Guest Role for Scheme"),
			}
		}
		data.DefaultTeamGuestRole.Name = &scheme.DefaultTeamGuestRole
		if err := a.importRole(c, data.DefaultTeamGuestRole, dryRun, true); err != nil {
			return err
		}
	}

	if scheme.Scope == model.SchemeScopeTeam || scheme.Scope == model.SchemeScopeChannel {
		data.DefaultChannelAdminRole.Name = &scheme.DefaultChannelAdminRole
		if err := a.importRole(c, data.DefaultChannelAdminRole, dryRun, true); err != nil {
			return err
		}

		data.DefaultChannelUserRole.Name = &scheme.DefaultChannelUserRole
		if err := a.importRole(c, data.DefaultChannelUserRole, dryRun, true); err != nil {
			return err
		}

		if data.DefaultChannelGuestRole == nil {
			data.DefaultChannelGuestRole = &imports.RoleImportData{
				DisplayName: model.NewString("Channel Guest Role for Scheme"),
			}
		}
		data.DefaultChannelGuestRole.Name = &scheme.DefaultChannelGuestRole
		if err := a.importRole(c, data.DefaultChannelGuestRole, dryRun, true); err != nil {
			return err
		}
	}

	return nil
}

func (a *App) importRole(c request.CTX, data *imports.RoleImportData, dryRun bool, isSchemeRole bool) *model.AppError {
	var fields []logr.Field
	if data != nil && data.Name != nil {
		fields = append(fields, mlog.String("role_name", *data.Name))
	}

	if !isSchemeRole {
		c.Logger().Info("Validating role", fields...)

		if err := imports.ValidateRoleImportData(data); err != nil {
			return err
		}
	}

	// If this is a Dry Run, do not continue any further.
	if dryRun {
		return nil
	}

	c.Logger().Info("Importing role", fields...)

	role, err := a.GetRoleByName(context.Background(), *data.Name)
	if err != nil {
		role = new(model.Role)
	}

	role.Name = *data.Name

	if data.DisplayName != nil {
		role.DisplayName = *data.DisplayName
	}

	if data.Description != nil {
		role.Description = *data.Description
	}

	if data.Permissions != nil {
		role.Permissions = *data.Permissions
	}

	if isSchemeRole {
		role.SchemeManaged = true
	} else {
		role.SchemeManaged = false
	}

	if role.Id == "" {
		_, err = a.CreateRole(role)
	} else {
		_, err = a.UpdateRole(role)
	}

	return err
}

func (a *App) importTeam(c request.CTX, data *imports.TeamImportData, dryRun bool) *model.AppError {
	var fields []logr.Field
	if data != nil && data.Name != nil {
		fields = append(fields, mlog.String("team_name", *data.Name))
	}
	c.Logger().Info("Validating team", fields...)

	if err := imports.ValidateTeamImportData(data); err != nil {
		return err
	}

	// If this is a Dry Run, do not continue any further.
	if dryRun {
		return nil
	}

	c.Logger().Info("Importing team", fields...)

	var team *model.Team
	team, err := a.Srv().Store().Team().GetByName(*data.Name)

	if err != nil {
		team = &model.Team{}
	}

	team.Name = *data.Name
	team.DisplayName = *data.DisplayName
	team.Type = *data.Type

	if data.Description != nil {
		team.Description = *data.Description
	}

	if data.AllowOpenInvite != nil {
		team.AllowOpenInvite = *data.AllowOpenInvite
	}

	if data.Scheme != nil {
		scheme, err := a.GetSchemeByName(*data.Scheme)
		if err != nil {
			return err
		}

		if scheme.DeleteAt != 0 {
			return model.NewAppError("BulkImport", "app.import.import_team.scheme_deleted.error", nil, "", http.StatusBadRequest)
		}

		if scheme.Scope != model.SchemeScopeTeam {
			return model.NewAppError("BulkImport", "app.import.import_team.scheme_wrong_scope.error", nil, "", http.StatusBadRequest)
		}

		team.SchemeId = &scheme.Id
	}

	if team.Id == "" {
		if _, err := a.CreateTeam(c, team); err != nil {
			return err
		}
	} else {
		if _, err := a.ch.srv.teamService.UpdateTeam(team, teams.UpdateOptions{Imported: true}); err != nil {
			var invErr *store.ErrInvalidInput
			var nfErr *store.ErrNotFound
			switch {
			case errors.As(err, &nfErr):
				return model.NewAppError("BulkImport", "app.team.get.find.app_error", nil, "", http.StatusNotFound).Wrap(err)
			case errors.As(err, &invErr):
				return model.NewAppError("BulkImport", "app.team.update.find.app_error", nil, "", http.StatusBadRequest).Wrap(err)
			default:
				return model.NewAppError("BulkImport", "app.team.update.updating.app_error", nil, "", http.StatusInternalServerError).Wrap(err)
			}
		}
	}

	return nil
}

func (a *App) importChannel(c request.CTX, data *imports.ChannelImportData, dryRun bool) *model.AppError {
	var fields []logr.Field
	if data != nil && data.Name != nil {
		fields = append(fields, mlog.String("channel_name", *data.Name))
	}
	c.Logger().Info("Validating channel", fields...)

	if err := imports.ValidateChannelImportData(data); err != nil {
		return err
	}

	// If this is a Dry Run, do not continue any further.
	if dryRun {
		return nil
	}

	c.Logger().Info("Importing channel", fields...)

	team, err := a.Srv().Store().Team().GetByName(*data.Team)
	if err != nil {
		return model.NewAppError("BulkImport", "app.import.import_channel.team_not_found.error", map[string]any{"TeamName": *data.Team}, "", http.StatusBadRequest).Wrap(err)
	}

	var channel *model.Channel
	if result, err := a.Srv().Store().Channel().GetByNameIncludeDeleted(team.Id, *data.Name, true); err == nil {
		channel = result
	} else {
		channel = &model.Channel{}
	}

	channel.TeamId = team.Id
	channel.Name = *data.Name
	channel.DisplayName = *data.DisplayName
	channel.Type = *data.Type

	if data.Header != nil {
		channel.Header = *data.Header
	}

	if data.Purpose != nil {
		channel.Purpose = *data.Purpose
	}

	if data.Scheme != nil {
		scheme, err := a.GetSchemeByName(*data.Scheme)
		if err != nil {
			return err
		}

		if scheme.DeleteAt != 0 {
			return model.NewAppError("BulkImport", "app.import.import_channel.scheme_deleted.error", nil, "", http.StatusBadRequest)
		}

		if scheme.Scope != model.SchemeScopeChannel {
			return model.NewAppError("BulkImport", "app.import.import_channel.scheme_wrong_scope.error", nil, "", http.StatusBadRequest)
		}

		channel.SchemeId = &scheme.Id
	}

	if channel.Id == "" {
		if _, err := a.CreateChannel(c, channel, false); err != nil {
			return err
		}
	} else {
		if _, err := a.UpdateChannel(c, channel); err != nil {
			return err
		}
	}

	return nil
}

func (a *App) importUser(c request.CTX, data *imports.UserImportData, dryRun bool) *model.AppError {
	var fields []logr.Field
	if data != nil && data.Username != nil {
		fields = append(fields, mlog.String("user_name", *data.Username))
	}
	c.Logger().Info("Validating user", fields...)

	if err := imports.ValidateUserImportData(data); err != nil {
		return err
	}

	// If this is a Dry Run, do not continue any further.
	if dryRun {
		return nil
	}

	c.Logger().Info("Importing user", fields...)

	// We want to avoid database writes if nothing has changed.
	hasUserChanged := false
	hasNotifyPropsChanged := false
	hasUserRolesChanged := false
	hasUserAuthDataChanged := false
	hasUserEmailVerifiedChanged := false

	var user *model.User
	var nErr error
	user, nErr = a.Srv().Store().User().GetByUsername(*data.Username)
	if nErr != nil {
		user = &model.User{}
		user.MakeNonNil()
		user.SetDefaultNotifications()
		hasUserChanged = true
	}

	user.Username = *data.Username

	if user.Email != *data.Email {
		hasUserChanged = true
		hasUserEmailVerifiedChanged = true // Changing the email resets email verified to false by default.
		user.Email = *data.Email
		user.Email = strings.ToLower(user.Email)
	}

	var password string
	var authService string
	var authData *string

	if data.AuthService != nil {
		if user.AuthService != *data.AuthService {
			hasUserAuthDataChanged = true
		}
		authService = *data.AuthService
	}

	// AuthData and Password are mutually exclusive.
	if data.AuthData != nil {
		if user.AuthData == nil || *user.AuthData != *data.AuthData {
			hasUserAuthDataChanged = true
		}
		authData = data.AuthData
		password = ""
	} else if data.Password != nil {
		password = *data.Password
		authData = nil
	} else {
		var err error
		// If no AuthData or Password is specified, we must generate a password.
		password, err = generatePassword(*a.Config().PasswordSettings.MinimumLength)
		if err != nil {
			return model.NewAppError("importUser", "app.import.generate_password.app_error", nil, "", http.StatusInternalServerError).Wrap(err)
		}
		authData = nil
	}

	user.Password = password
	user.AuthService = authService
	user.AuthData = authData

	// Automatically assume all emails are verified.
	emailVerified := true
	if user.EmailVerified != emailVerified {
		user.EmailVerified = emailVerified
		hasUserEmailVerifiedChanged = true
	}

	if data.Nickname != nil {
		if user.Nickname != *data.Nickname {
			user.Nickname = *data.Nickname
			hasUserChanged = true
		}
	}

	if data.FirstName != nil {
		if user.FirstName != *data.FirstName {
			user.FirstName = *data.FirstName
			hasUserChanged = true
		}
	}

	if data.LastName != nil {
		if user.LastName != *data.LastName {
			user.LastName = *data.LastName
			hasUserChanged = true
		}
	}

	if data.Position != nil {
		if user.Position != *data.Position {
			user.Position = *data.Position
			hasUserChanged = true
		}
	}

	if data.Locale != nil {
		if user.Locale != *data.Locale {
			user.Locale = *data.Locale
			hasUserChanged = true
		}
	} else {
		if user.Locale != *a.Config().LocalizationSettings.DefaultClientLocale {
			user.Locale = *a.Config().LocalizationSettings.DefaultClientLocale
			hasUserChanged = true
		}
	}

	if data.DeleteAt != nil {
		if user.DeleteAt != *data.DeleteAt {
			user.DeleteAt = *data.DeleteAt
			hasUserChanged = true
		}
	}

	var roles string
	if data.Roles != nil {
		if user.Roles != *data.Roles {
			roles = *data.Roles
			hasUserRolesChanged = true
		}
	} else if user.Roles == "" {
		// Set SYSTEM_USER roles on newly created users by default.
		if user.Roles != model.SystemUserRoleId {
			roles = model.SystemUserRoleId
			hasUserRolesChanged = true
		}
	}
	user.Roles = roles

	if data.NotifyProps != nil {
		if data.NotifyProps.Desktop != nil {
			if value, ok := user.NotifyProps[model.DesktopNotifyProp]; !ok || value != *data.NotifyProps.Desktop {
				user.AddNotifyProp(model.DesktopNotifyProp, *data.NotifyProps.Desktop)
				hasNotifyPropsChanged = true
			}
		}

		if data.NotifyProps.DesktopSound != nil {
			if value, ok := user.NotifyProps[model.DesktopSoundNotifyProp]; !ok || value != *data.NotifyProps.DesktopSound {
				user.AddNotifyProp(model.DesktopSoundNotifyProp, *data.NotifyProps.DesktopSound)
				hasNotifyPropsChanged = true
			}
		}

		if data.NotifyProps.Email != nil {
			if value, ok := user.NotifyProps[model.EmailNotifyProp]; !ok || value != *data.NotifyProps.Email {
				user.AddNotifyProp(model.EmailNotifyProp, *data.NotifyProps.Email)
				hasNotifyPropsChanged = true
			}
		}

		if data.NotifyProps.Mobile != nil {
			if value, ok := user.NotifyProps[model.PushNotifyProp]; !ok || value != *data.NotifyProps.Mobile {
				user.AddNotifyProp(model.PushNotifyProp, *data.NotifyProps.Mobile)
				hasNotifyPropsChanged = true
			}
		}

		if data.NotifyProps.MobilePushStatus != nil {
			if value, ok := user.NotifyProps[model.PushStatusNotifyProp]; !ok || value != *data.NotifyProps.MobilePushStatus {
				user.AddNotifyProp(model.PushStatusNotifyProp, *data.NotifyProps.MobilePushStatus)
				hasNotifyPropsChanged = true
			}
		}

		if data.NotifyProps.ChannelTrigger != nil {
			if value, ok := user.NotifyProps[model.ChannelMentionsNotifyProp]; !ok || value != *data.NotifyProps.ChannelTrigger {
				user.AddNotifyProp(model.ChannelMentionsNotifyProp, *data.NotifyProps.ChannelTrigger)
				hasNotifyPropsChanged = true
			}
		}

		if data.NotifyProps.CommentsTrigger != nil {
			if value, ok := user.NotifyProps[model.CommentsNotifyProp]; !ok || value != *data.NotifyProps.CommentsTrigger {
				user.AddNotifyProp(model.CommentsNotifyProp, *data.NotifyProps.CommentsTrigger)
				hasNotifyPropsChanged = true
			}
		}

		if data.NotifyProps.MentionKeys != nil {
			if value, ok := user.NotifyProps[model.MentionKeysNotifyProp]; !ok || value != *data.NotifyProps.MentionKeys {
				user.AddNotifyProp(model.MentionKeysNotifyProp, *data.NotifyProps.MentionKeys)
				hasNotifyPropsChanged = true
			}
		} else {
			user.UpdateMentionKeysFromUsername("")
		}
	}

	var savedUser *model.User
	var err error
	if user.Id == "" {
		if savedUser, err = a.ch.srv.userService.CreateUser(user, users.UserCreateOptions{FromImport: true}); err != nil {
			var appErr *model.AppError
			var invErr *store.ErrInvalidInput
			switch {
			case errors.As(err, &appErr):
				return appErr
			case errors.Is(err, users.AcceptedDomainError):
				return model.NewAppError("importUser", "api.user.create_user.accepted_domain.app_error", nil, "", http.StatusBadRequest).Wrap(err)
			case errors.Is(err, users.UserStoreIsEmptyError):
				return model.NewAppError("importUser", "app.user.store_is_empty.app_error", nil, "", http.StatusInternalServerError).Wrap(err)
			case errors.As(err, &invErr):
				switch invErr.Field {
				case "email":
					return model.NewAppError("importUser", "app.user.save.email_exists.app_error", nil, "", http.StatusBadRequest).Wrap(err)
				case "username":
					return model.NewAppError("importUser", "app.user.save.username_exists.app_error", nil, "", http.StatusBadRequest).Wrap(err)
				default:
					return model.NewAppError("importUser", "app.user.save.existing.app_error", nil, "", http.StatusBadRequest).Wrap(err)
				}
			default:
				return model.NewAppError("importUser", "app.user.save.app_error", nil, "", http.StatusInternalServerError).Wrap(err)
			}
		}

		pref := model.Preference{UserId: savedUser.Id, Category: model.PreferenceCategoryTutorialSteps, Name: savedUser.Id, Value: "0"}
		if err := a.Srv().Store().Preference().Save(model.Preferences{pref}); err != nil {
			c.Logger().Warn("Encountered error saving tutorial preference", mlog.Err(err))
		}

	} else {
		var appErr *model.AppError
		if hasUserChanged {
			if savedUser, appErr = a.UpdateUser(c, user, false); appErr != nil {
				return appErr
			}
		}
		if hasUserRolesChanged {
			if savedUser, appErr = a.UpdateUserRoles(c, user.Id, roles, false); appErr != nil {
				return appErr
			}
		}
		if hasNotifyPropsChanged {
			if appErr = a.updateUserNotifyProps(user.Id, user.NotifyProps); appErr != nil {
				return appErr
			}
			if savedUser, appErr = a.GetUser(user.Id); appErr != nil {
				return appErr
			}
		}
		if password != "" {
			if appErr = a.UpdatePassword(user, password); appErr != nil {
				return appErr
			}
		} else {
			if hasUserAuthDataChanged {
				if _, nErr := a.Srv().Store().User().UpdateAuthData(user.Id, authService, authData, user.Email, false); nErr != nil {
					var invErr *store.ErrInvalidInput
					switch {
					case errors.As(nErr, &invErr):
						return model.NewAppError("importUser", "app.user.update_auth_data.email_exists.app_error", nil, "", http.StatusBadRequest).Wrap(nErr)
					default:
						return model.NewAppError("importUser", "app.user.update_auth_data.app_error", nil, "", http.StatusInternalServerError).Wrap(nErr)
					}
				}
			}
		}
		if emailVerified {
			if hasUserEmailVerifiedChanged {
				if err := a.VerifyUserEmail(user.Id, user.Email); err != nil {
					return err
				}
			}
		}
	}

	if savedUser == nil {
		savedUser = user
	}

	if data.ProfileImage != nil {
		var file io.ReadCloser
		var err error
		if data.ProfileImageData != nil {
			file, err = data.ProfileImageData.Open()
		} else {
			file, err = os.Open(*data.ProfileImage)
		}

		if err != nil {
			c.Logger().Warn("Unable to open the profile image.", mlog.Err(err))
		} else {
			defer file.Close()
			if limitErr := checkImageLimits(file, *a.Config().FileSettings.MaxImageResolution); limitErr != nil {
				return model.NewAppError("SetProfileImage", "api.user.upload_profile_user.check_image_limits.app_error", nil, "", http.StatusBadRequest)
			}
			if err := a.SetProfileImageFromFile(c, savedUser.Id, file); err != nil {
				c.Logger().Warn("Unable to set the profile image from a file.", mlog.Err(err))
			}
		}
	}

	// Preferences.
	var preferences model.Preferences

	if data.Theme != nil {
		preferences = append(preferences, model.Preference{
			UserId:   savedUser.Id,
			Category: model.PreferenceCategoryTheme,
			Name:     "",
			Value:    *data.Theme,
		})
	}

	if data.UseMilitaryTime != nil {
		preferences = append(preferences, model.Preference{
			UserId:   savedUser.Id,
			Category: model.PreferenceCategoryDisplaySettings,
			Name:     model.PreferenceNameUseMilitaryTime,
			Value:    *data.UseMilitaryTime,
		})
	}

	if data.CollapsePreviews != nil {
		preferences = append(preferences, model.Preference{
			UserId:   savedUser.Id,
			Category: model.PreferenceCategoryDisplaySettings,
			Name:     model.PreferenceNameCollapseSetting,
			Value:    *data.CollapsePreviews,
		})
	}

	if data.MessageDisplay != nil {
		preferences = append(preferences, model.Preference{
			UserId:   savedUser.Id,
			Category: model.PreferenceCategoryDisplaySettings,
			Name:     model.PreferenceNameMessageDisplay,
			Value:    *data.MessageDisplay,
		})
	}

	if data.CollapseConsecutive != nil {
		preferences = append(preferences, model.Preference{
			UserId:   savedUser.Id,
			Category: model.PreferenceCategoryDisplaySettings,
			Name:     model.PreferenceNameCollapseConsecutive,
			Value:    *data.CollapseConsecutive,
		})
	}

	if data.ColorizeUsernames != nil {
		preferences = append(preferences, model.Preference{
			UserId:   savedUser.Id,
			Category: model.PreferenceCategoryDisplaySettings,
			Name:     model.PreferenceNameColorizeUsernames,
			Value:    *data.ColorizeUsernames,
		})
	}

	if data.ChannelDisplayMode != nil {
		preferences = append(preferences, model.Preference{
			UserId:   savedUser.Id,
			Category: model.PreferenceCategoryDisplaySettings,
			Name:     "channel_display_mode",
			Value:    *data.ChannelDisplayMode,
		})
	}

	if data.TutorialStep != nil {
		preferences = append(preferences, model.Preference{
			UserId:   savedUser.Id,
			Category: model.PreferenceCategoryTutorialSteps,
			Name:     savedUser.Id,
			Value:    *data.TutorialStep,
		})
	}

	if data.UseMarkdownPreview != nil {
		preferences = append(preferences, model.Preference{
			UserId:   savedUser.Id,
			Category: model.PreferenceCategoryAdvancedSettings,
			Name:     "feature_enabled_markdown_preview",
			Value:    *data.UseMarkdownPreview,
		})
	}

	if data.UseFormatting != nil {
		preferences = append(preferences, model.Preference{
			UserId:   savedUser.Id,
			Category: model.PreferenceCategoryAdvancedSettings,
			Name:     "formatting",
			Value:    *data.UseFormatting,
		})
	}

	if data.ShowUnreadSection != nil {
		preferences = append(preferences, model.Preference{
			UserId:   savedUser.Id,
			Category: model.PreferenceCategorySidebarSettings,
			Name:     "show_unread_section",
			Value:    *data.ShowUnreadSection,
		})
	}

	if data.EmailInterval != nil || savedUser.NotifyProps[model.EmailNotifyProp] == "false" {
		var intervalSeconds string
		if value := savedUser.NotifyProps[model.EmailNotifyProp]; value == "false" {
			intervalSeconds = "0"
		} else {
			switch *data.EmailInterval {
			case model.PreferenceEmailIntervalImmediately:
				intervalSeconds = model.PreferenceEmailIntervalNoBatchingSeconds
			case model.PreferenceEmailIntervalFifteen:
				intervalSeconds = model.PreferenceEmailIntervalFifteenAsSeconds
			case model.PreferenceEmailIntervalHour:
				intervalSeconds = model.PreferenceEmailIntervalHourAsSeconds
			}
		}
		if intervalSeconds != "" {
			preferences = append(preferences, model.Preference{
				UserId:   savedUser.Id,
				Category: model.PreferenceCategoryNotifications,
				Name:     model.PreferenceNameEmailInterval,
				Value:    intervalSeconds,
			})
		}
	}

	if len(preferences) > 0 {
		if err := a.Srv().Store().Preference().Save(preferences); err != nil {
			return model.NewAppError("BulkImport", "app.import.import_user.save_preferences.error", nil, "", http.StatusInternalServerError).Wrap(err)
		}
	}

	return a.importUserTeams(c, savedUser, data.Teams)
}

func (a *App) importUserTeams(c request.CTX, user *model.User, data *[]imports.UserTeamImportData) *model.AppError {
	if data == nil {
		return nil
	}

	teamNames := []string{}
	for _, tdata := range *data {
		teamNames = append(teamNames, *tdata.Name)
	}
	allTeams, err := a.getTeamsByNames(teamNames)
	if err != nil {
		return err
	}

	var (
		teamThemePreferencesByID = map[string]model.Preferences{}
		channels                 = map[string][]imports.UserChannelImportData{}
		teamsByID                = map[string]*model.Team{}
		teamMemberByTeamID       = map[string]*model.TeamMember{}
		newTeamMembers           = []*model.TeamMember{}
		oldTeamMembers           = []*model.TeamMember{}
		rolesByTeamId            = map[string]string{}
		isGuestByTeamId          = map[string]bool{}
		isUserByTeamId           = map[string]bool{}
		isAdminByTeamId          = map[string]bool{}
	)

	existingMemberships, nErr := a.Srv().Store().Team().GetTeamsForUser(context.Background(), user.Id, "", true)
	if nErr != nil {
		return model.NewAppError("importUserTeams", "app.team.get_members.app_error", nil, "", http.StatusInternalServerError).Wrap(nErr)
	}
	existingMembershipsByTeamId := map[string]*model.TeamMember{}
	for _, teamMembership := range existingMemberships {
		existingMembershipsByTeamId[teamMembership.TeamId] = teamMembership
	}
	for _, tdata := range *data {
		team := allTeams[strings.ToLower(*tdata.Name)]

		// Team-specific theme Preferences.
		if tdata.Theme != nil {
			teamThemePreferencesByID[team.Id] = append(teamThemePreferencesByID[team.Id], model.Preference{
				UserId:   user.Id,
				Category: model.PreferenceCategoryTheme,
				Name:     team.Id,
				Value:    *tdata.Theme,
			})
		}

		isGuestByTeamId[team.Id] = false
		isUserByTeamId[team.Id] = true
		isAdminByTeamId[team.Id] = false

		if tdata.Roles == nil {
			isUserByTeamId[team.Id] = true
		} else {
			rawRoles := *tdata.Roles
			explicitRoles := []string{}
			for _, role := range strings.Fields(rawRoles) {
				if role == model.TeamGuestRoleId {
					isGuestByTeamId[team.Id] = true
					isUserByTeamId[team.Id] = false
				} else if role == model.TeamUserRoleId {
					isUserByTeamId[team.Id] = true
				} else if role == model.TeamAdminRoleId {
					isAdminByTeamId[team.Id] = true
				} else {
					explicitRoles = append(explicitRoles, role)
				}
			}
			rolesByTeamId[team.Id] = strings.Join(explicitRoles, " ")
		}

		member := &model.TeamMember{
			TeamId:      team.Id,
			UserId:      user.Id,
			SchemeGuest: user.IsGuest(),
			SchemeUser:  !user.IsGuest(),
			SchemeAdmin: team.Email == user.Email && !user.IsGuest(),
			CreateAt:    model.GetMillis(),
		}
		if !user.IsGuest() {
			var userShouldBeAdmin bool
			userShouldBeAdmin, err = a.UserIsInAdminRoleGroup(user.Id, team.Id, model.GroupSyncableTypeTeam)
			if err != nil {
				return err
			}
			member.SchemeAdmin = userShouldBeAdmin
		}

		if tdata.Channels != nil {
			channels[team.Id] = append(channels[team.Id], *tdata.Channels...)
		}
		if !user.IsGuest() {
			channels[team.Id] = append(channels[team.Id], imports.UserChannelImportData{Name: model.NewString(model.DefaultChannelName)})
		}

		teamsByID[team.Id] = team
		teamMemberByTeamID[team.Id] = member
		if _, ok := existingMembershipsByTeamId[team.Id]; !ok {
			newTeamMembers = append(newTeamMembers, member)
		} else {
			oldTeamMembers = append(oldTeamMembers, member)
		}
	}

	oldMembers, nErr := a.Srv().Store().Team().UpdateMultipleMembers(oldTeamMembers)
	if nErr != nil {
		var appErr *model.AppError
		switch {
		case errors.As(nErr, &appErr):
			return appErr
		default:
			return model.NewAppError("importUserTeams", "app.team.save_member.save.app_error", nil, "", http.StatusInternalServerError).Wrap(nErr)
		}
	}

	newMembers := []*model.TeamMember{}
	if len(newTeamMembers) > 0 {
		var nErr error
		newMembers, nErr = a.Srv().Store().Team().SaveMultipleMembers(newTeamMembers, *a.Config().TeamSettings.MaxUsersPerTeam)
		if nErr != nil {
			var appErr *model.AppError
			var conflictErr *store.ErrConflict
			var limitExceededErr *store.ErrLimitExceeded
			switch {
			case errors.As(nErr, &appErr): // in case we haven't converted to plain error.
				return appErr
			case errors.As(nErr, &conflictErr):
				return model.NewAppError("BulkImport", "app.import.import_user_teams.save_members.conflict.app_error", nil, "", http.StatusBadRequest).Wrap(nErr)
			case errors.As(nErr, &limitExceededErr):
				return model.NewAppError("BulkImport", "app.import.import_user_teams.save_members.max_accounts.app_error", nil, "", http.StatusBadRequest).Wrap(nErr)
			default: // last fallback in case it doesn't map to an existing app error.
				return model.NewAppError("BulkImport", "app.import.import_user_teams.save_members.error", nil, "", http.StatusInternalServerError).Wrap(nErr)
			}
		}
	}

	for _, member := range append(newMembers, oldMembers...) {
		if member.ExplicitRoles != rolesByTeamId[member.TeamId] {
			if _, err = a.UpdateTeamMemberRoles(member.TeamId, user.Id, rolesByTeamId[member.TeamId]); err != nil {
				return err
			}
		}

		a.UpdateTeamMemberSchemeRoles(member.TeamId, user.Id, isGuestByTeamId[member.TeamId], isUserByTeamId[member.TeamId], isAdminByTeamId[member.TeamId])
	}

	for _, team := range allTeams {
		if len(teamThemePreferencesByID[team.Id]) > 0 {
			pref := teamThemePreferencesByID[team.Id]
			if err := a.Srv().Store().Preference().Save(pref); err != nil {
				return model.NewAppError("BulkImport", "app.import.import_user_teams.save_preferences.error", nil, "", http.StatusInternalServerError).Wrap(err)
			}
		}
		channelsToImport := channels[team.Id]
		if err := a.importUserChannels(c, user, team, &channelsToImport); err != nil {
			return err
		}
	}

	return nil
}

func (a *App) importUserChannels(c request.CTX, user *model.User, team *model.Team, data *[]imports.UserChannelImportData) *model.AppError {
	if data == nil {
		return nil
	}

	channelNames := []string{}
	for _, tdata := range *data {
		channelNames = append(channelNames, *tdata.Name)
	}
	allChannels, err := a.getChannelsByNames(channelNames, team.Id)
	if err != nil {
		return err
	}

	var (
		channelsByID             = map[string]*model.Channel{}
		channelMemberByChannelID = map[string]*model.ChannelMember{}
		newChannelMembers        = []*model.ChannelMember{}
		oldChannelMembers        = []*model.ChannelMember{}
		rolesByChannelId         = map[string]string{}
		channelPreferencesByID   = map[string]model.Preferences{}
		isGuestByChannelId       = map[string]bool{}
		isUserByChannelId        = map[string]bool{}
		isAdminByChannelId       = map[string]bool{}
	)

	existingMemberships, nErr := a.Srv().Store().Channel().GetMembersForUser(team.Id, user.Id)
	if nErr != nil {
		return model.NewAppError("importUserChannels", "app.channel.get_members.app_error", nil, "", http.StatusInternalServerError).Wrap(nErr)
	}
	existingMembershipsByChannelId := map[string]model.ChannelMember{}
	for _, channelMembership := range existingMemberships {
		existingMembershipsByChannelId[channelMembership.ChannelId] = channelMembership
	}
	for _, cdata := range *data {
		channel, ok := allChannels[strings.ToLower(*cdata.Name)]
		if !ok {
			return model.NewAppError("BulkImport", "app.import.import_user_channels.channel_not_found.error", nil, "", http.StatusInternalServerError)
		}
		if _, ok = channelsByID[channel.Id]; ok && *cdata.Name == model.DefaultChannelName {
			// town-square membership was in the import and added by the importer (skip the added by the importer)
			continue
		}

		isGuestByChannelId[channel.Id] = false
		isUserByChannelId[channel.Id] = true
		isAdminByChannelId[channel.Id] = false

		if cdata.Roles != nil {
			rawRoles := *cdata.Roles
			explicitRoles := []string{}
			for _, role := range strings.Fields(rawRoles) {
				if role == model.ChannelGuestRoleId {
					isGuestByChannelId[channel.Id] = true
					isUserByChannelId[channel.Id] = false
				} else if role == model.ChannelUserRoleId {
					isUserByChannelId[channel.Id] = true
				} else if role == model.ChannelAdminRoleId {
					isAdminByChannelId[channel.Id] = true
				} else {
					explicitRoles = append(explicitRoles, role)
				}
			}
			rolesByChannelId[channel.Id] = strings.Join(explicitRoles, " ")
		}

		if cdata.Favorite != nil && *cdata.Favorite {
			channelPreferencesByID[channel.Id] = append(channelPreferencesByID[channel.Id], model.Preference{
				UserId:   user.Id,
				Category: model.PreferenceCategoryFavoriteChannel,
				Name:     channel.Id,
				Value:    "true",
			})
		}

		member := &model.ChannelMember{
			ChannelId:   channel.Id,
			UserId:      user.Id,
			NotifyProps: model.GetDefaultChannelNotifyProps(),
			SchemeGuest: user.IsGuest(),
			SchemeUser:  !user.IsGuest(),
			SchemeAdmin: false,
		}
		if !user.IsGuest() {
			var userShouldBeAdmin bool
			userShouldBeAdmin, err = a.UserIsInAdminRoleGroup(user.Id, team.Id, model.GroupSyncableTypeTeam)
			if err != nil {
				return err
			}
			member.SchemeAdmin = userShouldBeAdmin
		}

		if cdata.MentionCount != nil && cdata.MentionCountRoot != nil {
			member.MentionCount = *cdata.MentionCount
			member.MentionCountRoot = *cdata.MentionCountRoot
		}
		if cdata.UrgentMentionCount != nil {
			member.UrgentMentionCount = *cdata.UrgentMentionCount
		}
		if cdata.MsgCount != nil && cdata.MsgCountRoot != nil {
			member.MsgCount = *cdata.MsgCount
			member.MsgCountRoot = *cdata.MsgCountRoot
		}
		if cdata.LastViewedAt != nil {
			member.LastViewedAt = *cdata.LastViewedAt
		}

		if cdata.NotifyProps != nil {
			if cdata.NotifyProps.Desktop != nil {
				member.NotifyProps[model.DesktopNotifyProp] = *cdata.NotifyProps.Desktop
			}

			if cdata.NotifyProps.Mobile != nil {
				member.NotifyProps[model.PushNotifyProp] = *cdata.NotifyProps.Mobile
			}

			if cdata.NotifyProps.MarkUnread != nil {
				member.NotifyProps[model.MarkUnreadNotifyProp] = *cdata.NotifyProps.MarkUnread
			}
		}

		channelsByID[channel.Id] = channel
		channelMemberByChannelID[channel.Id] = member
		if _, ok := existingMembershipsByChannelId[channel.Id]; !ok {
			newChannelMembers = append(newChannelMembers, member)
		} else {
			oldChannelMembers = append(oldChannelMembers, member)
		}
	}

	oldMembers, nErr := a.Srv().Store().Channel().UpdateMultipleMembers(oldChannelMembers)
	if nErr != nil {
		var nfErr *store.ErrNotFound
		var appErr *model.AppError
		switch {
		case errors.As(nErr, &appErr):
			return appErr
		case errors.As(nErr, &nfErr):
			return model.NewAppError("importUserChannels", MissingChannelMemberError, nil, "", http.StatusNotFound).Wrap(nErr)
		default:
			return model.NewAppError("importUserChannels", "app.channel.get_member.app_error", nil, "", http.StatusInternalServerError).Wrap(nErr)
		}
	}

	newMembers := []*model.ChannelMember{}
	if len(newChannelMembers) > 0 {
		newMembers, nErr = a.Srv().Store().Channel().SaveMultipleMembers(newChannelMembers)
		if nErr != nil {
			var cErr *store.ErrConflict
			var appErr *model.AppError
			switch {
			case errors.As(nErr, &cErr):
				switch cErr.Resource {
				case "ChannelMembers":
					return model.NewAppError("importUserChannels", "app.channel.save_member.exists.app_error", nil, "", http.StatusBadRequest).Wrap(nErr)
				}
			case errors.As(nErr, &appErr):
				return appErr
			default:
				return model.NewAppError("importUserChannels", "app.channel.create_direct_channel.internal_error", nil, "", http.StatusInternalServerError).Wrap(nErr)
			}
		}
	}

	for _, member := range append(newMembers, oldMembers...) {
		if member.ExplicitRoles != rolesByChannelId[member.ChannelId] {
			if _, err = a.UpdateChannelMemberRoles(c, member.ChannelId, user.Id, rolesByChannelId[member.ChannelId]); err != nil {
				return err
			}
		}

		a.UpdateChannelMemberSchemeRoles(c, member.ChannelId, user.Id, isGuestByChannelId[member.ChannelId], isUserByChannelId[member.ChannelId], isAdminByChannelId[member.ChannelId])
	}

	for _, channel := range allChannels {
		if len(channelPreferencesByID[channel.Id]) > 0 {
			pref := channelPreferencesByID[channel.Id]
			if err := a.Srv().Store().Preference().Save(pref); err != nil {
				return model.NewAppError("BulkImport", "app.import.import_user_channels.save_preferences.error", nil, "", http.StatusInternalServerError).Wrap(err)
			}
		}
	}

	return nil
}

func (a *App) importReaction(data *imports.ReactionImportData, post *model.Post) *model.AppError {
	if err := imports.ValidateReactionImportData(data, post.CreateAt); err != nil {
		return err
	}

	var user *model.User
	var nErr error
	if user, nErr = a.Srv().Store().User().GetByUsername(*data.User); nErr != nil {
		return model.NewAppError("BulkImport", "app.import.import_post.user_not_found.error", map[string]any{"Username": data.User}, "", http.StatusBadRequest).Wrap(nErr)
	}

	reaction := &model.Reaction{
		UserId:    user.Id,
		PostId:    post.Id,
		EmojiName: *data.EmojiName,
		CreateAt:  *data.CreateAt,
	}
	if _, nErr = a.Srv().Store().Reaction().Save(reaction); nErr != nil {
		var appErr *model.AppError
		switch {
		case errors.As(nErr, &appErr):
			return appErr
		default:
			return model.NewAppError("importReaction", "app.reaction.save.save.app_error", nil, "", http.StatusInternalServerError).Wrap(nErr)
		}
	}

	return nil
}

func (a *App) importReplies(c request.CTX, data []imports.ReplyImportData, post *model.Post, teamID string) *model.AppError {
	var err *model.AppError
	usernames := []string{}
	for _, replyData := range data {
		replyData := replyData
		if err = imports.ValidateReplyImportData(&replyData, post.CreateAt, a.MaxPostSize()); err != nil {
			return err
		}
		usernames = append(usernames, *replyData.User)
	}

	users, err := a.getUsersByUsernames(usernames)
	if err != nil {
		return err
	}

	var (
		postsWithData         = []postAndData{}
		postsForCreateList    = []*model.Post{}
		postsForOverwriteList = []*model.Post{}
	)

	for _, replyData := range data {
		replyData := replyData
		user := users[strings.ToLower(*replyData.User)]

		// Check if this post already exists.
		replies, nErr := a.Srv().Store().Post().GetPostsCreatedAt(post.ChannelId, *replyData.CreateAt)
		if nErr != nil {
			return model.NewAppError("importReplies", "app.post.get_posts_created_at.app_error", nil, "", http.StatusInternalServerError).Wrap(nErr)
		}

		var reply *model.Post
		for _, r := range replies {
			if r.Message == *replyData.Message && r.RootId == post.Id {
				reply = r
				break
			}
		}

		if reply == nil {
			reply = &model.Post{}
		}
		reply.UserId = user.Id
		reply.ChannelId = post.ChannelId
		reply.RootId = post.Id
		reply.Message = *replyData.Message
		reply.CreateAt = *replyData.CreateAt
		if reply.CreateAt < post.CreateAt {
			c.Logger().Warn("Reply CreateAt is before parent post CreateAt, setting it to parent post CreateAt", mlog.Int64("reply_create_at", reply.CreateAt), mlog.Int64("parent_create_at", post.CreateAt))
			reply.CreateAt = post.CreateAt
		}
		if replyData.Type != nil {
			reply.Type = *replyData.Type
		}
		if replyData.EditAt != nil {
			reply.EditAt = *replyData.EditAt
		}

		fileIDs := a.uploadAttachments(c, replyData.Attachments, reply, teamID)
		for _, fileID := range reply.FileIds {
			if _, ok := fileIDs[fileID]; !ok {
				a.Srv().Store().FileInfo().PermanentDelete(fileID)
			}
		}
		reply.FileIds = make([]string, 0)
		for fileID := range fileIDs {
			reply.FileIds = append(reply.FileIds, fileID)
		}

		if reply.Id == "" {
			postsForCreateList = append(postsForCreateList, reply)
		} else {
			postsForOverwriteList = append(postsForOverwriteList, reply)
		}
		postsWithData = append(postsWithData, postAndData{post: reply, replyData: &replyData})
	}

	if len(postsForCreateList) > 0 {
		if _, _, err := a.Srv().Store().Post().SaveMultiple(postsForCreateList); err != nil {
			var appErr *model.AppError
			var invErr *store.ErrInvalidInput
			switch {
			case errors.As(err, &appErr):
				return appErr
			case errors.As(err, &invErr):
				return model.NewAppError("importReplies", "app.post.save.existing.app_error", nil, "", http.StatusBadRequest).Wrap(err)
			default:
				return model.NewAppError("importReplies", "app.post.save.app_error", nil, "", http.StatusInternalServerError).Wrap(err)
			}
		}
	}

	if _, _, nErr := a.Srv().Store().Post().OverwriteMultiple(postsForOverwriteList); nErr != nil {
		return model.NewAppError("importReplies", "app.post.overwrite.app_error", nil, "", http.StatusInternalServerError).Wrap(nErr)
	}

	for _, postWithData := range postsWithData {
		a.updateFileInfoWithPostId(postWithData.post)
	}

	return nil
}

func (a *App) importAttachment(c request.CTX, data *imports.AttachmentImportData, post *model.Post, teamID string) (*model.FileInfo, *model.AppError) {
	var (
		name string
		file io.Reader
	)
	if data.Data != nil {
		zipFile, err := data.Data.Open()
		if err != nil {
			return nil, model.NewAppError("BulkImport", "app.import.attachment.bad_file.error", map[string]any{"FilePath": *data.Path}, "", http.StatusBadRequest).Wrap(err)
		}
		defer zipFile.Close()
		name = data.Data.Name
		file = zipFile.(io.Reader)

		c.Logger().Info("Preparing file upload from ZIP", mlog.String("file_name", name), mlog.Uint64("file_size", data.Data.UncompressedSize64))
	} else {
		realFile, err := os.Open(*data.Path)
		if err != nil {
			return nil, model.NewAppError("BulkImport", "app.import.attachment.bad_file.error", map[string]any{"FilePath": *data.Path}, "", http.StatusBadRequest).Wrap(err)
		}
		defer realFile.Close()
		name = realFile.Name()
		file = realFile

		fields := []logr.Field{mlog.String("file_name", name)}
		if info, err := realFile.Stat(); err != nil {
			fields = append(fields, mlog.Int64("file_size", info.Size()))
		}
		c.Logger().Info("Preparing file upload from file system", fields...)
	}

	timestamp := utils.TimeFromMillis(post.CreateAt)

	fileData, err := io.ReadAll(file)
	if err != nil {
		return nil, model.NewAppError("BulkImport", "app.import.attachment.read_file_data.error", map[string]any{"FilePath": *data.Path}, "", http.StatusBadRequest)
	}

	// Go over existing files in the post and see if there already exists a file with the same name, size and hash. If so - skip it
	if post.Id != "" {
		oldFiles, err := a.getFileInfosForPostIgnoreCloudLimit(post.Id, true, false)
		if err != nil {
			return nil, model.NewAppError("BulkImport", "app.import.attachment.file_upload.error", map[string]any{"FilePath": *data.Path}, "", http.StatusBadRequest)
		}
		for _, oldFile := range oldFiles {
			if oldFile.Name != path.Base(name) || oldFile.Size != int64(len(fileData)) {
				continue
			}

			// check sha1
			newHash := sha1.Sum(fileData)
			oldFileData, err := a.getFileIgnoreCloudLimit(oldFile.Id)
			if err != nil {
				return nil, model.NewAppError("BulkImport", "app.import.attachment.file_upload.error", map[string]any{"FilePath": *data.Path}, "", http.StatusBadRequest)
			}
			oldHash := sha1.Sum(oldFileData)

			if bytes.Equal(oldHash[:], newHash[:]) {
				mlog.Info("Skipping uploading of file because name already exists", mlog.Any("file_name", name))
				return oldFile, nil
			}
		}
	}

	mlog.Info("Uploading file with name", mlog.String("file_name", name))

	fileInfo, appErr := a.DoUploadFile(c, timestamp, teamID, post.ChannelId, post.UserId, name, fileData)
	if appErr != nil {
		mlog.Error("Failed to upload file", mlog.Err(appErr), mlog.String("file_name", name))
		return nil, appErr
	}

	if fileInfo.IsImage() && !fileInfo.IsSvg() {
		a.HandleImages([]string{fileInfo.PreviewPath}, []string{fileInfo.ThumbnailPath}, [][]byte{fileData})
	}

	return fileInfo, nil
}

type postAndData struct {
	post           *model.Post
	postData       *imports.PostImportData
	directPostData *imports.DirectPostImportData
	replyData      *imports.ReplyImportData
	team           *model.Team
	lineNumber     int
}

func (a *App) getUsersByUsernames(usernames []string) (map[string]*model.User, *model.AppError) {
	uniqueUsernames := utils.RemoveDuplicatesFromStringArray(usernames)
	allUsers, err := a.Srv().Store().User().GetProfilesByUsernames(uniqueUsernames, nil)
	if err != nil {
		return nil, model.NewAppError("BulkImport", "app.import.get_users_by_username.some_users_not_found.error", nil, "", http.StatusBadRequest).Wrap(err)
	}

	if len(allUsers) != len(uniqueUsernames) {
		return nil, model.NewAppError("BulkImport", "app.import.get_users_by_username.some_users_not_found.error", nil, "", http.StatusBadRequest)
	}

	users := make(map[string]*model.User)
	for _, user := range allUsers {
		users[strings.ToLower(user.Username)] = user
	}
	return users, nil
}

func (a *App) getTeamsByNames(names []string) (map[string]*model.Team, *model.AppError) {
	allTeams, err := a.Srv().Store().Team().GetByNames(names)
	if err != nil {
		return nil, model.NewAppError("BulkImport", "app.import.get_teams_by_names.some_teams_not_found.error", nil, "", http.StatusBadRequest).Wrap(err)
	}

	teams := make(map[string]*model.Team)
	for _, team := range allTeams {
		teams[strings.ToLower(team.Name)] = team
	}
	return teams, nil
}

func (a *App) getChannelsByNames(names []string, teamID string) (map[string]*model.Channel, *model.AppError) {
	allChannels, err := a.Srv().Store().Channel().GetByNames(teamID, names, true)
	if err != nil {
		return nil, model.NewAppError("BulkImport", "app.import.get_teams_by_names.some_teams_not_found.error", nil, "", http.StatusBadRequest).Wrap(err)
	}

	channels := make(map[string]*model.Channel)
	for _, channel := range allChannels {
		channels[strings.ToLower(channel.Name)] = channel
	}
	return channels, nil
}

// getChannelsForPosts returns map[teamName]map[channelName]*model.Channel
func (a *App) getChannelsForPosts(teams map[string]*model.Team, data []*imports.PostImportData) (map[string]map[string]*model.Channel, *model.AppError) {
	teamChannels := make(map[string]map[string]*model.Channel)
	for _, postData := range data {
		teamName := strings.ToLower(*postData.Team)
		if _, ok := teamChannels[teamName]; !ok {
			teamChannels[teamName] = make(map[string]*model.Channel)
		}
		channelName := strings.ToLower(*postData.Channel)
		if channel, ok := teamChannels[teamName][channelName]; !ok || channel == nil {
			var err error
			channel, err = a.Srv().Store().Channel().GetByName(teams[teamName].Id, *postData.Channel, true)
			if err != nil {
				return nil, model.NewAppError("BulkImport", "app.import.import_post.channel_not_found.error", map[string]any{"ChannelName": *postData.Channel}, "", http.StatusBadRequest).Wrap(err)
			}
			teamChannels[teamName][channelName] = channel
		}
	}
	return teamChannels, nil
}

// getPostStrID returns a string ID composed of several post fields to
// uniquely identify a post before it's imported, so it has no ID yet
func getPostStrID(post *model.Post) string {
	return fmt.Sprintf("%d%s%s", post.CreateAt, post.ChannelId, post.Message)
}

// importMultiplePostLines will return an error and the line that
// caused it whenever possible
func (a *App) importMultiplePostLines(c request.CTX, lines []imports.LineImportWorkerData, dryRun bool) (int, *model.AppError) {
	if len(lines) == 0 {
		return 0, nil
	}

	c.Logger().Info("Validating post lines", mlog.Int("count", len(lines)), mlog.Int("first_line", lines[0].LineNumber))

	for _, line := range lines {
		if err := imports.ValidatePostImportData(line.Post, a.MaxPostSize()); err != nil {
			return line.LineNumber, err
		}
	}

	// If this is a Dry Run, do not continue any further.
	if dryRun {
		return 0, nil
	}

	c.Logger().Info("Importing post lines", mlog.Int("count", len(lines)), mlog.Int("first_line", lines[0].LineNumber))

	usernames := []string{}
	teamNames := make([]string, len(lines))
	postsData := make([]*imports.PostImportData, len(lines))
	for i, line := range lines {
		usernames = append(usernames, *line.Post.User)
		if line.Post.FlaggedBy != nil {
			usernames = append(usernames, *line.Post.FlaggedBy...)
		}
		teamNames[i] = *line.Post.Team
		postsData[i] = line.Post
	}

	users, err := a.getUsersByUsernames(usernames)
	if err != nil {
		return 0, err
	}

	teams, err := a.getTeamsByNames(teamNames)
	if err != nil {
		return 0, err
	}

	channels, err := a.getChannelsForPosts(teams, postsData)
	if err != nil {
		return 0, err
	}

	var (
		postsWithData         = []postAndData{}
		postsForCreateList    = []*model.Post{}
		postsForCreateMap     = map[string]int{}
		postsForOverwriteList = []*model.Post{}
		postsForOverwriteMap  = map[string]int{}
	)

	for _, line := range lines {
		team := teams[strings.ToLower(*line.Post.Team)]
		channel := channels[*line.Post.Team][*line.Post.Channel]
		user := users[strings.ToLower(*line.Post.User)]

		// Check if this post already exists.
		posts, nErr := a.Srv().Store().Post().GetPostsCreatedAt(channel.Id, *line.Post.CreateAt)
		if nErr != nil {
			return line.LineNumber, model.NewAppError("importMultiplePostLines", "app.post.get_posts_created_at.app_error", nil, "", http.StatusInternalServerError).Wrap(nErr)
		}

		var post *model.Post
		for _, p := range posts {
			if p.Message == *line.Post.Message {
				post = p
				break
			}
		}

		if post == nil {
			post = &model.Post{}
		}

		post.ChannelId = channel.Id
		post.Message = *line.Post.Message
		post.UserId = user.Id
		post.CreateAt = *line.Post.CreateAt
		post.Hashtags, _ = model.ParseHashtags(post.Message)

		if line.Post.Type != nil {
			post.Type = *line.Post.Type
		}
		if line.Post.EditAt != nil {
			post.EditAt = *line.Post.EditAt
		}
		if line.Post.Props != nil {
			post.Props = *line.Post.Props
		}
		if line.Post.IsPinned != nil {
			post.IsPinned = *line.Post.IsPinned
		}

		fileIDs := a.uploadAttachments(c, line.Post.Attachments, post, team.Id)
		for _, fileID := range post.FileIds {
			if _, ok := fileIDs[fileID]; !ok {
				a.Srv().Store().FileInfo().PermanentDelete(fileID)
			}
		}
		post.FileIds = make([]string, 0)
		for fileID := range fileIDs {
			post.FileIds = append(post.FileIds, fileID)
		}

		if post.Id == "" {
			postsForCreateList = append(postsForCreateList, post)
			postsForCreateMap[getPostStrID(post)] = line.LineNumber
		} else {
			postsForOverwriteList = append(postsForOverwriteList, post)
			postsForOverwriteMap[getPostStrID(post)] = line.LineNumber
		}
		postsWithData = append(postsWithData, postAndData{post: post, postData: line.Post, team: team, lineNumber: line.LineNumber})
	}

	if len(postsForCreateList) > 0 {
		if _, idx, nErr := a.Srv().Store().Post().SaveMultiple(postsForCreateList); nErr != nil {
			var appErr *model.AppError
			var invErr *store.ErrInvalidInput
			var retErr *model.AppError
			switch {
			case errors.As(nErr, &appErr):
				retErr = appErr
			case errors.As(nErr, &invErr):
				retErr = model.NewAppError("importMultiplePostLines", "app.post.save.existing.app_error", nil, "", http.StatusBadRequest).Wrap(nErr)
			default:
				retErr = model.NewAppError("importMultiplePostLines", "app.post.save.app_error", nil, "", http.StatusInternalServerError).Wrap(nErr)
			}

			if idx != -1 && idx < len(postsForCreateList) {
				post := postsForCreateList[idx]
				if lineNumber, ok := postsForCreateMap[getPostStrID(post)]; ok {
					return lineNumber, retErr
				}
			}
			return 0, retErr
		}
	}

	if _, idx, err := a.Srv().Store().Post().OverwriteMultiple(postsForOverwriteList); err != nil {
		if idx != -1 && idx < len(postsForOverwriteList) {
			post := postsForOverwriteList[idx]
			if lineNumber, ok := postsForOverwriteMap[getPostStrID(post)]; ok {
				return lineNumber, model.NewAppError("importMultiplePostLines", "app.post.overwrite.app_error", nil, "", http.StatusInternalServerError).Wrap(err)
			}
		}
		return 0, model.NewAppError("importMultiplePostLines", "app.post.overwrite.app_error", nil, "", http.StatusInternalServerError).Wrap(err)
	}

	for _, postWithData := range postsWithData {
		postWithData := postWithData
		if postWithData.postData.FlaggedBy != nil {
			var preferences model.Preferences

			for _, username := range *postWithData.postData.FlaggedBy {
				user := users[strings.ToLower(username)]

				preferences = append(preferences, model.Preference{
					UserId:   user.Id,
					Category: model.PreferenceCategoryFlaggedPost,
					Name:     postWithData.post.Id,
					Value:    "true",
				})
			}

			if len(preferences) > 0 {
				if err := a.Srv().Store().Preference().Save(preferences); err != nil {
					return postWithData.lineNumber, model.NewAppError("BulkImport", "app.import.import_post.save_preferences.error", nil, "", http.StatusInternalServerError).Wrap(err)
				}
			}
		}

		if postWithData.postData.Reactions != nil {
			for _, reaction := range *postWithData.postData.Reactions {
				reaction := reaction
				if err := a.importReaction(&reaction, postWithData.post); err != nil {
					return postWithData.lineNumber, err
				}
			}
		}

		if postWithData.postData.Replies != nil && len(*postWithData.postData.Replies) > 0 {
			err := a.importReplies(c, *postWithData.postData.Replies, postWithData.post, postWithData.team.Id)
			if err != nil {
				return postWithData.lineNumber, err
			}
		}
		a.updateFileInfoWithPostId(postWithData.post)
	}
	return 0, nil
}

// uploadAttachments imports new attachments and returns current attachments of the post as a map
func (a *App) uploadAttachments(c request.CTX, attachments *[]imports.AttachmentImportData, post *model.Post, teamID string) map[string]bool {
	if attachments == nil {
		return nil
	}
	fileIDs := make(map[string]bool)
	for _, attachment := range *attachments {
		attachment := attachment
		fileInfo, err := a.importAttachment(c, &attachment, post, teamID)
		if err != nil {
			if attachment.Path != nil {
				mlog.Warn(
					"failed to import attachment",
					mlog.String("path", *attachment.Path),
					mlog.String("error", err.Error()))
			} else {
				mlog.Warn("failed to import attachment; path was nil",
					mlog.String("error", err.Error()))
			}
			continue
		}
		fileIDs[fileInfo.Id] = true
	}
	return fileIDs
}

func (a *App) updateFileInfoWithPostId(post *model.Post) {
	for _, fileID := range post.FileIds {
<<<<<<< HEAD
		if err := a.Srv().Store.FileInfo().AttachToPost(fileID, post.Id, post.ChannelId, post.UserId); err != nil {
=======
		if err := a.Srv().Store().FileInfo().AttachToPost(fileID, post.Id, post.UserId); err != nil {
>>>>>>> c8fc6fba
			mlog.Error("Error attaching files to post.", mlog.String("post_id", post.Id), mlog.Any("post_file_ids", post.FileIds), mlog.Err(err))
		}
	}
}
func (a *App) importDirectChannel(c request.CTX, data *imports.DirectChannelImportData, dryRun bool) *model.AppError {
	var err *model.AppError
	if err = imports.ValidateDirectChannelImportData(data); err != nil {
		return err
	}

	// If this is a Dry Run, do not continue any further.
	if dryRun {
		return nil
	}

	var userIDs []string
	userMap, err := a.getUsersByUsernames(*data.Members)
	if err != nil {
		return err
	}
	for _, user := range *data.Members {
		userIDs = append(userIDs, userMap[strings.ToLower(user)].Id)
	}

	var channel *model.Channel

	if len(userIDs) == 2 {
		ch, err := a.createDirectChannel(c, userIDs[0], userIDs[1])
		if err != nil && err.Id != store.ChannelExistsError {
			return model.NewAppError("BulkImport", "app.import.import_direct_channel.create_direct_channel.error", nil, "", http.StatusBadRequest).Wrap(err)
		}
		channel = ch
	} else {
		ch, err := a.createGroupChannel(c, userIDs)
		if err != nil && err.Id != store.ChannelExistsError {
			return model.NewAppError("BulkImport", "app.import.import_direct_channel.create_group_channel.error", nil, "", http.StatusBadRequest).Wrap(err)
		}
		channel = ch
	}

	var preferences model.Preferences

	for _, userID := range userIDs {
		preferences = append(preferences, model.Preference{
			UserId:   userID,
			Category: model.PreferenceCategoryDirectChannelShow,
			Name:     channel.Id,
			Value:    "true",
		})
	}

	if data.FavoritedBy != nil {
		for _, favoriter := range *data.FavoritedBy {
			preferences = append(preferences, model.Preference{
				UserId:   userMap[strings.ToLower(favoriter)].Id,
				Category: model.PreferenceCategoryFavoriteChannel,
				Name:     channel.Id,
				Value:    "true",
			})
		}
	}

	if err := a.Srv().Store().Preference().Save(preferences); err != nil {
		var appErr *model.AppError
		switch {
		case errors.As(err, &appErr):
			appErr.StatusCode = http.StatusBadRequest
			return appErr
		default:
			return model.NewAppError("importDirectChannel", "app.preference.save.updating.app_error", nil, "", http.StatusBadRequest).Wrap(err)
		}
	}

	if data.Header != nil {
		channel.Header = *data.Header
		if _, appErr := a.Srv().Store().Channel().Update(channel); appErr != nil {
			return model.NewAppError("BulkImport", "app.import.import_direct_channel.update_header_failed.error", nil, "", http.StatusBadRequest).Wrap(appErr)
		}
	}

	return nil
}

// importMultipleDirectPostLines will return an error and the line
// that caused it whenever possible
func (a *App) importMultipleDirectPostLines(c request.CTX, lines []imports.LineImportWorkerData, dryRun bool) (int, *model.AppError) {
	if len(lines) == 0 {
		return 0, nil
	}

	for _, line := range lines {
		if err := imports.ValidateDirectPostImportData(line.DirectPost, a.MaxPostSize()); err != nil {
			return line.LineNumber, err
		}
	}

	// If this is a Dry Run, do not continue any further.
	if dryRun {
		return 0, nil
	}

	usernames := []string{}
	for _, line := range lines {
		usernames = append(usernames, *line.DirectPost.User)
		if line.DirectPost.FlaggedBy != nil {
			usernames = append(usernames, *line.DirectPost.FlaggedBy...)
		}
		usernames = append(usernames, *line.DirectPost.ChannelMembers...)
	}

	users, err := a.getUsersByUsernames(usernames)
	if err != nil {
		return 0, err
	}

	var (
		postsWithData         = []postAndData{}
		postsForCreateList    = []*model.Post{}
		postsForCreateMap     = map[string]int{}
		postsForOverwriteList = []*model.Post{}
		postsForOverwriteMap  = map[string]int{}
	)

	for _, line := range lines {
		var userIDs []string
		var err *model.AppError
		for _, username := range *line.DirectPost.ChannelMembers {
			user := users[strings.ToLower(username)]
			userIDs = append(userIDs, user.Id)
		}

		var channel *model.Channel
		var ch *model.Channel
		if len(userIDs) == 2 {
			ch, err = a.GetOrCreateDirectChannel(c, userIDs[0], userIDs[1])
			if err != nil && err.Id != store.ChannelExistsError {
				return line.LineNumber, model.NewAppError("BulkImport", "app.import.import_direct_post.create_direct_channel.error", nil, "", http.StatusBadRequest).Wrap(err)
			}
			channel = ch
		} else {
			ch, err = a.createGroupChannel(c, userIDs)
			if err != nil && err.Id != store.ChannelExistsError {
				return line.LineNumber, model.NewAppError("BulkImport", "app.import.import_direct_post.create_group_channel.error", nil, "", http.StatusBadRequest).Wrap(err)
			}
			channel = ch
		}

		user := users[strings.ToLower(*line.DirectPost.User)]

		// Check if this post already exists.
		posts, nErr := a.Srv().Store().Post().GetPostsCreatedAt(channel.Id, *line.DirectPost.CreateAt)
		if nErr != nil {
			return line.LineNumber, model.NewAppError("BulkImport", "app.post.get_posts_created_at.app_error", nil, "", http.StatusInternalServerError).Wrap(nErr)
		}

		var post *model.Post
		for _, p := range posts {
			if p.Message == *line.DirectPost.Message {
				post = p
				break
			}
		}

		if post == nil {
			post = &model.Post{}
		}

		post.ChannelId = channel.Id
		post.Message = *line.DirectPost.Message
		post.UserId = user.Id
		post.CreateAt = *line.DirectPost.CreateAt
		post.Hashtags, _ = model.ParseHashtags(post.Message)

		if line.DirectPost.Type != nil {
			post.Type = *line.DirectPost.Type
		}
		if line.DirectPost.EditAt != nil {
			post.EditAt = *line.DirectPost.EditAt
		}
		if line.DirectPost.Props != nil {
			post.Props = *line.DirectPost.Props
		}
		if line.DirectPost.IsPinned != nil {
			post.IsPinned = *line.DirectPost.IsPinned
		}

		fileIDs := a.uploadAttachments(c, line.DirectPost.Attachments, post, "noteam")
		for _, fileID := range post.FileIds {
			if _, ok := fileIDs[fileID]; !ok {
				a.Srv().Store().FileInfo().PermanentDelete(fileID)
			}
		}
		post.FileIds = make([]string, 0)
		for fileID := range fileIDs {
			post.FileIds = append(post.FileIds, fileID)
		}

		if post.Id == "" {
			postsForCreateList = append(postsForCreateList, post)
			postsForCreateMap[getPostStrID(post)] = line.LineNumber
		} else {
			postsForOverwriteList = append(postsForOverwriteList, post)
			postsForOverwriteMap[getPostStrID(post)] = line.LineNumber
		}
		postsWithData = append(postsWithData, postAndData{post: post, directPostData: line.DirectPost, lineNumber: line.LineNumber})
	}

	if len(postsForCreateList) > 0 {
		if _, idx, err := a.Srv().Store().Post().SaveMultiple(postsForCreateList); err != nil {
			var appErr *model.AppError
			var invErr *store.ErrInvalidInput
			var retErr *model.AppError
			switch {
			case errors.As(err, &appErr):
				retErr = appErr
			case errors.As(err, &invErr):
				retErr = model.NewAppError("importMultiplePostLines", "app.post.save.existing.app_error", nil, "", http.StatusBadRequest).Wrap(err)
			default:
				retErr = model.NewAppError("importMultiplePostLines", "app.post.save.app_error", nil, "", http.StatusInternalServerError).Wrap(err)
			}

			if idx != -1 && idx < len(postsForCreateList) {
				post := postsForCreateList[idx]
				if lineNumber, ok := postsForCreateMap[getPostStrID(post)]; ok {
					return lineNumber, retErr
				}
			}
			return 0, retErr
		}
	}
	if _, idx, err := a.Srv().Store().Post().OverwriteMultiple(postsForOverwriteList); err != nil {
		if idx != -1 && idx < len(postsForOverwriteList) {
			post := postsForOverwriteList[idx]
			if lineNumber, ok := postsForOverwriteMap[getPostStrID(post)]; ok {
				return lineNumber, model.NewAppError("importMultiplePostLines", "app.post.overwrite.app_error", nil, "", http.StatusInternalServerError).Wrap(err)
			}
		}
		return 0, model.NewAppError("importMultiplePostLines", "app.post.overwrite.app_error", nil, "", http.StatusInternalServerError).Wrap(err)
	}

	for _, postWithData := range postsWithData {
		if postWithData.directPostData.FlaggedBy != nil {
			var preferences model.Preferences

			for _, username := range *postWithData.directPostData.FlaggedBy {
				user := users[strings.ToLower(username)]

				preferences = append(preferences, model.Preference{
					UserId:   user.Id,
					Category: model.PreferenceCategoryFlaggedPost,
					Name:     postWithData.post.Id,
					Value:    "true",
				})
			}

			if len(preferences) > 0 {
				if err := a.Srv().Store().Preference().Save(preferences); err != nil {
					return postWithData.lineNumber, model.NewAppError("BulkImport", "app.import.import_post.save_preferences.error", nil, "", http.StatusInternalServerError).Wrap(err)
				}
			}
		}

		if postWithData.directPostData.Reactions != nil {
			for _, reaction := range *postWithData.directPostData.Reactions {
				reaction := reaction
				if err := a.importReaction(&reaction, postWithData.post); err != nil {
					return postWithData.lineNumber, err
				}
			}
		}

		if postWithData.directPostData.Replies != nil {
			if err := a.importReplies(c, *postWithData.directPostData.Replies, postWithData.post, "noteam"); err != nil {
				return postWithData.lineNumber, err
			}
		}

		a.updateFileInfoWithPostId(postWithData.post)
	}
	return 0, nil
}

func (a *App) importEmoji(c request.CTX, data *imports.EmojiImportData, dryRun bool) *model.AppError {
	var fields []logr.Field
	if data != nil && data.Name != nil {
		fields = append(fields, mlog.String("emoji_name", *data.Name))
	}
	c.Logger().Info("Validating emoji", fields...)

	aerr := imports.ValidateEmojiImportData(data)
	if aerr != nil {
		if aerr.Id == "model.emoji.system_emoji_name.app_error" {
			mlog.Warn("Skipping emoji import due to name conflict with system emoji", mlog.String("emoji_name", *data.Name))
			return nil
		}
		return aerr
	}

	// If this is a Dry Run, do not continue any further.
	if dryRun {
		return nil
	}

	c.Logger().Info("Importing emoji", fields...)

	var emoji *model.Emoji

	emoji, err := a.Srv().Store().Emoji().GetByName(context.Background(), *data.Name, true)
	if err != nil {
		var nfErr *store.ErrNotFound
		if !errors.As(err, &nfErr) {
			return model.NewAppError("importEmoji", "app.emoji.get_by_name.app_error", nil, "", http.StatusInternalServerError).Wrap(err)
		}
	}

	alreadyExists := emoji != nil

	if !alreadyExists {
		emoji = &model.Emoji{
			Name: *data.Name,
		}
		emoji.PreSave()
	}

	var file io.ReadCloser
	if data.Data != nil {
		file, err = data.Data.Open()
	} else {
		file, err = os.Open(*data.Image)
	}
	if err != nil {
		return model.NewAppError("BulkImport", "app.import.emoji.bad_file.error", map[string]any{"EmojiName": *data.Name}, "", http.StatusBadRequest)
	}
	defer file.Close()

	reader := utils.NewLimitedReaderWithError(file, MaxEmojiFileSize)
	if _, err := a.WriteFile(reader, getEmojiImagePath(emoji.Id)); err != nil {
		return err
	}

	if !alreadyExists {
		if _, err := a.Srv().Store().Emoji().Save(emoji); err != nil {
			return model.NewAppError("importEmoji", "api.emoji.create.internal_error", nil, "", http.StatusBadRequest).Wrap(err)
		}
	}

	return nil
}<|MERGE_RESOLUTION|>--- conflicted
+++ resolved
@@ -1637,11 +1637,7 @@
 
 func (a *App) updateFileInfoWithPostId(post *model.Post) {
 	for _, fileID := range post.FileIds {
-<<<<<<< HEAD
-		if err := a.Srv().Store.FileInfo().AttachToPost(fileID, post.Id, post.ChannelId, post.UserId); err != nil {
-=======
-		if err := a.Srv().Store().FileInfo().AttachToPost(fileID, post.Id, post.UserId); err != nil {
->>>>>>> c8fc6fba
+		if err := a.Srv().Store().FileInfo().AttachToPost(fileID, post.Id, post.ChannelId, post.UserId); err != nil {
 			mlog.Error("Error attaching files to post.", mlog.String("post_id", post.Id), mlog.Any("post_file_ids", post.FileIds), mlog.Err(err))
 		}
 	}
