--- conflicted
+++ resolved
@@ -95,27 +95,16 @@
 }
 
 func (a *App) AccountMigration() einterfaces.AccountMigrationInterface {
-<<<<<<< HEAD
-	return a.ch.srv.AccountMigration
-=======
 	return a.ch.AccountMigration
->>>>>>> 8588f698
 }
 func (a *App) Cluster() einterfaces.ClusterInterface {
 	return a.ch.srv.Cluster
 }
 func (a *App) Compliance() einterfaces.ComplianceInterface {
-<<<<<<< HEAD
-	return a.ch.srv.Compliance
-}
-func (a *App) DataRetention() einterfaces.DataRetentionInterface {
-	return a.ch.srv.DataRetention
-=======
 	return a.ch.Compliance
 }
 func (a *App) DataRetention() einterfaces.DataRetentionInterface {
 	return a.ch.DataRetention
->>>>>>> 8588f698
 }
 func (a *App) SearchEngine() *searchengine.Broker {
 	return a.ch.srv.SearchEngine
@@ -124,11 +113,7 @@
 	return a.ch.srv.Ldap
 }
 func (a *App) MessageExport() einterfaces.MessageExportInterface {
-<<<<<<< HEAD
-	return a.ch.srv.MessageExport
-=======
 	return a.ch.MessageExport
->>>>>>> 8588f698
 }
 func (a *App) Metrics() einterfaces.MetricsInterface {
 	return a.ch.srv.Metrics
