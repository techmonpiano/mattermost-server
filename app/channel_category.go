// Copyright (c) 2015-present Mattermost, Inc. All Rights Reserved.
// See LICENSE.txt for license information.

package app

import (
	"encoding/json"
	"errors"
	"net/http"

	"github.com/mattermost/mattermost-server/v6/app/request"
	"github.com/mattermost/mattermost-server/v6/model"
	"github.com/mattermost/mattermost-server/v6/shared/mlog"
	"github.com/mattermost/mattermost-server/v6/store"
)

func (a *App) createInitialSidebarCategories(userID string, opts *store.SidebarCategorySearchOpts) (*model.OrderedSidebarCategories, *model.AppError) {
	categories, nErr := a.Srv().Store.Channel().CreateInitialSidebarCategories(userID, opts)
	if nErr != nil {
		return nil, model.NewAppError("createInitialSidebarCategories", "app.channel.create_initial_sidebar_categories.internal_error", nil, nErr.Error(), http.StatusInternalServerError)
	}

	return categories, nil
}

func (a *App) GetSidebarCategoriesForTeamForUser(c request.CTX, userID, teamID string) (*model.OrderedSidebarCategories, *model.AppError) {
	var appErr *model.AppError
	categories, err := a.Srv().Store.Channel().GetSidebarCategoriesForTeamForUser(userID, teamID)
	if err == nil && len(categories.Categories) == 0 {
		// A user must always have categories, so migration must not have happened yet, and we should run it ourselves
		categories, appErr = a.createInitialSidebarCategories(userID, &store.SidebarCategorySearchOpts{
			TeamID:      teamID,
			ExcludeTeam: false,
		})
		if appErr != nil {
			return nil, appErr
		}
	}

	if err != nil {
		var nfErr *store.ErrNotFound
		switch {
		case errors.As(err, &nfErr):
			return nil, model.NewAppError("GetSidebarCategoriesForTeamForUser", "app.channel.sidebar_categories.app_error", nil, nfErr.Error(), http.StatusNotFound)
		default:
			return nil, model.NewAppError("GetSidebarCategoriesForTeamForUser", "app.channel.sidebar_categories.app_error", nil, err.Error(), http.StatusInternalServerError)
		}
	}

	return categories, nil
}

func (a *App) GetSidebarCategories(c request.CTX, userID string, opts *store.SidebarCategorySearchOpts) (*model.OrderedSidebarCategories, *model.AppError) {
	var appErr *model.AppError
	categories, err := a.Srv().Store.Channel().GetSidebarCategories(userID, opts)
	if err == nil && len(categories.Categories) == 0 {
		// A user must always have categories, so migration must not have happened yet, and we should run it ourselves
		categories, appErr = a.createInitialSidebarCategories(userID, opts)
		if appErr != nil {
			return nil, appErr
		}
	}

	if err != nil {
		var nfErr *store.ErrNotFound
		switch {
		case errors.As(err, &nfErr):
			return nil, model.NewAppError("GetSidebarCategories", "app.channel.sidebar_categories.app_error", nil, nfErr.Error(), http.StatusNotFound)
		default:
			return nil, model.NewAppError("GetSidebarCategories", "app.channel.sidebar_categories.app_error", nil, err.Error(), http.StatusInternalServerError)
		}
	}

	return categories, nil
}

func (a *App) GetSidebarCategoryOrder(c request.CTX, userID, teamID string) ([]string, *model.AppError) {
	categories, err := a.Srv().Store.Channel().GetSidebarCategoryOrder(userID, teamID)
	if err != nil {
		var nfErr *store.ErrNotFound
		switch {
		case errors.As(err, &nfErr):
			return nil, model.NewAppError("GetSidebarCategoryOrder", "app.channel.sidebar_categories.app_error", nil, nfErr.Error(), http.StatusNotFound)
		default:
			return nil, model.NewAppError("GetSidebarCategoryOrder", "app.channel.sidebar_categories.app_error", nil, err.Error(), http.StatusInternalServerError)
		}
	}

	return categories, nil
}

func (a *App) GetSidebarCategory(c request.CTX, categoryId string) (*model.SidebarCategoryWithChannels, *model.AppError) {
	category, err := a.Srv().Store.Channel().GetSidebarCategory(categoryId)
	if err != nil {
		var nfErr *store.ErrNotFound
		switch {
		case errors.As(err, &nfErr):
			return nil, model.NewAppError("GetSidebarCategory", "app.channel.sidebar_categories.app_error", nil, nfErr.Error(), http.StatusNotFound)
		default:
			return nil, model.NewAppError("GetSidebarCategory", "app.channel.sidebar_categories.app_error", nil, err.Error(), http.StatusInternalServerError)
		}
	}

	return category, nil
}

func (a *App) CreateSidebarCategory(c request.CTX, userID, teamID string, newCategory *model.SidebarCategoryWithChannels) (*model.SidebarCategoryWithChannels, *model.AppError) {
	category, err := a.Srv().Store.Channel().CreateSidebarCategory(userID, teamID, newCategory)
	if err != nil {
		var nfErr *store.ErrNotFound
		switch {
		case errors.As(err, &nfErr):
			return nil, model.NewAppError("CreateSidebarCategory", "app.channel.sidebar_categories.app_error", nil, nfErr.Error(), http.StatusNotFound)
		default:
			return nil, model.NewAppError("CreateSidebarCategory", "app.channel.sidebar_categories.app_error", nil, err.Error(), http.StatusInternalServerError)
		}
	}
	message := model.NewWebSocketEvent(model.WebsocketEventSidebarCategoryCreated, teamID, "", userID, nil)
	message.Add("category_id", category.Id)
	a.Publish(message)
	return category, nil
}

func (a *App) UpdateSidebarCategoryOrder(c request.CTX, userID, teamID string, categoryOrder []string) *model.AppError {
	err := a.Srv().Store.Channel().UpdateSidebarCategoryOrder(userID, teamID, categoryOrder)
	if err != nil {
		var nfErr *store.ErrNotFound
		var invErr *store.ErrInvalidInput
		switch {
		case errors.As(err, &nfErr):
			return model.NewAppError("UpdateSidebarCategoryOrder", "app.channel.sidebar_categories.app_error", nil, nfErr.Error(), http.StatusNotFound)
		case errors.As(err, &invErr):
			return model.NewAppError("UpdateSidebarCategoryOrder", "app.channel.sidebar_categories.app_error", nil, invErr.Error(), http.StatusBadRequest)
		default:
			return model.NewAppError("UpdateSidebarCategoryOrder", "app.channel.sidebar_categories.app_error", nil, err.Error(), http.StatusInternalServerError)
		}
	}
	message := model.NewWebSocketEvent(model.WebsocketEventSidebarCategoryOrderUpdated, teamID, "", userID, nil)
	message.Add("order", categoryOrder)
	a.Publish(message)
	return nil
}

func (a *App) UpdateSidebarCategories(c request.CTX, userID, teamID string, categories []*model.SidebarCategoryWithChannels) ([]*model.SidebarCategoryWithChannels, *model.AppError) {
	updatedCategories, originalCategories, err := a.Srv().Store.Channel().UpdateSidebarCategories(userID, teamID, categories)
	if err != nil {
		return nil, model.NewAppError("UpdateSidebarCategories", "app.channel.sidebar_categories.app_error", nil, "", http.StatusInternalServerError).Wrap(err)
	}

	message := model.NewWebSocketEvent(model.WebsocketEventSidebarCategoryUpdated, teamID, "", userID, nil)

<<<<<<< HEAD
	updatedCategoriesJSON, err := json.Marshal(updatedCategories)
	if err != nil {
		c.Logger().Warn("Failed to encode original categories to JSON", mlog.Err(err))
=======
	updatedCategoriesJSON, jsonErr := json.Marshal(updatedCategories)
	if jsonErr != nil {
		return nil, model.NewAppError("UpdateSidebarCategories", "api.marshal_error", nil, "", http.StatusInternalServerError).Wrap(jsonErr)
>>>>>>> 14246abd
	}

	message.Add("updatedCategories", string(updatedCategoriesJSON))

	a.Publish(message)

	a.muteChannelsForUpdatedCategories(c, userID, updatedCategories, originalCategories)

	return updatedCategories, nil
}

func (a *App) muteChannelsForUpdatedCategories(c request.CTX, userID string, updatedCategories []*model.SidebarCategoryWithChannels, originalCategories []*model.SidebarCategoryWithChannels) {
	var channelsToMute []string
	var channelsToUnmute []string

	// Mute or unmute all channels in categories that were muted or unmuted
	for i, updatedCategory := range updatedCategories {
		if i > len(originalCategories)-1 {
			// The two slices should be the same length, but double check that to be safe
			continue
		}

		originalCategory := originalCategories[i]

		if updatedCategory.Muted && !originalCategory.Muted {
			channelsToMute = append(channelsToMute, updatedCategory.Channels...)
		} else if !updatedCategory.Muted && originalCategory.Muted {
			channelsToUnmute = append(channelsToUnmute, updatedCategory.Channels...)
		}
	}

	// Mute any channels moved from an unmuted category into a muted one and vice versa
	channelsDiff := diffChannelsBetweenCategories(updatedCategories, originalCategories)
	if len(channelsDiff) != 0 {
		makeCategoryMap := func(categories []*model.SidebarCategoryWithChannels) map[string]*model.SidebarCategoryWithChannels {
			result := make(map[string]*model.SidebarCategoryWithChannels)
			for _, category := range categories {
				result[category.Id] = category
			}

			return result
		}

		updatedCategoriesById := makeCategoryMap(updatedCategories)
		originalCategoriesById := makeCategoryMap(originalCategories)

		for channelID, diff := range channelsDiff {
			fromCategory := originalCategoriesById[diff.fromCategoryId]
			toCategory := updatedCategoriesById[diff.toCategoryId]

			if toCategory.Muted && !fromCategory.Muted {
				channelsToMute = append(channelsToMute, channelID)
			} else if !toCategory.Muted && fromCategory.Muted {
				channelsToUnmute = append(channelsToUnmute, channelID)
			}
		}
	}

	if len(channelsToMute) > 0 {
		_, err := a.setChannelsMuted(c, channelsToMute, userID, true)
		if err != nil {
			c.Logger().Error(
				"Failed to mute channels to match category",
				mlog.String("user_id", userID),
				mlog.Err(err),
			)
		}
	}

	if len(channelsToUnmute) > 0 {
		_, err := a.setChannelsMuted(c, channelsToUnmute, userID, false)
		if err != nil {
			c.Logger().Error(
				"Failed to unmute channels to match category",
				mlog.String("user_id", userID),
				mlog.Err(err),
			)
		}
	}
}

type categoryChannelDiff struct {
	fromCategoryId string
	toCategoryId   string
}

func diffChannelsBetweenCategories(updatedCategories []*model.SidebarCategoryWithChannels, originalCategories []*model.SidebarCategoryWithChannels) map[string]*categoryChannelDiff {
	// mapChannelIdsToCategories returns a map of channel IDs to the IDs of the categories that they're a member of.
	mapChannelIdsToCategories := func(categories []*model.SidebarCategoryWithChannels) map[string]string {
		result := make(map[string]string)
		for _, category := range categories {
			for _, channelID := range category.Channels {
				result[channelID] = category.Id
			}
		}

		return result
	}

	updatedChannelIdsMap := mapChannelIdsToCategories(updatedCategories)
	originalChannelIdsMap := mapChannelIdsToCategories(originalCategories)

	// Check for any channels that have changed categories. Note that we don't worry about any channels that have moved
	// outside of these categories since that heavily complicates things and doesn't currently happen in our apps.
	channelsDiff := make(map[string]*categoryChannelDiff)
	for channelID, originalCategoryId := range originalChannelIdsMap {
		updatedCategoryId := updatedChannelIdsMap[channelID]

		if originalCategoryId != updatedCategoryId && updatedCategoryId != "" {
			channelsDiff[channelID] = &categoryChannelDiff{originalCategoryId, updatedCategoryId}
		}
	}

	return channelsDiff
}

func (a *App) DeleteSidebarCategory(c request.CTX, userID, teamID, categoryId string) *model.AppError {
	err := a.Srv().Store.Channel().DeleteSidebarCategory(categoryId)
	if err != nil {
		var invErr *store.ErrInvalidInput
		switch {
		case errors.As(err, &invErr):
			return model.NewAppError("DeleteSidebarCategory", "app.channel.sidebar_categories.app_error", nil, invErr.Error(), http.StatusBadRequest)
		default:
			return model.NewAppError("DeleteSidebarCategory", "app.channel.sidebar_categories.app_error", nil, err.Error(), http.StatusInternalServerError)
		}
	}

	message := model.NewWebSocketEvent(model.WebsocketEventSidebarCategoryDeleted, teamID, "", userID, nil)
	message.Add("category_id", categoryId)
	a.Publish(message)

	return nil
}<|MERGE_RESOLUTION|>--- conflicted
+++ resolved
@@ -149,15 +149,9 @@
 
 	message := model.NewWebSocketEvent(model.WebsocketEventSidebarCategoryUpdated, teamID, "", userID, nil)
 
-<<<<<<< HEAD
-	updatedCategoriesJSON, err := json.Marshal(updatedCategories)
-	if err != nil {
-		c.Logger().Warn("Failed to encode original categories to JSON", mlog.Err(err))
-=======
 	updatedCategoriesJSON, jsonErr := json.Marshal(updatedCategories)
 	if jsonErr != nil {
 		return nil, model.NewAppError("UpdateSidebarCategories", "api.marshal_error", nil, "", http.StatusInternalServerError).Wrap(jsonErr)
->>>>>>> 14246abd
 	}
 
 	message.Add("updatedCategories", string(updatedCategoriesJSON))
