// Copyright (c) 2015-present Mattermost, Inc. All Rights Reserved.
// See LICENSE.txt for license information.

package slashcommands

import (
	"strings"

	goi18n "github.com/mattermost/go-i18n/i18n"
	"github.com/mattermost/mattermost-server/v5/app"
	"github.com/mattermost/mattermost-server/v5/mlog"
	"github.com/mattermost/mattermost-server/v5/model"
)

type InvitePeopleProvider struct {
}

const (
	CmdInvite_PEOPLE = "invite_people"
)

func init() {
	app.RegisterCommandProvider(&InvitePeopleProvider{})
}

func (*InvitePeopleProvider) GetTrigger() string {
<<<<<<< HEAD
	return CMD_INVITE_PEOPLE
=======
	return CmdInvite_PEOPLE
>>>>>>> 837b818b
}

func (*InvitePeopleProvider) GetCommand(a *app.App, T goi18n.TranslateFunc) *model.Command {
	autoComplete := true
	if !*a.Config().EmailSettings.SendEmailNotifications || !*a.Config().TeamSettings.EnableUserCreation || !*a.Config().ServiceSettings.EnableEmailInvitations {
		autoComplete = false
	}
	return &model.Command{
		Trigger:          CmdInvite_PEOPLE,
		AutoComplete:     autoComplete,
		AutoCompleteDesc: T("api.command.invite_people.desc"),
		AutoCompleteHint: T("api.command.invite_people.hint"),
		DisplayName:      T("api.command.invite_people.name"),
	}
}

func (*InvitePeopleProvider) DoCommand(a *app.App, args *model.CommandArgs, message string) *model.CommandResponse {
	if !a.HasPermissionToTeam(args.UserId, args.TeamId, model.PERMISSION_INVITE_USER) {
		return &model.CommandResponse{Text: args.T("api.command_invite_people.permission.app_error"), ResponseType: model.COMMAND_RESPONSE_TYPE_EPHEMERAL}
	}

	if !a.HasPermissionToTeam(args.UserId, args.TeamId, model.PERMISSION_ADD_USER_TO_TEAM) {
		return &model.CommandResponse{Text: args.T("api.command_invite_people.permission.app_error"), ResponseType: model.COMMAND_RESPONSE_TYPE_EPHEMERAL}
	}

	if !*a.Config().EmailSettings.SendEmailNotifications {
		return &model.CommandResponse{ResponseType: model.COMMAND_RESPONSE_TYPE_EPHEMERAL, Text: args.T("api.command.invite_people.email_off")}
	}

	if !*a.Config().TeamSettings.EnableUserCreation {
		return &model.CommandResponse{ResponseType: model.COMMAND_RESPONSE_TYPE_EPHEMERAL, Text: args.T("api.command.invite_people.invite_off")}
	}

	if !*a.Config().ServiceSettings.EnableEmailInvitations {
		return &model.CommandResponse{ResponseType: model.COMMAND_RESPONSE_TYPE_EPHEMERAL, Text: args.T("api.command.invite_people.email_invitations_off")}
	}

	emailList := strings.Fields(message)

	for i := len(emailList) - 1; i >= 0; i-- {
		emailList[i] = strings.Trim(emailList[i], ",")
		if !strings.Contains(emailList[i], "@") {
			emailList = append(emailList[:i], emailList[i+1:]...)
		}
	}

	if len(emailList) == 0 {
		return &model.CommandResponse{ResponseType: model.COMMAND_RESPONSE_TYPE_EPHEMERAL, Text: args.T("api.command.invite_people.no_email")}
	}

	if err := a.InviteNewUsersToTeam(emailList, args.TeamId, args.UserId); err != nil {
		mlog.Error(err.Error())
		return &model.CommandResponse{ResponseType: model.COMMAND_RESPONSE_TYPE_EPHEMERAL, Text: args.T("api.command.invite_people.fail")}
	}

	return &model.CommandResponse{ResponseType: model.COMMAND_RESPONSE_TYPE_EPHEMERAL, Text: args.T("api.command.invite_people.sent")}
}<|MERGE_RESOLUTION|>--- conflicted
+++ resolved
@@ -24,11 +24,7 @@
 }
 
 func (*InvitePeopleProvider) GetTrigger() string {
-<<<<<<< HEAD
-	return CMD_INVITE_PEOPLE
-=======
 	return CmdInvite_PEOPLE
->>>>>>> 837b818b
 }
 
 func (*InvitePeopleProvider) GetCommand(a *app.App, T goi18n.TranslateFunc) *model.Command {
