--- conflicted
+++ resolved
@@ -2624,11 +2624,7 @@
 		return nil, err
 	}
 
-<<<<<<< HEAD
-	channelUnread, nErr := a.Srv().Store.Channel().UpdateLastViewedAtPost(post, userID, unreadMentions, unreadMentionsRoot, urgentMentions, true)
-=======
-	channelUnread, nErr := a.Srv().Store().Channel().UpdateLastViewedAtPost(post, userID, unreadMentions, unreadMentionsRoot, true)
->>>>>>> 31e6cdd0
+	channelUnread, nErr := a.Srv().Store().Channel().UpdateLastViewedAtPost(post, userID, unreadMentions, unreadMentionsRoot, urgentMentions, true)
 	if nErr != nil {
 		return channelUnread, model.NewAppError("MarkChannelAsUnreadFromPost", "app.channel.update_last_viewed_at_post.app_error", nil, "", http.StatusInternalServerError).Wrap(nErr)
 	}
@@ -2664,11 +2660,7 @@
 	// In CRT Supported Client: badge on channel only sums mentions in root posts including and below the post that was marked.
 	// In CRT Unsupported Client: badge on channel sums mentions in all posts (root & replies) including and below the post that was marked unread.
 	if post.RootId == "" {
-<<<<<<< HEAD
-		channelUnread, nErr := a.Srv().Store.Channel().UpdateLastViewedAtPost(post, userID, unreadMentions, unreadMentionsRoot, urgentMentions, true)
-=======
-		channelUnread, nErr := a.Srv().Store().Channel().UpdateLastViewedAtPost(post, userID, unreadMentions, unreadMentionsRoot, true)
->>>>>>> 31e6cdd0
+		channelUnread, nErr := a.Srv().Store().Channel().UpdateLastViewedAtPost(post, userID, unreadMentions, unreadMentionsRoot, urgentMentions, true)
 		if nErr != nil {
 			return channelUnread, model.NewAppError("MarkChannelAsUnreadFromPost", "app.channel.update_last_viewed_at_post.app_error", nil, "", http.StatusInternalServerError).Wrap(nErr)
 		}
@@ -2742,11 +2734,7 @@
 		}
 	}
 
-<<<<<<< HEAD
-	channelUnread, nErr := a.Srv().Store.Channel().UpdateLastViewedAtPost(post, userID, unreadMentions, 0, 0, false)
-=======
-	channelUnread, nErr := a.Srv().Store().Channel().UpdateLastViewedAtPost(post, userID, unreadMentions, 0, false)
->>>>>>> 31e6cdd0
+	channelUnread, nErr := a.Srv().Store().Channel().UpdateLastViewedAtPost(post, userID, unreadMentions, 0, 0, false)
 	if nErr != nil {
 		return channelUnread, model.NewAppError("MarkChannelAsUnreadFromPost", "app.channel.update_last_viewed_at_post.app_error", nil, "", http.StatusInternalServerError).Wrap(nErr)
 	}
