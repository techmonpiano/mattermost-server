// Copyright (c) 2015-present Mattermost, Inc. All Rights Reserved.
// See LICENSE.txt for license information.

package app

import (
	"bytes"
	"io/ioutil"
	"os"
	"path/filepath"
	"strings"
	"sync"
	"time"

	"testing"

	"github.com/mattermost/mattermost-server/v5/config"
	"github.com/mattermost/mattermost-server/v5/mlog"
	"github.com/mattermost/mattermost-server/v5/model"
	"github.com/mattermost/mattermost-server/v5/store"
	"github.com/mattermost/mattermost-server/v5/store/localcachelayer"
	"github.com/mattermost/mattermost-server/v5/store/sqlstore"
	"github.com/mattermost/mattermost-server/v5/store/storetest/mocks"
	"github.com/mattermost/mattermost-server/v5/testlib"
	"github.com/mattermost/mattermost-server/v5/utils"
	"github.com/stretchr/testify/require"
)

type TestHelper struct {
	App          *App
	Server       *Server
	BasicTeam    *model.Team
	BasicUser    *model.User
	BasicUser2   *model.User
	BasicChannel *model.Channel
	BasicPost    *model.Post

	SystemAdminUser   *model.User
	LogBuffer         *bytes.Buffer
	IncludeCacheLayer bool

	tempWorkspace string
}

func setupTestHelper(dbStore store.Store, enterprise bool, includeCacheLayer bool, tb testing.TB, configSet func(*model.Config)) *TestHelper {
	tempWorkspace, err := ioutil.TempDir("", "apptest")
	if err != nil {
		panic(err)
	}

	configStore := config.NewTestMemoryStore()

	config := configStore.Get()
	if configSet != nil {
		configSet(config)
	}
	*config.PluginSettings.Directory = filepath.Join(tempWorkspace, "plugins")
	*config.PluginSettings.ClientDirectory = filepath.Join(tempWorkspace, "webapp")
	*config.PluginSettings.AutomaticPrepackagedPlugins = false
	*config.LogSettings.EnableSentry = false // disable error reporting during tests
	*config.AnnouncementSettings.AdminNoticesEnabled = false
	*config.AnnouncementSettings.UserNoticesEnabled = false
	configStore.Set(config)

	buffer := &bytes.Buffer{}

	var options []Option
	options = append(options, ConfigStore(configStore))
	if includeCacheLayer {
		// Adds the cache layer to the test store
		options = append(options, StoreOverride(func(s *Server) store.Store {
<<<<<<< HEAD
			return localcachelayer.NewLocalCacheLayer(dbStore, s.Metrics, s.Cluster, s.CacheProvider)
=======
			lcl, err2 := localcachelayer.NewLocalCacheLayer(dbStore, s.Metrics, s.Cluster, s.CacheProvider)
			if err2 != nil {
				panic(err2)
			}
			return lcl
>>>>>>> 837b818b
		}))
	} else {
		options = append(options, StoreOverride(dbStore))
	}
	options = append(options, SetLogger(mlog.NewTestingLogger(tb, buffer)))

	s, err := NewServer(options...)
	if err != nil {
		panic(err)
	}

	th := &TestHelper{
		App:               New(ServerConnector(s)),
		Server:            s,
		LogBuffer:         buffer,
		IncludeCacheLayer: includeCacheLayer,
	}

	th.App.UpdateConfig(func(cfg *model.Config) { *cfg.TeamSettings.MaxUsersPerTeam = 50 })
	th.App.UpdateConfig(func(cfg *model.Config) { *cfg.RateLimitSettings.Enable = false })
	prevListenAddress := *th.App.Config().ServiceSettings.ListenAddress
	th.App.UpdateConfig(func(cfg *model.Config) { *cfg.ServiceSettings.ListenAddress = ":0" })
	serverErr := th.Server.Start()
	if serverErr != nil {
		panic(serverErr)
	}

	th.App.UpdateConfig(func(cfg *model.Config) { *cfg.ServiceSettings.ListenAddress = prevListenAddress })

	th.App.Srv().SearchEngine = mainHelper.SearchEngine

	th.App.Srv().Store.MarkSystemRanUnitTests()

	th.App.UpdateConfig(func(cfg *model.Config) { *cfg.TeamSettings.EnableOpenServer = true })

	// Disable strict password requirements for test
	th.App.UpdateConfig(func(cfg *model.Config) {
		*cfg.PasswordSettings.MinimumLength = 5
		*cfg.PasswordSettings.Lowercase = false
		*cfg.PasswordSettings.Uppercase = false
		*cfg.PasswordSettings.Symbol = false
		*cfg.PasswordSettings.Number = false
	})

	if enterprise {
		th.App.Srv().SetLicense(model.NewTestLicense())
	} else {
		th.App.Srv().SetLicense(nil)
	}

	if th.tempWorkspace == "" {
		th.tempWorkspace = tempWorkspace
	}

	th.App.InitServer()

	return th
}

func SetupEnterprise(tb testing.TB) *TestHelper {
	if testing.Short() {
		tb.SkipNow()
	}
	dbStore := mainHelper.GetStore()
	dbStore.DropAllTables()
	dbStore.MarkSystemRanUnitTests()
	mainHelper.PreloadMigrations()

	return setupTestHelper(dbStore, true, true, tb, nil)
}

func Setup(tb testing.TB) *TestHelper {
	if testing.Short() {
		tb.SkipNow()
	}
	dbStore := mainHelper.GetStore()
	dbStore.DropAllTables()
	dbStore.MarkSystemRanUnitTests()
	mainHelper.PreloadMigrations()

	return setupTestHelper(dbStore, false, true, tb, nil)
}

func SetupWithoutPreloadMigrations(tb testing.TB) *TestHelper {
	if testing.Short() {
		tb.SkipNow()
	}
	dbStore := mainHelper.GetStore()
	dbStore.DropAllTables()
	dbStore.MarkSystemRanUnitTests()

	return setupTestHelper(dbStore, false, true, tb, nil)
}

func SetupWithStoreMock(tb testing.TB) *TestHelper {
	mockStore := testlib.GetMockStoreForSetupFunctions()
	th := setupTestHelper(mockStore, false, false, tb, nil)
	emptyMockStore := mocks.Store{}
	emptyMockStore.On("Close").Return(nil)
	th.App.Srv().Store = &emptyMockStore
	return th
}

func SetupEnterpriseWithStoreMock(tb testing.TB) *TestHelper {
	mockStore := testlib.GetMockStoreForSetupFunctions()
	th := setupTestHelper(mockStore, true, false, tb, nil)
	emptyMockStore := mocks.Store{}
	emptyMockStore.On("Close").Return(nil)
	th.App.Srv().Store = &emptyMockStore
	return th
}

var initBasicOnce sync.Once
var userCache struct {
	SystemAdminUser *model.User
	BasicUser       *model.User
	BasicUser2      *model.User
}

func (th *TestHelper) InitBasic() *TestHelper {
	// create users once and cache them because password hashing is slow
	initBasicOnce.Do(func() {
		th.SystemAdminUser = th.CreateUser()
		th.App.UpdateUserRoles(th.SystemAdminUser.Id, model.SYSTEM_USER_ROLE_ID+" "+model.SYSTEM_ADMIN_ROLE_ID, false)
		th.SystemAdminUser, _ = th.App.GetUser(th.SystemAdminUser.Id)
		userCache.SystemAdminUser = th.SystemAdminUser.DeepCopy()

		th.BasicUser = th.CreateUser()
		th.BasicUser, _ = th.App.GetUser(th.BasicUser.Id)
		userCache.BasicUser = th.BasicUser.DeepCopy()

		th.BasicUser2 = th.CreateUser()
		th.BasicUser2, _ = th.App.GetUser(th.BasicUser2.Id)
		userCache.BasicUser2 = th.BasicUser2.DeepCopy()
	})
	// restore cached users
	th.SystemAdminUser = userCache.SystemAdminUser.DeepCopy()
	th.BasicUser = userCache.BasicUser.DeepCopy()
	th.BasicUser2 = userCache.BasicUser2.DeepCopy()
<<<<<<< HEAD
	mainHelper.GetSQLSupplier().GetMaster().Insert(th.SystemAdminUser, th.BasicUser, th.BasicUser2)
=======
	mainHelper.GetSQLStore().GetMaster().Insert(th.SystemAdminUser, th.BasicUser, th.BasicUser2)
>>>>>>> 837b818b

	th.BasicTeam = th.CreateTeam()

	th.LinkUserToTeam(th.BasicUser, th.BasicTeam)
	th.LinkUserToTeam(th.BasicUser2, th.BasicTeam)
	th.BasicChannel = th.CreateChannel(th.BasicTeam)
	th.BasicPost = th.CreatePost(th.BasicChannel)
	return th
}

func (*TestHelper) MakeEmail() string {
	return "success_" + model.NewId() + "@simulator.amazonses.com"
}

func (th *TestHelper) CreateTeam() *model.Team {
	id := model.NewId()
	team := &model.Team{
		DisplayName: "dn_" + id,
		Name:        "name" + id,
		Email:       "success+" + id + "@simulator.amazonses.com",
		Type:        model.TEAM_OPEN,
	}

	utils.DisableDebugLogForTest()
	var err *model.AppError
	if team, err = th.App.CreateTeam(team); err != nil {
<<<<<<< HEAD
		mlog.Error(err.Error())

		time.Sleep(time.Second)
=======
>>>>>>> 837b818b
		panic(err)
	}
	utils.EnableDebugLogForTest()
	return team
}

func (th *TestHelper) CreateUser() *model.User {
	return th.CreateUserOrGuest(false)
}

func (th *TestHelper) CreateGuest() *model.User {
	return th.CreateUserOrGuest(true)
}

func (th *TestHelper) CreateUserOrGuest(guest bool) *model.User {
	id := model.NewId()

	user := &model.User{
		Email:         "success+" + id + "@simulator.amazonses.com",
		Username:      "un_" + id,
		Nickname:      "nn_" + id,
		Password:      "Password1",
		EmailVerified: true,
	}

	utils.DisableDebugLogForTest()
	var err *model.AppError
	if guest {
		if user, err = th.App.CreateGuest(user); err != nil {
<<<<<<< HEAD
			mlog.Error(err.Error())

			time.Sleep(time.Second)
=======
>>>>>>> 837b818b
			panic(err)
		}
	} else {
		if user, err = th.App.CreateUser(user); err != nil {
<<<<<<< HEAD
			mlog.Error(err.Error())

			time.Sleep(time.Second)
=======
>>>>>>> 837b818b
			panic(err)
		}
	}
	utils.EnableDebugLogForTest()
	return user
}

func (th *TestHelper) CreateBot() *model.Bot {
	id := model.NewId()

	bot := &model.Bot{
		Username:    "bot" + id,
		DisplayName: "a bot",
		Description: "bot",
		OwnerId:     th.BasicUser.Id,
	}

<<<<<<< HEAD
	th.App.Log().SetConsoleLevel(mlog.LevelError)
=======
>>>>>>> 837b818b
	bot, err := th.App.CreateBot(bot)
	if err != nil {
		panic(err)
	}
<<<<<<< HEAD
	th.App.Log().SetConsoleLevel(mlog.LevelDebug)
=======
>>>>>>> 837b818b
	return bot
}

func (th *TestHelper) CreateChannel(team *model.Team) *model.Channel {
	return th.createChannel(team, model.CHANNEL_OPEN)
}

func (th *TestHelper) CreatePrivateChannel(team *model.Team) *model.Channel {
	return th.createChannel(team, model.CHANNEL_PRIVATE)
}

func (th *TestHelper) createChannel(team *model.Team, channelType string) *model.Channel {
	id := model.NewId()

	channel := &model.Channel{
		DisplayName: "dn_" + id,
		Name:        "name_" + id,
		Type:        channelType,
		TeamId:      team.Id,
		CreatorId:   th.BasicUser.Id,
	}

	utils.DisableDebugLogForTest()
	var err *model.AppError
	if channel, err = th.App.CreateChannel(channel, true); err != nil {
<<<<<<< HEAD
		mlog.Error(err.Error())

		time.Sleep(time.Second)
=======
>>>>>>> 837b818b
		panic(err)
	}
	utils.EnableDebugLogForTest()
	return channel
}

func (th *TestHelper) CreateDmChannel(user *model.User) *model.Channel {
	utils.DisableDebugLogForTest()
	var err *model.AppError
	var channel *model.Channel
	if channel, err = th.App.GetOrCreateDirectChannel(th.BasicUser.Id, user.Id); err != nil {
<<<<<<< HEAD
		mlog.Error(err.Error())

		time.Sleep(time.Second)
=======
>>>>>>> 837b818b
		panic(err)
	}
	utils.EnableDebugLogForTest()
	return channel
}

func (th *TestHelper) CreateGroupChannel(user1 *model.User, user2 *model.User) *model.Channel {
	utils.DisableDebugLogForTest()
	var err *model.AppError
	var channel *model.Channel
	if channel, err = th.App.CreateGroupChannel([]string{th.BasicUser.Id, user1.Id, user2.Id}, th.BasicUser.Id); err != nil {
<<<<<<< HEAD
		mlog.Error(err.Error())

		time.Sleep(time.Second)
=======
>>>>>>> 837b818b
		panic(err)
	}
	utils.EnableDebugLogForTest()
	return channel
}

func (th *TestHelper) CreatePost(channel *model.Channel) *model.Post {
	id := model.NewId()

	post := &model.Post{
		UserId:    th.BasicUser.Id,
		ChannelId: channel.Id,
		Message:   "message_" + id,
		CreateAt:  model.GetMillis() - 10000,
	}

	utils.DisableDebugLogForTest()
	var err *model.AppError
	if post, err = th.App.CreatePost(post, channel, false, true); err != nil {
<<<<<<< HEAD
		mlog.Error(err.Error())

		time.Sleep(time.Second)
=======
>>>>>>> 837b818b
		panic(err)
	}
	utils.EnableDebugLogForTest()
	return post
}

func (th *TestHelper) CreateMessagePost(channel *model.Channel, message string) *model.Post {
	post := &model.Post{
		UserId:    th.BasicUser.Id,
		ChannelId: channel.Id,
		Message:   message,
		CreateAt:  model.GetMillis() - 10000,
	}

	utils.DisableDebugLogForTest()
	var err *model.AppError
	if post, err = th.App.CreatePost(post, channel, false, true); err != nil {
<<<<<<< HEAD
		mlog.Error(err.Error())

		time.Sleep(time.Second)
=======
>>>>>>> 837b818b
		panic(err)
	}
	utils.EnableDebugLogForTest()
	return post
}

func (th *TestHelper) LinkUserToTeam(user *model.User, team *model.Team) {
	utils.DisableDebugLogForTest()

	err := th.App.JoinUserToTeam(team, user, "")
	if err != nil {
		panic(err)
	}

	utils.EnableDebugLogForTest()
}

func (th *TestHelper) RemoveUserFromTeam(user *model.User, team *model.Team) {
	utils.DisableDebugLogForTest()

	err := th.App.RemoveUserFromTeam(team.Id, user.Id, "")
	if err != nil {
		panic(err)
	}

	utils.EnableDebugLogForTest()
}

func (th *TestHelper) AddUserToChannel(user *model.User, channel *model.Channel) *model.ChannelMember {
	utils.DisableDebugLogForTest()

	member, err := th.App.AddUserToChannel(user, channel)
	if err != nil {
		panic(err)
	}

	utils.EnableDebugLogForTest()

	return member
}

func (th *TestHelper) CreateRole(roleName string) *model.Role {
	role, _ := th.App.CreateRole(&model.Role{Name: roleName, DisplayName: roleName, Description: roleName, Permissions: []string{}})
	return role
}

func (th *TestHelper) CreateScheme() (*model.Scheme, []*model.Role) {
	utils.DisableDebugLogForTest()

	scheme, err := th.App.CreateScheme(&model.Scheme{
		DisplayName: "Test Scheme Display Name",
		Name:        model.NewId(),
		Description: "Test scheme description",
		Scope:       model.SCHEME_SCOPE_TEAM,
	})
	if err != nil {
		panic(err)
	}

	roleNames := []string{
		scheme.DefaultTeamAdminRole,
		scheme.DefaultTeamUserRole,
		scheme.DefaultTeamGuestRole,
		scheme.DefaultChannelAdminRole,
		scheme.DefaultChannelUserRole,
		scheme.DefaultChannelGuestRole,
	}

	var roles []*model.Role
	for _, roleName := range roleNames {
		role, err := th.App.GetRoleByName(roleName)
		if err != nil {
			panic(err)
		}
		roles = append(roles, role)
	}

	utils.EnableDebugLogForTest()

	return scheme, roles
}

func (th *TestHelper) CreateGroup() *model.Group {
	id := model.NewId()
	group := &model.Group{
		DisplayName: "dn_" + id,
		Name:        model.NewString("name" + id),
		Source:      model.GroupSourceLdap,
		Description: "description_" + id,
		RemoteId:    model.NewId(),
	}

	utils.DisableDebugLogForTest()
	var err *model.AppError
	if group, err = th.App.CreateGroup(group); err != nil {
<<<<<<< HEAD
		mlog.Error(err.Error())

		time.Sleep(time.Second)
=======
>>>>>>> 837b818b
		panic(err)
	}
	utils.EnableDebugLogForTest()
	return group
}

func (th *TestHelper) CreateEmoji() *model.Emoji {
	utils.DisableDebugLogForTest()

	emoji, err := th.App.Srv().Store.Emoji().Save(&model.Emoji{
		CreatorId: th.BasicUser.Id,
		Name:      model.NewRandomString(10),
	})
	if err != nil {
		panic(err)
	}

	utils.EnableDebugLogForTest()

	return emoji
}

func (th *TestHelper) AddReactionToPost(post *model.Post, user *model.User, emojiName string) *model.Reaction {
	utils.DisableDebugLogForTest()

	reaction, err := th.App.SaveReactionForPost(&model.Reaction{
		UserId:    user.Id,
		PostId:    post.Id,
		EmojiName: emojiName,
	})
	if err != nil {
		panic(err)
	}

	utils.EnableDebugLogForTest()

	return reaction
}

func (th *TestHelper) ShutdownApp() {
	done := make(chan bool)
	go func() {
		th.Server.Shutdown()
		close(done)
	}()

	select {
	case <-done:
	case <-time.After(30 * time.Second):
		// panic instead of fatal to terminate all tests in this package, otherwise the
		// still running App could spuriously fail subsequent tests.
		panic("failed to shutdown App within 30 seconds")
	}
}

func (th *TestHelper) TearDown() {
	if th.IncludeCacheLayer {
		// Clean all the caches
		th.App.Srv().InvalidateAllCaches()
	}
	th.ShutdownApp()
	if th.tempWorkspace != "" {
		os.RemoveAll(th.tempWorkspace)
	}
}

<<<<<<< HEAD
func (*TestHelper) GetSqlSupplier() *sqlstore.SqlSupplier {
	return mainHelper.GetSQLSupplier()
}

func (*TestHelper) ResetRoleMigration() {
	sqlSupplier := mainHelper.GetSQLSupplier()
	if _, err := sqlSupplier.GetMaster().Exec("DELETE from Roles"); err != nil {
=======
func (*TestHelper) GetSqlStore() *sqlstore.SqlStore {
	return mainHelper.GetSQLStore()
}

func (*TestHelper) ResetRoleMigration() {
	sqlStore := mainHelper.GetSQLStore()
	if _, err := sqlStore.GetMaster().Exec("DELETE from Roles"); err != nil {
>>>>>>> 837b818b
		panic(err)
	}

	mainHelper.GetClusterInterface().SendClearRoleCacheMessage()

	if _, err := sqlStore.GetMaster().Exec("DELETE from Systems where Name = :Name", map[string]interface{}{"Name": model.ADVANCED_PERMISSIONS_MIGRATION_KEY}); err != nil {
		panic(err)
	}
}

func (*TestHelper) ResetEmojisMigration() {
<<<<<<< HEAD
	sqlSupplier := mainHelper.GetSQLSupplier()
	if _, err := sqlSupplier.GetMaster().Exec("UPDATE Roles SET Permissions=REPLACE(Permissions, ' create_emojis', '') WHERE builtin=True"); err != nil {
=======
	sqlStore := mainHelper.GetSQLStore()
	if _, err := sqlStore.GetMaster().Exec("UPDATE Roles SET Permissions=REPLACE(Permissions, ' create_emojis', '') WHERE builtin=True"); err != nil {
>>>>>>> 837b818b
		panic(err)
	}

	if _, err := sqlStore.GetMaster().Exec("UPDATE Roles SET Permissions=REPLACE(Permissions, ' delete_emojis', '') WHERE builtin=True"); err != nil {
		panic(err)
	}

	if _, err := sqlStore.GetMaster().Exec("UPDATE Roles SET Permissions=REPLACE(Permissions, ' delete_others_emojis', '') WHERE builtin=True"); err != nil {
		panic(err)
	}

	mainHelper.GetClusterInterface().SendClearRoleCacheMessage()

	if _, err := sqlStore.GetMaster().Exec("DELETE from Systems where Name = :Name", map[string]interface{}{"Name": EmojisPermissionsMigrationKey}); err != nil {
		panic(err)
	}
}

func (th *TestHelper) CheckTeamCount(t *testing.T, expected int64) {
	teamCount, err := th.App.Srv().Store.Team().AnalyticsTeamCount(false)
	require.Nil(t, err, "Failed to get team count.")
	require.Equalf(t, teamCount, expected, "Unexpected number of teams. Expected: %v, found: %v", expected, teamCount)
}

func (th *TestHelper) CheckChannelsCount(t *testing.T, expected int64) {
	count, err := th.App.Srv().Store.Channel().AnalyticsTypeCount("", model.CHANNEL_OPEN)
	require.Nilf(t, err, "Failed to get channel count.")
	require.Equalf(t, count, expected, "Unexpected number of channels. Expected: %v, found: %v", expected, count)
}

func (th *TestHelper) SetupTeamScheme() *model.Scheme {
<<<<<<< HEAD
	scheme := model.Scheme{
		Name:        model.NewId(),
		DisplayName: model.NewId(),
		Scope:       model.SCHEME_SCOPE_TEAM,
	}

	if scheme, err := th.App.CreateScheme(&scheme); err == nil {
		return scheme
	} else {
=======
	scheme, err := th.App.CreateScheme(&model.Scheme{
		Name:        model.NewId(),
		DisplayName: model.NewId(),
		Scope:       model.SCHEME_SCOPE_TEAM,
	})
	if err != nil {
>>>>>>> 837b818b
		panic(err)
	}
	return scheme
}

func (th *TestHelper) SetupChannelScheme() *model.Scheme {
<<<<<<< HEAD
	scheme := model.Scheme{
		Name:        model.NewId(),
		DisplayName: model.NewId(),
		Scope:       model.SCHEME_SCOPE_CHANNEL,
	}

	if scheme, err := th.App.CreateScheme(&scheme); err == nil {
		return scheme
	} else {
=======
	scheme, err := th.App.CreateScheme(&model.Scheme{
		Name:        model.NewId(),
		DisplayName: model.NewId(),
		Scope:       model.SCHEME_SCOPE_CHANNEL,
	})
	if err != nil {
>>>>>>> 837b818b
		panic(err)
	}
	return scheme
}

func (th *TestHelper) SetupPluginAPI() *PluginAPI {
	manifest := &model.Manifest{
		Id: "pluginid",
	}

	return NewPluginAPI(th.App, manifest)
}

func (th *TestHelper) RemovePermissionFromRole(permission string, roleName string) {
	utils.DisableDebugLogForTest()

	role, err1 := th.App.GetRoleByName(roleName)
	if err1 != nil {
		utils.EnableDebugLogForTest()
		panic(err1)
	}

	var newPermissions []string
	for _, p := range role.Permissions {
		if p != permission {
			newPermissions = append(newPermissions, p)
		}
	}

	if strings.Join(role.Permissions, " ") == strings.Join(newPermissions, " ") {
		utils.EnableDebugLogForTest()
		return
	}

	role.Permissions = newPermissions

	_, err2 := th.App.UpdateRole(role)
	if err2 != nil {
		utils.EnableDebugLogForTest()
		panic(err2)
	}

	utils.EnableDebugLogForTest()
}

func (th *TestHelper) AddPermissionToRole(permission string, roleName string) {
	utils.DisableDebugLogForTest()

	role, err1 := th.App.GetRoleByName(roleName)
	if err1 != nil {
		utils.EnableDebugLogForTest()
		panic(err1)
	}

	for _, existingPermission := range role.Permissions {
		if existingPermission == permission {
			utils.EnableDebugLogForTest()
			return
		}
	}

	role.Permissions = append(role.Permissions, permission)

	_, err2 := th.App.UpdateRole(role)
	if err2 != nil {
		utils.EnableDebugLogForTest()
		panic(err2)
	}

	utils.EnableDebugLogForTest()
}<|MERGE_RESOLUTION|>--- conflicted
+++ resolved
@@ -69,15 +69,11 @@
 	if includeCacheLayer {
 		// Adds the cache layer to the test store
 		options = append(options, StoreOverride(func(s *Server) store.Store {
-<<<<<<< HEAD
-			return localcachelayer.NewLocalCacheLayer(dbStore, s.Metrics, s.Cluster, s.CacheProvider)
-=======
 			lcl, err2 := localcachelayer.NewLocalCacheLayer(dbStore, s.Metrics, s.Cluster, s.CacheProvider)
 			if err2 != nil {
 				panic(err2)
 			}
 			return lcl
->>>>>>> 837b818b
 		}))
 	} else {
 		options = append(options, StoreOverride(dbStore))
@@ -217,11 +213,7 @@
 	th.SystemAdminUser = userCache.SystemAdminUser.DeepCopy()
 	th.BasicUser = userCache.BasicUser.DeepCopy()
 	th.BasicUser2 = userCache.BasicUser2.DeepCopy()
-<<<<<<< HEAD
-	mainHelper.GetSQLSupplier().GetMaster().Insert(th.SystemAdminUser, th.BasicUser, th.BasicUser2)
-=======
 	mainHelper.GetSQLStore().GetMaster().Insert(th.SystemAdminUser, th.BasicUser, th.BasicUser2)
->>>>>>> 837b818b
 
 	th.BasicTeam = th.CreateTeam()
 
@@ -248,12 +240,6 @@
 	utils.DisableDebugLogForTest()
 	var err *model.AppError
 	if team, err = th.App.CreateTeam(team); err != nil {
-<<<<<<< HEAD
-		mlog.Error(err.Error())
-
-		time.Sleep(time.Second)
-=======
->>>>>>> 837b818b
 		panic(err)
 	}
 	utils.EnableDebugLogForTest()
@@ -283,22 +269,10 @@
 	var err *model.AppError
 	if guest {
 		if user, err = th.App.CreateGuest(user); err != nil {
-<<<<<<< HEAD
-			mlog.Error(err.Error())
-
-			time.Sleep(time.Second)
-=======
->>>>>>> 837b818b
 			panic(err)
 		}
 	} else {
 		if user, err = th.App.CreateUser(user); err != nil {
-<<<<<<< HEAD
-			mlog.Error(err.Error())
-
-			time.Sleep(time.Second)
-=======
->>>>>>> 837b818b
 			panic(err)
 		}
 	}
@@ -316,18 +290,10 @@
 		OwnerId:     th.BasicUser.Id,
 	}
 
-<<<<<<< HEAD
-	th.App.Log().SetConsoleLevel(mlog.LevelError)
-=======
->>>>>>> 837b818b
 	bot, err := th.App.CreateBot(bot)
 	if err != nil {
 		panic(err)
 	}
-<<<<<<< HEAD
-	th.App.Log().SetConsoleLevel(mlog.LevelDebug)
-=======
->>>>>>> 837b818b
 	return bot
 }
 
@@ -353,12 +319,6 @@
 	utils.DisableDebugLogForTest()
 	var err *model.AppError
 	if channel, err = th.App.CreateChannel(channel, true); err != nil {
-<<<<<<< HEAD
-		mlog.Error(err.Error())
-
-		time.Sleep(time.Second)
-=======
->>>>>>> 837b818b
 		panic(err)
 	}
 	utils.EnableDebugLogForTest()
@@ -370,12 +330,6 @@
 	var err *model.AppError
 	var channel *model.Channel
 	if channel, err = th.App.GetOrCreateDirectChannel(th.BasicUser.Id, user.Id); err != nil {
-<<<<<<< HEAD
-		mlog.Error(err.Error())
-
-		time.Sleep(time.Second)
-=======
->>>>>>> 837b818b
 		panic(err)
 	}
 	utils.EnableDebugLogForTest()
@@ -387,12 +341,6 @@
 	var err *model.AppError
 	var channel *model.Channel
 	if channel, err = th.App.CreateGroupChannel([]string{th.BasicUser.Id, user1.Id, user2.Id}, th.BasicUser.Id); err != nil {
-<<<<<<< HEAD
-		mlog.Error(err.Error())
-
-		time.Sleep(time.Second)
-=======
->>>>>>> 837b818b
 		panic(err)
 	}
 	utils.EnableDebugLogForTest()
@@ -412,12 +360,6 @@
 	utils.DisableDebugLogForTest()
 	var err *model.AppError
 	if post, err = th.App.CreatePost(post, channel, false, true); err != nil {
-<<<<<<< HEAD
-		mlog.Error(err.Error())
-
-		time.Sleep(time.Second)
-=======
->>>>>>> 837b818b
 		panic(err)
 	}
 	utils.EnableDebugLogForTest()
@@ -435,12 +377,6 @@
 	utils.DisableDebugLogForTest()
 	var err *model.AppError
 	if post, err = th.App.CreatePost(post, channel, false, true); err != nil {
-<<<<<<< HEAD
-		mlog.Error(err.Error())
-
-		time.Sleep(time.Second)
-=======
->>>>>>> 837b818b
 		panic(err)
 	}
 	utils.EnableDebugLogForTest()
@@ -536,12 +472,6 @@
 	utils.DisableDebugLogForTest()
 	var err *model.AppError
 	if group, err = th.App.CreateGroup(group); err != nil {
-<<<<<<< HEAD
-		mlog.Error(err.Error())
-
-		time.Sleep(time.Second)
-=======
->>>>>>> 837b818b
 		panic(err)
 	}
 	utils.EnableDebugLogForTest()
@@ -608,15 +538,6 @@
 	}
 }
 
-<<<<<<< HEAD
-func (*TestHelper) GetSqlSupplier() *sqlstore.SqlSupplier {
-	return mainHelper.GetSQLSupplier()
-}
-
-func (*TestHelper) ResetRoleMigration() {
-	sqlSupplier := mainHelper.GetSQLSupplier()
-	if _, err := sqlSupplier.GetMaster().Exec("DELETE from Roles"); err != nil {
-=======
 func (*TestHelper) GetSqlStore() *sqlstore.SqlStore {
 	return mainHelper.GetSQLStore()
 }
@@ -624,7 +545,6 @@
 func (*TestHelper) ResetRoleMigration() {
 	sqlStore := mainHelper.GetSQLStore()
 	if _, err := sqlStore.GetMaster().Exec("DELETE from Roles"); err != nil {
->>>>>>> 837b818b
 		panic(err)
 	}
 
@@ -636,13 +556,8 @@
 }
 
 func (*TestHelper) ResetEmojisMigration() {
-<<<<<<< HEAD
-	sqlSupplier := mainHelper.GetSQLSupplier()
-	if _, err := sqlSupplier.GetMaster().Exec("UPDATE Roles SET Permissions=REPLACE(Permissions, ' create_emojis', '') WHERE builtin=True"); err != nil {
-=======
 	sqlStore := mainHelper.GetSQLStore()
 	if _, err := sqlStore.GetMaster().Exec("UPDATE Roles SET Permissions=REPLACE(Permissions, ' create_emojis', '') WHERE builtin=True"); err != nil {
->>>>>>> 837b818b
 		panic(err)
 	}
 
@@ -674,48 +589,24 @@
 }
 
 func (th *TestHelper) SetupTeamScheme() *model.Scheme {
-<<<<<<< HEAD
-	scheme := model.Scheme{
-		Name:        model.NewId(),
-		DisplayName: model.NewId(),
-		Scope:       model.SCHEME_SCOPE_TEAM,
-	}
-
-	if scheme, err := th.App.CreateScheme(&scheme); err == nil {
-		return scheme
-	} else {
-=======
 	scheme, err := th.App.CreateScheme(&model.Scheme{
 		Name:        model.NewId(),
 		DisplayName: model.NewId(),
 		Scope:       model.SCHEME_SCOPE_TEAM,
 	})
 	if err != nil {
->>>>>>> 837b818b
 		panic(err)
 	}
 	return scheme
 }
 
 func (th *TestHelper) SetupChannelScheme() *model.Scheme {
-<<<<<<< HEAD
-	scheme := model.Scheme{
-		Name:        model.NewId(),
-		DisplayName: model.NewId(),
-		Scope:       model.SCHEME_SCOPE_CHANNEL,
-	}
-
-	if scheme, err := th.App.CreateScheme(&scheme); err == nil {
-		return scheme
-	} else {
-=======
 	scheme, err := th.App.CreateScheme(&model.Scheme{
 		Name:        model.NewId(),
 		DisplayName: model.NewId(),
 		Scope:       model.SCHEME_SCOPE_CHANNEL,
 	})
 	if err != nil {
->>>>>>> 837b818b
 		panic(err)
 	}
 	return scheme
