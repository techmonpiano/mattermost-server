--- conflicted
+++ resolved
@@ -3553,15 +3553,6 @@
 		return NewAppError("Config.IsValid", "model.config.is_valid.group_unread_channels.app_error", nil, "", http.StatusBadRequest)
 	}
 
-<<<<<<< HEAD
-	if *s.CollapsedThreads != COLLAPSED_THREADS_DISABLED && !*s.ThreadAutoFollow {
-		return NewAppError("Config.IsValid", "model.config.is_valid.collapsed_threads.autofollow.app_error", nil, "", http.StatusBadRequest)
-	}
-
-	if *s.CollapsedThreads != COLLAPSED_THREADS_DISABLED &&
-		*s.CollapsedThreads != COLLAPSED_THREADS_DEFAULT_ON &&
-		*s.CollapsedThreads != COLLAPSED_THREADS_DEFAULT_OFF {
-=======
 	if *s.CollapsedThreads != CollapsedThreadsDisabled && !*s.ThreadAutoFollow {
 		return NewAppError("Config.IsValid", "model.config.is_valid.collapsed_threads.autofollow.app_error", nil, "", http.StatusBadRequest)
 	}
@@ -3569,7 +3560,6 @@
 	if *s.CollapsedThreads != CollapsedThreadsDisabled &&
 		*s.CollapsedThreads != CollapsedThreadsDefaultOn &&
 		*s.CollapsedThreads != CollapsedThreadsDefaultOff {
->>>>>>> 3595a229
 		return NewAppError("Config.IsValid", "model.config.is_valid.collapsed_threads.app_error", nil, "", http.StatusBadRequest)
 	}
 
@@ -3751,19 +3741,11 @@
 	}
 
 	if o.FileSettings.PublicLinkSalt != nil {
-<<<<<<< HEAD
-		*o.FileSettings.PublicLinkSalt = FAKE_SETTING
-	}
-
-	if o.FileSettings.AmazonS3SecretAccessKey != nil && *o.FileSettings.AmazonS3SecretAccessKey != "" {
-		*o.FileSettings.AmazonS3SecretAccessKey = FAKE_SETTING
-=======
 		*o.FileSettings.PublicLinkSalt = FakeSetting
 	}
 
 	if o.FileSettings.AmazonS3SecretAccessKey != nil && *o.FileSettings.AmazonS3SecretAccessKey != "" {
 		*o.FileSettings.AmazonS3SecretAccessKey = FakeSetting
->>>>>>> 3595a229
 	}
 
 	if o.EmailSettings.SMTPPassword != nil && *o.EmailSettings.SMTPPassword != "" {
@@ -3771,11 +3753,7 @@
 	}
 
 	if o.GitLabSettings.Secret != nil && *o.GitLabSettings.Secret != "" {
-<<<<<<< HEAD
-		*o.GitLabSettings.Secret = FAKE_SETTING
-=======
 		*o.GitLabSettings.Secret = FakeSetting
->>>>>>> 3595a229
 	}
 
 	if o.GoogleSettings.Secret != nil && *o.GoogleSettings.Secret != "" {
@@ -3791,17 +3769,6 @@
 	}
 
 	if o.SqlSettings.DataSource != nil {
-<<<<<<< HEAD
-		*o.SqlSettings.DataSource = FAKE_SETTING
-	}
-
-	if o.SqlSettings.AtRestEncryptKey != nil {
-		*o.SqlSettings.AtRestEncryptKey = FAKE_SETTING
-	}
-
-	if o.ElasticsearchSettings.Password != nil {
-		*o.ElasticsearchSettings.Password = FAKE_SETTING
-=======
 		*o.SqlSettings.DataSource = FakeSetting
 	}
 
@@ -3811,7 +3778,6 @@
 
 	if o.ElasticsearchSettings.Password != nil {
 		*o.ElasticsearchSettings.Password = FakeSetting
->>>>>>> 3595a229
 	}
 
 	for i := range o.SqlSettings.DataSourceReplicas {
@@ -3823,15 +3789,9 @@
 	}
 
 	if o.MessageExportSettings.GlobalRelaySettings != nil &&
-<<<<<<< HEAD
-		o.MessageExportSettings.GlobalRelaySettings.SmtpPassword != nil &&
-		*o.MessageExportSettings.GlobalRelaySettings.SmtpPassword != "" {
-		*o.MessageExportSettings.GlobalRelaySettings.SmtpPassword = FAKE_SETTING
-=======
 		o.MessageExportSettings.GlobalRelaySettings.SMTPPassword != nil &&
 		*o.MessageExportSettings.GlobalRelaySettings.SMTPPassword != "" {
 		*o.MessageExportSettings.GlobalRelaySettings.SMTPPassword = FakeSetting
->>>>>>> 3595a229
 	}
 
 	if o.ServiceSettings.GfycatAPISecret != nil && *o.ServiceSettings.GfycatAPISecret != "" {
@@ -3839,11 +3799,7 @@
 	}
 
 	if o.ServiceSettings.SplitKey != nil {
-<<<<<<< HEAD
-		*o.ServiceSettings.SplitKey = FAKE_SETTING
-=======
 		*o.ServiceSettings.SplitKey = FakeSetting
->>>>>>> 3595a229
 	}
 }
 
