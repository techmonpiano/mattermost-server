--- conflicted
+++ resolved
@@ -13,14 +13,8 @@
 // It should be maintained in chronological order with most current
 // release at the front of the list.
 var versions = []string{
-<<<<<<< HEAD
-	"6.0.3",
-	"6.0.2",
-	"6.0.1",
-=======
 	"6.2.0",
 	"6.1.0",
->>>>>>> 929caaff
 	"6.0.0",
 	"5.39.0",
 	"5.38.0",
