--- conflicted
+++ resolved
@@ -9,10 +9,7 @@
 	PostEmbedOpengraph         PostEmbedType = "opengraph"
 	PostEmbedLink              PostEmbedType = "link"
 	PostEmbedPermalink         PostEmbedType = "permalink"
-<<<<<<< HEAD
-=======
 	PostEmbedBoards            PostEmbedType = "boards"
->>>>>>> 929caaff
 )
 
 type PostEmbedType string
