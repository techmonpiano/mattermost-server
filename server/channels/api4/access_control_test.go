// Copyright (c) 2015-present Mattermost, Inc. All Rights Reserved.
// See LICENSE.txt for license information.

package api4

import (
	"context"
	"os"
	"testing"

	"github.com/mattermost/mattermost/server/public/model"
	"github.com/mattermost/mattermost/server/public/plugin/plugintest/mock"
	"github.com/mattermost/mattermost/server/v8/einterfaces/mocks"
	"github.com/stretchr/testify/require"
)

func TestCreateAccessControlPolicy(t *testing.T) {
	os.Setenv("MM_FEATUREFLAGS_ATTRIBUTEBASEDACCESSCONTROL", "true")
	// FEATURE_FLAG_REMOVAL: ChannelAdminManageABACRules - Remove this env var when feature is GA
	os.Setenv("MM_FEATUREFLAGS_CHANNELADMINMANAGEABACRULES", "true")
	th := Setup(t).InitBasic()
	t.Cleanup(func() {
		th.TearDown()
		os.Unsetenv("MM_FEATUREFLAGS_ATTRIBUTEBASEDACCESSCONTROL")
		// FEATURE_FLAG_REMOVAL: ChannelAdminManageABACRules - Remove this unsetenv when feature is GA
		os.Unsetenv("MM_FEATUREFLAGS_CHANNELADMINMANAGEABACRULES")
	})

	samplePolicy := &model.AccessControlPolicy{
		ID:       th.BasicChannel.Id,
		Type:     model.AccessControlPolicyTypeChannel,
		Version:  model.AccessControlPolicyVersionV0_2,
		Revision: 1,
		Rules: []model.AccessControlPolicyRule{
			{
				Expression: "user.attributes.team == 'engineering'",
				Actions:    []string{"*"},
			},
		},
	}

	t.Run("CreateAccessControlPolicy without license", func(t *testing.T) {
		_, resp, err := th.SystemAdminClient.CreateAccessControlPolicy(context.Background(), samplePolicy)
		require.Error(t, err)
		CheckNotImplementedStatus(t, resp)
	})

	t.Run("CreateAccessControlPolicy with regular user", func(t *testing.T) {
		ok := th.App.Srv().SetLicense(model.NewTestLicenseSKU(model.LicenseShortSkuEnterpriseAdvanced))
		require.True(t, ok, "SetLicense should return true")

		// Create another user who will create the channel
		channelCreator := th.CreateUser()
		th.LinkUserToTeam(channelCreator, th.BasicTeam)
		channelCreatorClient := th.CreateClient()
		_, _, err := channelCreatorClient.Login(context.Background(), channelCreator.Email, channelCreator.Password)
		require.NoError(t, err)

		// Create a private channel with the other user (not th.BasicUser)
		privateChannel, _, err := channelCreatorClient.CreateChannel(context.Background(), &model.Channel{
			TeamId:      th.BasicTeam.Id,
			Name:        "private-channel-" + model.NewId(),
			DisplayName: "Private Channel",
			Type:        model.ChannelTypePrivate,
		})
		require.NoError(t, err)

		// Create channel-specific policy (regular user should not have permission)
		channelPolicy := &model.AccessControlPolicy{
			ID:       privateChannel.Id, // Set to actual channel ID
			Type:     model.AccessControlPolicyTypeChannel,
<<<<<<< HEAD
			Version:  model.AccessControlPolicyVersionV0_1,
=======
			Version:  model.AccessControlPolicyVersionV0_2,
>>>>>>> 6946aac2
			Revision: 1,
			Rules: []model.AccessControlPolicyRule{
				{
					Expression: "user.attributes.team == 'engineering'",
					Actions:    []string{"*"},
				},
			},
		}

		// Create and set up the mock
		mockAccessControlService := &mocks.AccessControlServiceInterface{}
		th.App.Srv().Channels().AccessControl = mockAccessControlService

		th.App.UpdateConfig(func(cfg *model.Config) {
			cfg.AccessControlSettings.EnableAttributeBasedAccessControl = model.NewPointer(true)
		})

		_, resp, err := th.Client.CreateAccessControlPolicy(context.Background(), channelPolicy)
		require.Error(t, err)
		CheckForbiddenStatus(t, resp)
	})

	t.Run("CreateAccessControlPolicy with channel admin for their channel", func(t *testing.T) {
		ok := th.App.Srv().SetLicense(model.NewTestLicenseSKU(model.LicenseShortSkuEnterpriseAdvanced))
		require.True(t, ok, "SetLicense should return true")

		// Add the permission to channel admin role
		th.AddPermissionToRole(model.PermissionManageChannelAccessRules.Id, model.ChannelAdminRoleId)

		// Create a private channel and make user channel admin
		privateChannel := th.CreatePrivateChannel()
		channelAdmin := th.CreateUser()
		th.LinkUserToTeam(channelAdmin, th.BasicTeam)
		th.AddUserToChannel(channelAdmin, privateChannel)
		th.MakeUserChannelAdmin(channelAdmin, privateChannel)
		channelAdminClient := th.CreateClient()
		th.LoginBasicWithClient(channelAdminClient)
		_, _, err := channelAdminClient.Login(context.Background(), channelAdmin.Email, channelAdmin.Password)
		require.NoError(t, err)

		// Create channel-specific policy
		channelPolicy := &model.AccessControlPolicy{
			ID:       privateChannel.Id,
			Type:     model.AccessControlPolicyTypeChannel,
<<<<<<< HEAD
			Version:  model.AccessControlPolicyVersionV0_1,
=======
			Version:  model.AccessControlPolicyVersionV0_2,
>>>>>>> 6946aac2
			Revision: 1,
			Rules: []model.AccessControlPolicyRule{
				{
					Expression: "user.attributes.team == 'engineering'",
					Actions:    []string{"*"},
				},
			},
		}

		// Create and set up the mock
		mockAccessControlService := &mocks.AccessControlServiceInterface{}
		th.App.Srv().Channels().AccessControl = mockAccessControlService
		mockAccessControlService.On("SavePolicy", mock.AnythingOfType("*request.Context"), mock.AnythingOfType("*model.AccessControlPolicy")).Return(channelPolicy, nil).Times(1)

		th.App.UpdateConfig(func(cfg *model.Config) {
			cfg.AccessControlSettings.EnableAttributeBasedAccessControl = model.NewPointer(true)
		})

		_, resp, err := channelAdminClient.CreateAccessControlPolicy(context.Background(), channelPolicy)
		require.NoError(t, err)
		CheckOKStatus(t, resp)
	})

	t.Run("CreateAccessControlPolicy with channel admin for another channel should fail", func(t *testing.T) {
		ok := th.App.Srv().SetLicense(model.NewTestLicenseSKU(model.LicenseShortSkuEnterpriseAdvanced))
		require.True(t, ok, "SetLicense should return true")

		// Create two private channels
		privateChannel1 := th.CreatePrivateChannel()
		privateChannel2 := th.CreatePrivateChannel()
		channelAdmin := th.CreateUser()
		th.LinkUserToTeam(channelAdmin, th.BasicTeam)
		th.AddUserToChannel(channelAdmin, privateChannel1)
		th.MakeUserChannelAdmin(channelAdmin, privateChannel1)
		channelAdminClient := th.CreateClient()
		th.LoginBasicWithClient(channelAdminClient)
		_, _, err := channelAdminClient.Login(context.Background(), channelAdmin.Email, channelAdmin.Password)
		require.NoError(t, err)

		// Try to create policy for different channel
		channelPolicy := &model.AccessControlPolicy{
			ID:       privateChannel2.Id,
			Type:     model.AccessControlPolicyTypeChannel,
<<<<<<< HEAD
			Version:  model.AccessControlPolicyVersionV0_1,
=======
			Version:  model.AccessControlPolicyVersionV0_2,
>>>>>>> 6946aac2
			Revision: 1,
			Rules: []model.AccessControlPolicyRule{
				{
					Expression: "user.attributes.team == 'engineering'",
					Actions:    []string{"*"},
				},
			},
		}

		th.App.UpdateConfig(func(cfg *model.Config) {
			cfg.AccessControlSettings.EnableAttributeBasedAccessControl = model.NewPointer(true)
		})

		_, resp, err := channelAdminClient.CreateAccessControlPolicy(context.Background(), channelPolicy)
		require.Error(t, err)
		CheckForbiddenStatus(t, resp)
	})

	t.Run("CreateAccessControlPolicy with channel admin creating parent policy should fail", func(t *testing.T) {
		ok := th.App.Srv().SetLicense(model.NewTestLicenseSKU(model.LicenseShortSkuEnterpriseAdvanced))
		require.True(t, ok, "SetLicense should return true")

		// Create a private channel and make user channel admin
		privateChannel := th.CreatePrivateChannel()
		channelAdmin := th.CreateUser()
		th.LinkUserToTeam(channelAdmin, th.BasicTeam)
		th.AddUserToChannel(channelAdmin, privateChannel)
		th.MakeUserChannelAdmin(channelAdmin, privateChannel)
		channelAdminClient := th.CreateClient()
		th.LoginBasicWithClient(channelAdminClient)
		_, _, err := channelAdminClient.Login(context.Background(), channelAdmin.Email, channelAdmin.Password)
		require.NoError(t, err)

		// Try to create parent-type policy
		parentPolicy := &model.AccessControlPolicy{
			ID:       model.NewId(),
			Type:     model.AccessControlPolicyTypeParent,
<<<<<<< HEAD
			Version:  model.AccessControlPolicyVersionV0_1,
=======
			Version:  model.AccessControlPolicyVersionV0_2,
>>>>>>> 6946aac2
			Revision: 1,
			Rules: []model.AccessControlPolicyRule{
				{
					Expression: "user.attributes.team == 'engineering'",
					Actions:    []string{"*"},
				},
			},
		}

		th.App.UpdateConfig(func(cfg *model.Config) {
			cfg.AccessControlSettings.EnableAttributeBasedAccessControl = model.NewPointer(true)
		})

		_, resp, err := channelAdminClient.CreateAccessControlPolicy(context.Background(), parentPolicy)
		require.Error(t, err)
		CheckForbiddenStatus(t, resp)
	})

	th.TestForSystemAdminAndLocal(t, func(t *testing.T, client *model.Client4) {
		// Set up a test license with Data Retention enabled
		ok := th.App.Srv().SetLicense(model.NewTestLicenseSKU(model.LicenseShortSkuEnterpriseAdvanced))
		require.True(t, ok, "SetLicense should return true")

		// Create and set up the mock
		mockAccessControlService := &mocks.AccessControlServiceInterface{}
		th.App.Srv().Channels().AccessControl = mockAccessControlService

		// Set up mock expectations
		mockAccessControlService.On("SavePolicy", mock.AnythingOfType("*request.Context"), mock.AnythingOfType("*model.AccessControlPolicy")).Return(samplePolicy, nil).Times(1)

		// Set the mock on the app
		th.App.UpdateConfig(func(cfg *model.Config) {
			cfg.AccessControlSettings.EnableAttributeBasedAccessControl = model.NewPointer(true)
		})

		_, resp, err := client.CreateAccessControlPolicy(context.Background(), samplePolicy)
		require.NoError(t, err)
		CheckOKStatus(t, resp)
	}, "CreateAccessControlPolicy with system admin")

	t.Run("CreateAccessControlPolicy with channel scope permissions", func(t *testing.T) {
		// Set up a test license with Data Retention enabled
		ok := th.App.Srv().SetLicense(model.NewTestLicenseSKU(model.LicenseShortSkuEnterpriseAdvanced))
		require.True(t, ok, "SetLicense should return true")

		// Create and set up the mock
		mockAccessControlService := &mocks.AccessControlServiceInterface{}
		th.App.Srv().Channels().AccessControl = mockAccessControlService

		ch := th.CreatePrivateChannel()

		// Set up mock expectations
		mockAccessControlService.On("SavePolicy", mock.AnythingOfType("*request.Context"), mock.AnythingOfType("*model.AccessControlPolicy")).Return(samplePolicy, nil).Times(1)

		// Set the mock on the app
		th.App.UpdateConfig(func(cfg *model.Config) {
			cfg.AccessControlSettings.EnableAttributeBasedAccessControl = model.NewPointer(true)
		})

		th.AddPermissionToRole(model.PermissionManageChannelAccessRules.Id, model.ChannelAdminRoleId)

		channelPolicy := &model.AccessControlPolicy{
			Type:     model.AccessControlPolicyTypeChannel,
			Version:  model.AccessControlPolicyVersionV0_2,
			Revision: 1,
			Rules: []model.AccessControlPolicyRule{
				{
					Expression: "user.attributes.team == 'engineering'",
					Actions:    []string{"*"},
				},
			},
			ID: ch.Id,
		}

		_, resp, err := th.Client.CreateAccessControlPolicy(context.Background(), channelPolicy)
		require.NoError(t, err)
		CheckOKStatus(t, resp)
	})
}

func TestGetAccessControlPolicy(t *testing.T) {
	os.Setenv("MM_FEATUREFLAGS_ATTRIBUTEBASEDACCESSCONTROL", "true")
	th := Setup(t).InitBasic()
	t.Cleanup(func() {
		th.TearDown()
		os.Unsetenv("MM_FEATUREFLAGS_ATTRIBUTEBASEDACCESSCONTROL")
	})

	samplePolicy := &model.AccessControlPolicy{
		ID:       model.NewId(),
		Type:     model.AccessControlPolicyTypeChannel,
		Version:  model.AccessControlPolicyVersionV0_2,
		Revision: 1,
		Rules: []model.AccessControlPolicyRule{
			{
				Expression: "user.attributes.team == 'engineering'",
				Actions:    []string{"*"},
			},
		},
	}

	t.Run("GetAccessControlPolicy without license", func(t *testing.T) {
		_, resp, err := th.SystemAdminClient.GetAccessControlPolicy(context.Background(), samplePolicy.ID)
		require.Error(t, err)
		CheckNotImplementedStatus(t, resp)
	})

	t.Run("GetAccessControlPolicy with regular user", func(t *testing.T) {
		ok := th.App.Srv().SetLicense(model.NewTestLicenseSKU(model.LicenseShortSkuEnterpriseAdvanced))
		require.True(t, ok, "SetLicense should return true")

		// Create and set up the mock
		mockAccessControlService := &mocks.AccessControlServiceInterface{}
		th.App.Srv().Channels().AccessControl = mockAccessControlService
		mockAccessControlService.On("GetPolicy", mock.AnythingOfType("*request.Context"), samplePolicy.ID).Return(samplePolicy, nil).Times(1)

		th.App.UpdateConfig(func(cfg *model.Config) {
			cfg.AccessControlSettings.EnableAttributeBasedAccessControl = model.NewPointer(true)
		})

		_, resp, err := th.Client.GetAccessControlPolicy(context.Background(), samplePolicy.ID)
		require.Error(t, err)
		CheckForbiddenStatus(t, resp)
	})

	th.TestForSystemAdminAndLocal(t, func(t *testing.T, client *model.Client4) {
		ok := th.App.Srv().SetLicense(model.NewTestLicenseSKU(model.LicenseShortSkuEnterpriseAdvanced))
		require.True(t, ok, "SetLicense should return true")

		// Create and set up the mock
		mockAccessControlService := &mocks.AccessControlServiceInterface{}
		th.App.Srv().Channels().AccessControl = mockAccessControlService
		mockAccessControlService.On("GetPolicy", mock.AnythingOfType("*request.Context"), samplePolicy.ID).Return(samplePolicy, nil).Times(1)

		th.App.UpdateConfig(func(cfg *model.Config) {
			cfg.AccessControlSettings.EnableAttributeBasedAccessControl = model.NewPointer(true)
		})

		_, resp, err := client.GetAccessControlPolicy(context.Background(), samplePolicy.ID)
		require.NoError(t, err)
		CheckOKStatus(t, resp)
	}, "GetAccessControlPolicy with system admin")
}

func TestDeleteAccessControlPolicy(t *testing.T) {
	os.Setenv("MM_FEATUREFLAGS_ATTRIBUTEBASEDACCESSCONTROL", "true")
	th := Setup(t).InitBasic()
	t.Cleanup(func() {
		th.TearDown()
		os.Unsetenv("MM_FEATUREFLAGS_ATTRIBUTEBASEDACCESSCONTROL")
	})

	samplePolicyID := model.NewId()

	t.Run("DeleteAccessControlPolicy without license", func(t *testing.T) {
		resp, err := th.SystemAdminClient.DeleteAccessControlPolicy(context.Background(), samplePolicyID)
		require.Error(t, err)
		CheckNotImplementedStatus(t, resp)
	})

	t.Run("DeleteAccessControlPolicy with regular user", func(t *testing.T) {
		ok := th.App.Srv().SetLicense(model.NewTestLicenseSKU(model.LicenseShortSkuEnterpriseAdvanced))
		require.True(t, ok, "SetLicense should return true")

		mockAccessControlService := &mocks.AccessControlServiceInterface{}
		th.App.Srv().Channels().AccessControl = mockAccessControlService

		// Mock the GetPolicy call that happens in ValidateAccessControlPolicyPermission
		channelPolicy := &model.AccessControlPolicy{
			ID:       samplePolicyID,
			Type:     model.AccessControlPolicyTypeChannel,
<<<<<<< HEAD
			Version:  model.AccessControlPolicyVersionV0_1,
=======
			Version:  model.AccessControlPolicyVersionV0_2,
>>>>>>> 6946aac2
			Revision: 1,
			Rules: []model.AccessControlPolicyRule{
				{
					Expression: "user.attributes.team == 'engineering'",
					Actions:    []string{"*"},
				},
			},
		}
		mockAccessControlService.On("GetPolicy", mock.AnythingOfType("*request.Context"), samplePolicyID).Return(channelPolicy, nil)

		th.App.UpdateConfig(func(cfg *model.Config) {
			cfg.AccessControlSettings.EnableAttributeBasedAccessControl = model.NewPointer(true)
		})

		resp, err := th.Client.DeleteAccessControlPolicy(context.Background(), samplePolicyID)
		require.Error(t, err)
		CheckForbiddenStatus(t, resp)
	})

	th.TestForSystemAdminAndLocal(t, func(t *testing.T, client *model.Client4) {
		ok := th.App.Srv().SetLicense(model.NewTestLicenseSKU(model.LicenseShortSkuEnterpriseAdvanced))
		require.True(t, ok, "SetLicense should return true")

		mockAccessControlService := &mocks.AccessControlServiceInterface{}
		th.App.Srv().Channels().AccessControl = mockAccessControlService
		mockAccessControlService.On("DeletePolicy", mock.AnythingOfType("*request.Context"), samplePolicyID).Return(nil).Times(1)

		th.App.UpdateConfig(func(cfg *model.Config) {
			cfg.AccessControlSettings.EnableAttributeBasedAccessControl = model.NewPointer(true)
		})

		resp, err := client.DeleteAccessControlPolicy(context.Background(), samplePolicyID)
		require.NoError(t, err)
		CheckOKStatus(t, resp)
	})
}

func TestCheckExpression(t *testing.T) {
	os.Setenv("MM_FEATUREFLAGS_ATTRIBUTEBASEDACCESSCONTROL", "true")
	th := Setup(t).InitBasic()
	t.Cleanup(func() {
		th.TearDown()
		os.Unsetenv("MM_FEATUREFLAGS_ATTRIBUTEBASEDACCESSCONTROL")
	})

	t.Run("CheckExpression without license", func(t *testing.T) {
		_, resp, err := th.SystemAdminClient.CheckExpression(context.Background(), "true")
		require.Error(t, err)
		CheckNotImplementedStatus(t, resp)
	})

	t.Run("CheckExpression with regular user", func(t *testing.T) {
		ok := th.App.Srv().SetLicense(model.NewTestLicenseSKU(model.LicenseShortSkuEnterpriseAdvanced))
		require.True(t, ok, "SetLicense should return true")

		mockAccessControlService := &mocks.AccessControlServiceInterface{}
		th.App.Srv().Channels().AccessControl = mockAccessControlService

		th.App.UpdateConfig(func(cfg *model.Config) {
			cfg.AccessControlSettings.EnableAttributeBasedAccessControl = model.NewPointer(true)
		})

		_, resp, err := th.Client.CheckExpression(context.Background(), "true")
		require.Error(t, err)
		CheckForbiddenStatus(t, resp)
	})

	th.TestForSystemAdminAndLocal(t, func(t *testing.T, client *model.Client4) {
		ok := th.App.Srv().SetLicense(model.NewTestLicenseSKU(model.LicenseShortSkuEnterpriseAdvanced))
		require.True(t, ok, "SetLicense should return true")

		mockAccessControlService := &mocks.AccessControlServiceInterface{}
		th.App.Srv().Channels().AccessControl = mockAccessControlService
		mockAccessControlService.On("CheckExpression", mock.AnythingOfType("*request.Context"), "true").Return([]model.CELExpressionError{}, nil).Times(1)

		th.App.UpdateConfig(func(cfg *model.Config) {
			cfg.AccessControlSettings.EnableAttributeBasedAccessControl = model.NewPointer(true)
		})

		errors, resp, err := client.CheckExpression(context.Background(), "true")
		require.NoError(t, err)
		CheckOKStatus(t, resp)
		require.Empty(t, errors, "expected no errors")
	}, "CheckExpression with system admin")

	th.TestForSystemAdminAndLocal(t, func(t *testing.T, client *model.Client4) {
		ok := th.App.Srv().SetLicense(model.NewTestLicenseSKU(model.LicenseShortSkuEnterpriseAdvanced))
		require.True(t, ok, "SetLicense should return true")

		mockAccessControlService := &mocks.AccessControlServiceInterface{}
		th.App.Srv().Channels().AccessControl = mockAccessControlService
		mockAccessControlService.On("CheckExpression", mock.AnythingOfType("*request.Context"), "true").Return([]model.CELExpressionError{
			{
				Line:    1,
				Column:  1,
				Message: "Syntax error",
			},
		}, nil).Times(1)

		th.App.UpdateConfig(func(cfg *model.Config) {
			cfg.AccessControlSettings.EnableAttributeBasedAccessControl = model.NewPointer(true)
		})

		errors, resp, err := client.CheckExpression(context.Background(), "true")
		require.NoError(t, err)
		CheckOKStatus(t, resp)
		require.NotEmpty(t, errors, "expected errors")
	}, "CheckExpression with system admin errors returned")
}

func TestTestExpression(t *testing.T) {
	os.Setenv("MM_FEATUREFLAGS_ATTRIBUTEBASEDACCESSCONTROL", "true")
	th := Setup(t).InitBasic()
	t.Cleanup(func() {
		th.TearDown()
		os.Unsetenv("MM_FEATUREFLAGS_ATTRIBUTEBASEDACCESSCONTROL")
	})

	t.Run("TestExpression without license", func(t *testing.T) {
		_, resp, err := th.SystemAdminClient.TestExpression(context.Background(), model.QueryExpressionParams{})
		require.Error(t, err)
		CheckNotImplementedStatus(t, resp)
	})

	t.Run("TestExpression with regular user", func(t *testing.T) {
		ok := th.App.Srv().SetLicense(model.NewTestLicenseSKU(model.LicenseShortSkuEnterpriseAdvanced))
		require.True(t, ok, "SetLicense should return true")

		mockAccessControlService := &mocks.AccessControlServiceInterface{}
		th.App.Srv().Channels().AccessControl = mockAccessControlService

		th.App.UpdateConfig(func(cfg *model.Config) {
			cfg.AccessControlSettings.EnableAttributeBasedAccessControl = model.NewPointer(true)
		})

		_, resp, err := th.Client.TestExpression(context.Background(), model.QueryExpressionParams{})
		require.Error(t, err)
		CheckForbiddenStatus(t, resp)
	})

	th.TestForSystemAdminAndLocal(t, func(t *testing.T, client *model.Client4) {
		ok := th.App.Srv().SetLicense(model.NewTestLicenseSKU(model.LicenseShortSkuEnterpriseAdvanced))
		require.True(t, ok, "SetLicense should return true")

		mockAccessControlService := &mocks.AccessControlServiceInterface{}
		th.App.Srv().Channels().AccessControl = mockAccessControlService
		mockAccessControlService.On("QueryUsersForExpression", mock.AnythingOfType("*request.Context"), "true", model.SubjectSearchOptions{}).Return([]*model.User{}, int64(0), nil).Times(1)

		th.App.UpdateConfig(func(cfg *model.Config) {
			cfg.AccessControlSettings.EnableAttributeBasedAccessControl = model.NewPointer(true)
		})

		usersResp, resp, err := client.TestExpression(context.Background(), model.QueryExpressionParams{
			Expression: "true",
		})
		require.NoError(t, err)
		CheckOKStatus(t, resp)
		require.Empty(t, usersResp.Users, "expected no users")
		require.Equal(t, int64(0), usersResp.Total, "expected count 0 users")
	}, "TestExpression with system admin")
}

func TestSearchAccessControlPolicies(t *testing.T) {
	os.Setenv("MM_FEATUREFLAGS_ATTRIBUTEBASEDACCESSCONTROL", "true")
	th := Setup(t).InitBasic()
	t.Cleanup(func() {
		th.TearDown()
		os.Unsetenv("MM_FEATUREFLAGS_ATTRIBUTEBASEDACCESSCONTROL")
	})

	t.Run("SearchAccessControlPolicies without license", func(t *testing.T) {
		_, resp, err := th.SystemAdminClient.SearchAccessControlPolicies(context.Background(), model.AccessControlPolicySearch{})
		require.Error(t, err)
		CheckNotImplementedStatus(t, resp)
	})

	t.Run("SearchAccessControlPolicies with regular user", func(t *testing.T) {
		ok := th.App.Srv().SetLicense(model.NewTestLicenseSKU(model.LicenseShortSkuEnterpriseAdvanced))
		require.True(t, ok, "SetLicense should return true")

		mockAccessControlService := &mocks.AccessControlServiceInterface{}
		th.App.Srv().Channels().AccessControl = mockAccessControlService

		th.App.UpdateConfig(func(cfg *model.Config) {
			cfg.AccessControlSettings.EnableAttributeBasedAccessControl = model.NewPointer(true)
		})

		_, resp, err := th.Client.SearchAccessControlPolicies(context.Background(), model.AccessControlPolicySearch{})
		require.Error(t, err)
		CheckForbiddenStatus(t, resp)
	})

	th.TestForSystemAdminAndLocal(t, func(t *testing.T, client *model.Client4) {
		ok := th.App.Srv().SetLicense(model.NewTestLicenseSKU(model.LicenseShortSkuEnterpriseAdvanced))
		require.True(t, ok, "SetLicense should return true")

		mockAccessControlService := &mocks.AccessControlServiceInterface{}
		th.App.Srv().Channels().AccessControl = mockAccessControlService
		mockAccessControlService.On("SearchPolicies", mock.AnythingOfType("*request.Context"), model.AccessControlPolicySearch{
			Term: "engineering",
		}).Return([]*model.AccessControlPolicy{}, int64(0), nil).Times(1)

		th.App.UpdateConfig(func(cfg *model.Config) {
			cfg.AccessControlSettings.EnableAttributeBasedAccessControl = model.NewPointer(true)
		})

		policiesResp, resp, err := client.SearchAccessControlPolicies(context.Background(), model.AccessControlPolicySearch{
			Term: "engineering",
		})
		require.NoError(t, err)
		CheckOKStatus(t, resp)
		require.Empty(t, policiesResp.Policies, "expected no policies")
		require.Equal(t, int64(0), policiesResp.Total, "expected count 0 policies")
	}, "SearchAccessControlPolicies with system admin")
}

func TestAssignAccessPolicy(t *testing.T) {
	os.Setenv("MM_FEATUREFLAGS_ATTRIBUTEBASEDACCESSCONTROL", "true")
	th := Setup(t).InitBasic()
	t.Cleanup(func() {
		th.TearDown()
		os.Unsetenv("MM_FEATUREFLAGS_ATTRIBUTEBASEDACCESSCONTROL")
	})

	samplePolicy := &model.AccessControlPolicy{
		ID:       model.NewId(),
		Type:     model.AccessControlPolicyTypeParent,
		Version:  model.AccessControlPolicyVersionV0_2,
		Revision: 1,
		Rules: []model.AccessControlPolicyRule{
			{
				Expression: "user.attributes.team == 'engineering'",
				Actions:    []string{"*"},
			},
		},
	}

	t.Run("AssignAccessPolicy without license", func(t *testing.T) {
		resp, err := th.SystemAdminClient.AssignAccessControlPolicies(context.Background(), model.NewId(), []string{model.NewId()})
		require.Error(t, err)
		CheckNotImplementedStatus(t, resp)
	})

	t.Run("AssignAccessPolicy with regular user", func(t *testing.T) {
		ok := th.App.Srv().SetLicense(model.NewTestLicenseSKU(model.LicenseShortSkuEnterpriseAdvanced))
		require.True(t, ok, "SetLicense should return true")

		mockAccessControlService := &mocks.AccessControlServiceInterface{}
		th.App.Srv().Channels().AccessControl = mockAccessControlService

		th.App.UpdateConfig(func(cfg *model.Config) {
			cfg.AccessControlSettings.EnableAttributeBasedAccessControl = model.NewPointer(true)
		})

		resp, err := th.Client.AssignAccessControlPolicies(context.Background(), model.NewId(), []string{model.NewId()})
		require.Error(t, err)
		CheckForbiddenStatus(t, resp)
	})

	th.TestForSystemAdminAndLocal(t, func(t *testing.T, client *model.Client4) {
		resourceID := model.NewId()

		ok := th.App.Srv().SetLicense(model.NewTestLicenseSKU(model.LicenseShortSkuEnterpriseAdvanced))
		require.True(t, ok, "SetLicense should return true")

		child := model.AccessControlPolicy{
			ID:       resourceID,
			Type:     model.AccessControlPolicyTypeChannel,
			Version:  model.AccessControlPolicyVersionV0_2,
			Revision: 1,
		}

		appErr := child.Inherit(samplePolicy)
		require.Nil(t, appErr)

		mockAccessControlService := &mocks.AccessControlServiceInterface{}
		th.App.Srv().Channels().AccessControl = mockAccessControlService
		mockAccessControlService.On("GetPolicy", mock.AnythingOfType("*request.Context"), samplePolicy.ID).Return(samplePolicy, nil).Times(1)
		mockAccessControlService.On("SavePolicy", mock.AnythingOfType("*request.Context"), mock.AnythingOfType("*model.AccessControlPolicy")).Return(child, nil).Times(1)

		th.App.UpdateConfig(func(cfg *model.Config) {
			cfg.AccessControlSettings.EnableAttributeBasedAccessControl = model.NewPointer(true)
		})

		resp, err := client.AssignAccessControlPolicies(context.Background(), samplePolicy.ID, []string{resourceID})
		require.NoError(t, err)
		CheckOKStatus(t, resp)
	}, "AssignAccessPolicy with system admin")
}

func TestUnassignAccessPolicy(t *testing.T) {
	os.Setenv("MM_FEATUREFLAGS_ATTRIBUTEBASEDACCESSCONTROL", "true")
	th := Setup(t).InitBasic()
	t.Cleanup(func() {
		th.TearDown()
		os.Unsetenv("MM_FEATUREFLAGS_ATTRIBUTEBASEDACCESSCONTROL")
	})

	samplePolicy := &model.AccessControlPolicy{
		ID:       model.NewId(),
		Type:     model.AccessControlPolicyTypeParent,
		Version:  model.AccessControlPolicyVersionV0_2,
		Revision: 1,
		Rules: []model.AccessControlPolicyRule{
			{
				Expression: "user.attributes.team == 'engineering'",
				Actions:    []string{"*"},
			},
		},
	}

	t.Run("UnassignAccessPolicy without license", func(t *testing.T) {
		resp, err := th.SystemAdminClient.UnassignAccessControlPolicies(context.Background(), samplePolicy.ID, []string{model.NewId()})
		require.Error(t, err)
		CheckNotImplementedStatus(t, resp)
	})

	t.Run("UnassignAccessPolicy with regular user", func(t *testing.T) {
		ok := th.App.Srv().SetLicense(model.NewTestLicenseSKU(model.LicenseShortSkuEnterpriseAdvanced))
		require.True(t, ok, "SetLicense should return true")

		mockAccessControlService := &mocks.AccessControlServiceInterface{}
		th.App.Srv().Channels().AccessControl = mockAccessControlService

		th.App.UpdateConfig(func(cfg *model.Config) {
			cfg.AccessControlSettings.EnableAttributeBasedAccessControl = model.NewPointer(true)
		})

		resp, err := th.Client.UnassignAccessControlPolicies(context.Background(), samplePolicy.ID, []string{model.NewId()})
		require.Error(t, err)
		CheckForbiddenStatus(t, resp)
	})

	th.TestForSystemAdminAndLocal(t, func(t *testing.T, client *model.Client4) {
		resourceID := model.NewId()

		ok := th.App.Srv().SetLicense(model.NewTestLicenseSKU(model.LicenseShortSkuEnterpriseAdvanced))
		require.True(t, ok, "SetLicense should return true")

		child := &model.AccessControlPolicy{
			ID:       resourceID,
			Type:     model.AccessControlPolicyTypeChannel,
			Version:  model.AccessControlPolicyVersionV0_2,
			Revision: 1,
		}

		appErr := child.Inherit(samplePolicy)
		require.Nil(t, appErr)

		mockAccessControlService := &mocks.AccessControlServiceInterface{}
		th.App.Srv().Channels().AccessControl = mockAccessControlService
		mockAccessControlService.On("GetPolicy", mock.AnythingOfType("*request.Context"), samplePolicy.ID).Return(samplePolicy, nil).Times(1)
		mockAccessControlService.On("SearchPolicies", mock.AnythingOfType("*request.Context"), model.AccessControlPolicySearch{
			Type:     model.AccessControlPolicyTypeChannel,
			ParentID: samplePolicy.ID,
		}).Return([]*model.AccessControlPolicy{child}, nil).Times(1)
		mockAccessControlService.On("DeletePolicy", mock.AnythingOfType("*request.Context"), child.ID).Return(nil).Times(1)

		th.App.UpdateConfig(func(cfg *model.Config) {
			cfg.AccessControlSettings.EnableAttributeBasedAccessControl = model.NewPointer(true)
		})

		resp, err := client.UnassignAccessControlPolicies(context.Background(), samplePolicy.ID, []string{child.ID})
		require.NoError(t, err)
		CheckOKStatus(t, resp)
	}, "UnassignAccessPolicy with system admin")
}

func TestGetChannelsForAccessControlPolicy(t *testing.T) {
	os.Setenv("MM_FEATUREFLAGS_ATTRIBUTEBASEDACCESSCONTROL", "true")
	th := Setup(t).InitBasic()
	t.Cleanup(func() {
		th.TearDown()
		os.Unsetenv("MM_FEATUREFLAGS_ATTRIBUTEBASEDACCESSCONTROL")
	})

	samplePolicy := &model.AccessControlPolicy{
		ID:       model.NewId(),
		Type:     model.AccessControlPolicyTypeParent,
		Version:  model.AccessControlPolicyVersionV0_2,
		Revision: 1,
		Rules: []model.AccessControlPolicyRule{
			{
				Expression: "user.attributes.team == 'engineering'",
				Actions:    []string{"*"},
			},
		},
	}

	t.Run("GetChannelsForAccessControlPolicy without license", func(t *testing.T) {
		_, resp, err := th.SystemAdminClient.GetChannelsForAccessControlPolicy(context.Background(), samplePolicy.ID, "", 1000)
		require.Error(t, err)
		CheckNotImplementedStatus(t, resp)
	})

	t.Run("GetChannelsForAccessControlPolicy with regular user", func(t *testing.T) {
		ok := th.App.Srv().SetLicense(model.NewTestLicenseSKU(model.LicenseShortSkuEnterpriseAdvanced))
		require.True(t, ok, "SetLicense should return true")

		mockAccessControlService := &mocks.AccessControlServiceInterface{}
		th.App.Srv().Channels().AccessControl = mockAccessControlService

		th.App.UpdateConfig(func(cfg *model.Config) {
			cfg.AccessControlSettings.EnableAttributeBasedAccessControl = model.NewPointer(true)
		})

		_, resp, err := th.Client.GetChannelsForAccessControlPolicy(context.Background(), samplePolicy.ID, "", 1000)
		require.Error(t, err)
		CheckForbiddenStatus(t, resp)
	})

	th.TestForSystemAdminAndLocal(t, func(t *testing.T, client *model.Client4) {
		ok := th.App.Srv().SetLicense(model.NewTestLicenseSKU(model.LicenseShortSkuEnterpriseAdvanced))
		require.True(t, ok, "SetLicense should return true")

		mockAccessControlService := &mocks.AccessControlServiceInterface{}
		th.App.Srv().Channels().AccessControl = mockAccessControlService
		mockAccessControlService.On("GetPolicy", mock.AnythingOfType("*request.Context"), samplePolicy.ID).Return(samplePolicy, nil).Times(1)

		th.App.UpdateConfig(func(cfg *model.Config) {
			cfg.AccessControlSettings.EnableAttributeBasedAccessControl = model.NewPointer(true)
		})

		channelsResp, resp, err := client.GetChannelsForAccessControlPolicy(context.Background(), samplePolicy.ID, "", 1000)
		require.NoError(t, err)
		CheckOKStatus(t, resp)
		require.Empty(t, channelsResp.Channels, "expected no channels")
		require.Equal(t, int64(0), channelsResp.TotalCount, "expected count 0 channels")
	}, "GetChannelsForAccessControlPolicy with system admin")
}

func TestSearchChannelsForAccessControlPolicy(t *testing.T) {
	os.Setenv("MM_FEATUREFLAGS_ATTRIBUTEBASEDACCESSCONTROL", "true")
	th := Setup(t).InitBasic()
	t.Cleanup(func() {
		th.TearDown()
		os.Unsetenv("MM_FEATUREFLAGS_ATTRIBUTEBASEDACCESSCONTROL")
	})

	samplePolicy := &model.AccessControlPolicy{
		ID:       model.NewId(),
		Type:     model.AccessControlPolicyTypeParent,
		Version:  model.AccessControlPolicyVersionV0_2,
		Revision: 1,
		Rules: []model.AccessControlPolicyRule{
			{
				Expression: "user.attributes.team == 'engineering'",
				Actions:    []string{"*"},
			},
		},
	}

	t.Run("SearchChannelsForAccessControlPolicy with regular user", func(t *testing.T) {
		ok := th.App.Srv().SetLicense(model.NewTestLicenseSKU(model.LicenseShortSkuEnterpriseAdvanced))
		require.True(t, ok, "SetLicense should return true")

		mockAccessControlService := &mocks.AccessControlServiceInterface{}
		th.App.Srv().Channels().AccessControl = mockAccessControlService

		th.App.UpdateConfig(func(cfg *model.Config) {
			cfg.AccessControlSettings.EnableAttributeBasedAccessControl = model.NewPointer(true)
		})

		_, resp, err := th.Client.SearchChannelsForAccessControlPolicy(context.Background(), samplePolicy.ID, model.ChannelSearch{})
		require.Error(t, err)
		CheckForbiddenStatus(t, resp)
	})
}<|MERGE_RESOLUTION|>--- conflicted
+++ resolved
@@ -69,11 +69,7 @@
 		channelPolicy := &model.AccessControlPolicy{
 			ID:       privateChannel.Id, // Set to actual channel ID
 			Type:     model.AccessControlPolicyTypeChannel,
-<<<<<<< HEAD
-			Version:  model.AccessControlPolicyVersionV0_1,
-=======
 			Version:  model.AccessControlPolicyVersionV0_2,
->>>>>>> 6946aac2
 			Revision: 1,
 			Rules: []model.AccessControlPolicyRule{
 				{
@@ -118,11 +114,7 @@
 		channelPolicy := &model.AccessControlPolicy{
 			ID:       privateChannel.Id,
 			Type:     model.AccessControlPolicyTypeChannel,
-<<<<<<< HEAD
-			Version:  model.AccessControlPolicyVersionV0_1,
-=======
 			Version:  model.AccessControlPolicyVersionV0_2,
->>>>>>> 6946aac2
 			Revision: 1,
 			Rules: []model.AccessControlPolicyRule{
 				{
@@ -166,11 +158,7 @@
 		channelPolicy := &model.AccessControlPolicy{
 			ID:       privateChannel2.Id,
 			Type:     model.AccessControlPolicyTypeChannel,
-<<<<<<< HEAD
-			Version:  model.AccessControlPolicyVersionV0_1,
-=======
 			Version:  model.AccessControlPolicyVersionV0_2,
->>>>>>> 6946aac2
 			Revision: 1,
 			Rules: []model.AccessControlPolicyRule{
 				{
@@ -208,11 +196,7 @@
 		parentPolicy := &model.AccessControlPolicy{
 			ID:       model.NewId(),
 			Type:     model.AccessControlPolicyTypeParent,
-<<<<<<< HEAD
-			Version:  model.AccessControlPolicyVersionV0_1,
-=======
 			Version:  model.AccessControlPolicyVersionV0_2,
->>>>>>> 6946aac2
 			Revision: 1,
 			Rules: []model.AccessControlPolicyRule{
 				{
@@ -384,11 +368,7 @@
 		channelPolicy := &model.AccessControlPolicy{
 			ID:       samplePolicyID,
 			Type:     model.AccessControlPolicyTypeChannel,
-<<<<<<< HEAD
-			Version:  model.AccessControlPolicyVersionV0_1,
-=======
 			Version:  model.AccessControlPolicyVersionV0_2,
->>>>>>> 6946aac2
 			Revision: 1,
 			Rules: []model.AccessControlPolicyRule{
 				{
