--- conflicted
+++ resolved
@@ -563,8 +563,26 @@
 	if targetURL != "" && targetURL[0] != '/' {
 		targetURL = "/" + targetURL
 	}
-<<<<<<< HEAD
-	return siteURLPrefix + targetURL
+
+	// Check for path traversal
+	joinedURL, err := url.JoinPath(siteURLPrefix, targetURL)
+	if err != nil {
+		return siteURLPrefix
+	}
+	unescapedURL, err := url.PathUnescape(joinedURL)
+	if err != nil {
+		return siteURLPrefix
+	}
+	parsed, err = url.Parse(unescapedURL)
+	if err != nil {
+		return siteURLPrefix
+	}
+
+	if !strings.HasPrefix(path.Clean(parsed.Path), path.Clean(prefixParsed.Path)) {
+		return siteURLPrefix
+	}
+
+	return parsed.String()
 }
 
 func getAuthorizationServerMetadata(c *Context, w http.ResponseWriter, r *http.Request) {
@@ -585,26 +603,4 @@
 	if err := json.NewEncoder(w).Encode(metadata); err != nil {
 		c.Logger.Warn("Error writing authorization server metadata response", mlog.Err(err))
 	}
-=======
-
-	// Check for path traversal
-	joinedURL, err := url.JoinPath(siteURLPrefix, targetURL)
-	if err != nil {
-		return siteURLPrefix
-	}
-	unescapedURL, err := url.PathUnescape(joinedURL)
-	if err != nil {
-		return siteURLPrefix
-	}
-	parsed, err = url.Parse(unescapedURL)
-	if err != nil {
-		return siteURLPrefix
-	}
-
-	if !strings.HasPrefix(path.Clean(parsed.Path), path.Clean(prefixParsed.Path)) {
-		return siteURLPrefix
-	}
-
-	return parsed.String()
->>>>>>> 0d302e19
 }