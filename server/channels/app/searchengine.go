// Copyright (c) 2015-present Mattermost, Inc. All Rights Reserved.
// See LICENSE.txt for license information.

package app

import (
	"net/http"

	"github.com/mattermost/mattermost/server/public/model"
	"github.com/mattermost/mattermost/server/public/shared/request"
	"github.com/mattermost/mattermost/server/v8/platform/services/searchengine"
)

func (a *App) TestElasticsearch(rctx request.CTX, cfg *model.Config) *model.AppError {
	if *cfg.ElasticsearchSettings.Password == model.FakeSetting {
		if *cfg.ElasticsearchSettings.ConnectionURL == *a.Config().ElasticsearchSettings.ConnectionURL && *cfg.ElasticsearchSettings.Username == *a.Config().ElasticsearchSettings.Username {
			*cfg.ElasticsearchSettings.Password = *a.Config().ElasticsearchSettings.Password
		} else {
			return model.NewAppError("TestElasticsearch", "ent.elasticsearch.test_config.reenter_password", nil, "", http.StatusBadRequest)
		}
	}

	seI := a.SearchEngine().ElasticsearchEngine
	if seI == nil {
		err := model.NewAppError("TestElasticsearch", "ent.elasticsearch.test_config.license.error", nil, "", http.StatusNotImplemented)
		return err
	}
	if err := seI.TestConfig(rctx, cfg); err != nil {
		return err
	}

	return nil
}

func (a *App) SetSearchEngine(se *searchengine.Broker) {
	a.ch.srv.platform.SearchEngine = se
}

func (a *App) PurgeElasticsearchIndexes(rctx request.CTX, indexes []string) *model.AppError {
	engine := a.SearchEngine().ElasticsearchEngine
	if engine == nil {
		err := model.NewAppError("PurgeElasticsearchIndexes", "ent.elasticsearch.test_config.license.error", nil, "", http.StatusNotImplemented)
		return err
	}

	var appErr *model.AppError
	if len(indexes) > 0 {
		appErr = engine.PurgeIndexList(rctx, indexes)
	} else {
		appErr = engine.PurgeIndexes(rctx)
	}

	return appErr
}

<<<<<<< HEAD
func (a *App) PurgeBleveIndexes(rctx request.CTX) *model.AppError {
	engine := a.SearchEngine().BleveEngine
	if engine == nil {
		err := model.NewAppError("PurgeBleveIndexes", "searchengine.bleve.disabled.error", nil, "", http.StatusNotImplemented)
		return err
	}
	if err := engine.PurgeIndexes(rctx); err != nil {
		return err
	}
	return nil
}

=======
>>>>>>> 9f62d590
func (a *App) ActiveSearchBackend() string {
	return a.ch.srv.platform.SearchEngine.ActiveEngine()
}<|MERGE_RESOLUTION|>--- conflicted
+++ resolved
@@ -53,21 +53,6 @@
 	return appErr
 }
 
-<<<<<<< HEAD
-func (a *App) PurgeBleveIndexes(rctx request.CTX) *model.AppError {
-	engine := a.SearchEngine().BleveEngine
-	if engine == nil {
-		err := model.NewAppError("PurgeBleveIndexes", "searchengine.bleve.disabled.error", nil, "", http.StatusNotImplemented)
-		return err
-	}
-	if err := engine.PurgeIndexes(rctx); err != nil {
-		return err
-	}
-	return nil
-}
-
-=======
->>>>>>> 9f62d590
 func (a *App) ActiveSearchBackend() string {
 	return a.ch.srv.platform.SearchEngine.ActiveEngine()
 }