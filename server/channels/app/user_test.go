// Copyright (c) 2015-present Mattermost, Inc. All Rights Reserved.
// See LICENSE.txt for license information.

package app

import (
	"bytes"
	"context"
	"database/sql"
	"encoding/json"
	"errors"
	"os"
	"path/filepath"
	"strings"
	"testing"
	"time"

	"github.com/stretchr/testify/assert"
	"github.com/stretchr/testify/mock"
	"github.com/stretchr/testify/require"

	"github.com/mattermost/mattermost/server/public/model"
	"github.com/mattermost/mattermost/server/public/shared/request"
	oauthgitlab "github.com/mattermost/mattermost/server/v8/channels/app/oauthproviders/gitlab"
	"github.com/mattermost/mattermost/server/v8/channels/store"
	storemocks "github.com/mattermost/mattermost/server/v8/channels/store/storetest/mocks"
	"github.com/mattermost/mattermost/server/v8/channels/utils/testutils"
	"github.com/mattermost/mattermost/server/v8/einterfaces"
	"github.com/mattermost/mattermost/server/v8/einterfaces/mocks"
	"github.com/mattermost/mattermost/server/v8/platform/services/sharedchannel"
)

func TestCreateOAuthUser(t *testing.T) {
	mainHelper.Parallel(t)
	th := Setup(t).InitBasic()
	defer th.TearDown()

	th.App.UpdateConfig(func(cfg *model.Config) {
		*cfg.GitLabSettings.Enable = true
	})

	t.Run("create user successfully", func(t *testing.T) {
		glUser := oauthgitlab.GitLabUser{Id: 42, Username: "o" + model.NewId(), Email: model.NewId() + "@simulator.amazonses.com", Name: "Joram Wilander"}
		js, jsonErr := json.Marshal(glUser)
		require.NoError(t, jsonErr)

		user, err := th.App.CreateOAuthUser(th.Context, model.UserAuthServiceGitlab, bytes.NewReader(js), "", "", nil)
		require.Nil(t, err)

		require.Equal(t, glUser.Username, user.Username, "usernames didn't match")

		appErr := th.App.PermanentDeleteUser(th.Context, user)
		require.Nil(t, appErr)
	})

	t.Run("user exists, update authdata successfully", func(t *testing.T) {
		th.App.UpdateConfig(func(cfg *model.Config) {
			*cfg.Office365Settings.Enable = true
		})

		dbUser := th.BasicUser

		// mock oAuth Provider, return data
		mockUser := &model.User{Id: "abcdef", AuthData: model.NewPointer("e7110007-64be-43d8-9840-4a7e9c26b710"), Email: dbUser.Email}
		providerMock := &mocks.OAuthProvider{}
		providerMock.On("IsSameUser", mock.AnythingOfType("*request.Context"), mock.Anything, mock.Anything).Return(true)
		providerMock.On("GetUserFromJSON", mock.AnythingOfType("*request.Context"), mock.Anything, mock.Anything).Return(mockUser, nil)
		einterfaces.RegisterOAuthProvider(model.ServiceOffice365, providerMock)

		// Update user to be OAuth, formatting to match Office365 OAuth data
		s, er2 := th.App.Srv().Store().User().UpdateAuthData(dbUser.Id, model.ServiceOffice365, model.NewPointer("e711000764be43d898404a7e9c26b710"), "", false)
		assert.NoError(t, er2)
		assert.Equal(t, dbUser.Id, s)

		// data passed doesn't matter as return is mocked
		_, err := th.App.CreateOAuthUser(th.Context, model.ServiceOffice365, strings.NewReader("{}"), "", "", nil)
		assert.Nil(t, err)
		u, er := th.App.Srv().Store().User().GetByEmail(dbUser.Email)
		assert.NoError(t, er)
		// make sure authdata is updated
		assert.Equal(t, "e7110007-64be-43d8-9840-4a7e9c26b710", *u.AuthData)
	})

	t.Run("user creation disabled", func(t *testing.T) {
		*th.App.Config().TeamSettings.EnableUserCreation = false
		_, err := th.App.CreateOAuthUser(th.Context, model.UserAuthServiceGitlab, strings.NewReader("{}"), "", "", nil)
		require.NotNil(t, err, "should have failed - user creation disabled")
	})
}

func TestUpdateDefaultProfileImage(t *testing.T) {
	mainHelper.Parallel(t)
	th := Setup(t).InitBasic()
	defer th.TearDown()
	startTime := model.GetMillis()
	time.Sleep(time.Millisecond)

	err := th.App.SetDefaultProfileImage(th.Context, &model.User{
		Id:       model.NewId(),
		Username: "notvaliduser",
	})
	// It doesn't fail, but it does nothing
	require.Nil(t, err)

	user := th.BasicUser

	err = th.App.UpdateDefaultProfileImage(th.Context, user)
	require.Nil(t, err)

	user = getUserFromDB(th.App, user.Id, t)
	assert.Less(t, user.LastPictureUpdate, -startTime, "LastPictureUpdate should be set to -(current time in milliseconds)")
}

func TestAdjustProfileImage(t *testing.T) {
	mainHelper.Parallel(t)
	th := Setup(t).InitBasic()
	defer th.TearDown()

	_, appErr := th.App.AdjustImage(th.Context, bytes.NewReader([]byte{}))
	require.NotNil(t, appErr)

	// test image isn't the correct dimensions
	// it should be adjusted
	testjpg, err := testutils.ReadTestFile("testjpg.jpg")
	require.NoError(t, err)
	adjusted, appErr := th.App.AdjustImage(th.Context, bytes.NewReader(testjpg))
	require.Nil(t, appErr)
	assert.True(t, adjusted.Len() > 0)
	assert.NotEqual(t, testjpg, adjusted)

	// default image should not require adjustment
	user := th.BasicUser
	image, appErr := th.App.GetDefaultProfileImage(user)
	require.Nil(t, appErr)
	image2, appErr := th.App.AdjustImage(th.Context, bytes.NewReader(image))
	require.Nil(t, appErr)
	assert.Equal(t, image, image2.Bytes())
}

func TestUpdateUserToRestrictedDomain(t *testing.T) {
	mainHelper.Parallel(t)
	th := Setup(t)
	defer th.TearDown()

	user := th.CreateUser()
	defer func() {
		appErr := th.App.PermanentDeleteUser(th.Context, user)
		require.Nil(t, appErr)
	}()

	th.App.UpdateConfig(func(cfg *model.Config) {
		*cfg.TeamSettings.RestrictCreationToDomains = "foo.com"
	})

	_, err := th.App.UpdateUser(th.Context, user, false)
	assert.Nil(t, err)

	user.Email = "asdf@ghjk.l"
	_, err = th.App.UpdateUser(th.Context, user, false)
	assert.NotNil(t, err)

	t.Run("Restricted Domains must be ignored for guest users", func(t *testing.T) {
		guest := th.CreateGuest()
		defer func() {
			appErr := th.App.PermanentDeleteUser(th.Context, guest)
			require.Nil(t, appErr)
		}()

		th.App.UpdateConfig(func(cfg *model.Config) {
			*cfg.TeamSettings.RestrictCreationToDomains = "foo.com"
		})

		guest.Email = "asdf@bar.com"
		updatedGuest, err := th.App.UpdateUser(th.Context, guest, false)
		require.Nil(t, err)
		require.Equal(t, guest.Email, updatedGuest.Email)
	})

	t.Run("Guest users should be affected by guest restricted domains", func(t *testing.T) {
		guest := th.CreateGuest()
		defer func() {
			appErr := th.App.PermanentDeleteUser(th.Context, guest)
			require.Nil(t, appErr)
		}()

		th.App.UpdateConfig(func(cfg *model.Config) {
			*cfg.GuestAccountsSettings.RestrictCreationToDomains = "foo.com"
		})

		guest.Email = "asdf@bar.com"
		_, err := th.App.UpdateUser(th.Context, guest, false)
		require.NotNil(t, err)

		guest.Email = "asdf@foo.com"
		updatedGuest, err := th.App.UpdateUser(th.Context, guest, false)
		require.Nil(t, err)
		require.Equal(t, guest.Email, updatedGuest.Email)
	})
}

func TestUpdateUser(t *testing.T) {
	mainHelper.Parallel(t)
	th := Setup(t)
	defer th.TearDown()

	user := th.CreateUser()
	group := th.CreateGroup()

	t.Run("fails if the username matches a group name", func(t *testing.T) {
		user.Username = *group.Name
		u, err := th.App.UpdateUser(th.Context, user, false)
		require.NotNil(t, err)
		require.Nil(t, u)
	})

	t.Run("fails if default profile picture is not updated when user has default profile picture and username is changed", func(t *testing.T) {
		user.Username = "updatedUsername"
		iLastPictureUpdate := user.LastPictureUpdate
		require.Equal(t, iLastPictureUpdate, int64(0))
		u, err := th.App.UpdateUser(th.Context, user, false)
		require.Nil(t, err)
		require.NotNil(t, u)
		require.Less(t, u.LastPictureUpdate, iLastPictureUpdate)
		require.Empty(t, u.Password)
	})

	t.Run("fails if profile picture is updated when user has custom profile picture and username is changed", func(t *testing.T) {
		// Give the user a LastPictureUpdate to mimic having a custom profile picture
		err := th.App.Srv().Store().User().UpdateLastPictureUpdate(user.Id)
		require.NoError(t, err)
		iUser, errGetUser := th.App.GetUser(user.Id)
		require.Nil(t, errGetUser)
		iUser.Username = "updatedUsername"
		iLastPictureUpdate := iUser.LastPictureUpdate
		require.Greater(t, iLastPictureUpdate, int64(0))

		// Attempt the update, ensure the LastPictureUpdate has not changed
		updatedUser, errUpdateUser := th.App.UpdateUser(th.Context, iUser, false)
		require.Nil(t, errUpdateUser)
		require.NotNil(t, updatedUser)
		require.Equal(t, updatedUser.LastPictureUpdate, iLastPictureUpdate)
	})
}

func TestUpdateUserMissingFields(t *testing.T) {
	mainHelper.Parallel(t)
	th := Setup(t)
	defer th.TearDown()

	user := th.CreateUser()
	defer func() {
		appErr := th.App.PermanentDeleteUser(th.Context, user)
		require.Nil(t, appErr)
	}()

	tests := map[string]struct {
		input  *model.User
		expect string
	}{
		"no missing fields": {input: &model.User{Id: user.Id, Username: user.Username, Email: user.Email}, expect: ""},
		"missing id":        {input: &model.User{Username: user.Username, Email: user.Email}, expect: "app.user.missing_account.const"},
		"missing username":  {input: &model.User{Id: user.Id, Email: user.Email}, expect: "model.user.is_valid.username.app_error"},
		"missing email":     {input: &model.User{Id: user.Id, Username: user.Username}, expect: "model.user.is_valid.email.app_error"},
	}

	for name, tc := range tests {
		t.Run(name, func(t *testing.T) {
			_, err := th.App.UpdateUser(th.Context, tc.input, false)

			if name == "no missing fields" {
				assert.Nil(t, err)
			} else {
				assert.Equal(t, tc.expect, err.Id)
			}
		})
	}
}

func TestCreateUser(t *testing.T) {
	mainHelper.Parallel(t)
	th := Setup(t)
	defer th.TearDown()

	t.Run("fails if the username matches a group name", func(t *testing.T) {
		group := th.CreateGroup()

		id := model.NewId()
		user := &model.User{
			Email:         "success+" + id + "@simulator.amazonses.com",
			Username:      *group.Name,
			Nickname:      "nn_" + id,
			Password:      "Password1",
			EmailVerified: true,
		}

		user.Username = *group.Name
		u, err := th.App.CreateUser(th.Context, user)
		require.NotNil(t, err)
		require.Nil(t, u)
	})

	t.Run("should sanitize user authdata before publishing to plugin hooks", func(t *testing.T) {
		tearDown, _, _ := SetAppEnvironmentWithPlugins(t,
			[]string{
				`
			package main

			import (
				"github.com/mattermost/mattermost/server/public/plugin"
				"github.com/mattermost/mattermost/server/public/model"
			)

			type MyPlugin struct {
				plugin.MattermostPlugin
			}

			func (p *MyPlugin) UserHasBeenCreated(c *plugin.Context, user *model.User) {
				user.Nickname = "sanitized"
				if len(user.Password) > 0 {
					user.Nickname = "not-sanitized"
				}
				p.API.UpdateUser(user)
			}

			func main() {
				plugin.ClientMain(&MyPlugin{})
			}
		`,
			}, th.App, th.NewPluginAPI)
		defer tearDown()

		user := &model.User{
			Email:       model.NewId() + "success+test@example.com",
			Nickname:    "Darth Vader",
			Username:    "vader" + model.NewId(),
			Password:    "passwd12345",
			AuthService: "",
		}
		_, err := th.App.CreateUser(th.Context, user)
		require.Nil(t, err)

		time.Sleep(1 * time.Second)

		user, err = th.App.GetUser(user.Id)
		require.Nil(t, err)
		require.Equal(t, "sanitized", user.Nickname)
	})
}

func TestUpdateUserActive(t *testing.T) {
	mainHelper.Parallel(t)
	th := Setup(t)
	defer th.TearDown()

	user := th.CreateUser()

	EnableUserDeactivation := th.App.Config().TeamSettings.EnableUserDeactivation
	defer func() {
		th.App.UpdateConfig(func(cfg *model.Config) { cfg.TeamSettings.EnableUserDeactivation = EnableUserDeactivation })
	}()

	th.App.UpdateConfig(func(cfg *model.Config) {
		*cfg.TeamSettings.EnableUserDeactivation = true
	})
	err := th.App.UpdateUserActive(th.Context, user.Id, false)
	assert.Nil(t, err)
}

func TestUpdateActiveBotsSideEffect(t *testing.T) {
	mainHelper.Parallel(t)
	th := Setup(t).InitBasic()
	defer th.TearDown()

	bot, err := th.App.CreateBot(th.Context, &model.Bot{
		Username:    "username",
		Description: "a bot",
		OwnerId:     th.BasicUser.Id,
	})
	require.Nil(t, err)
	defer func() {
		appErr := th.App.PermanentDeleteBot(th.Context, bot.UserId)
		require.Nil(t, appErr)
	}()

	// Automatic deactivation disabled
	th.App.UpdateConfig(func(cfg *model.Config) {
		*cfg.ServiceSettings.DisableBotsWhenOwnerIsDeactivated = false
	})

	_, appErr := th.App.UpdateActive(th.Context, th.BasicUser, false)
	require.Nil(t, appErr)

	retbot1, err := th.App.GetBot(th.Context, bot.UserId, true)
	require.Nil(t, err)
	require.Zero(t, retbot1.DeleteAt)
	user1, err := th.App.GetUser(bot.UserId)
	require.Nil(t, err)
	require.Zero(t, user1.DeleteAt)

	_, appErr = th.App.UpdateActive(th.Context, th.BasicUser, true)
	require.Nil(t, appErr)

	// Automatic deactivation enabled
	th.App.UpdateConfig(func(cfg *model.Config) {
		*cfg.ServiceSettings.DisableBotsWhenOwnerIsDeactivated = true
	})

	_, appErr = th.App.UpdateActive(th.Context, th.BasicUser, false)
	require.Nil(t, appErr)

	retbot2, err := th.App.GetBot(th.Context, bot.UserId, true)
	require.Nil(t, err)
	require.NotZero(t, retbot2.DeleteAt)
	user2, err := th.App.GetUser(bot.UserId)
	require.Nil(t, err)
	require.NotZero(t, user2.DeleteAt)

	_, appErr = th.App.UpdateActive(th.Context, th.BasicUser, true)
	require.Nil(t, appErr)
}

func TestUpdateOAuthUserAttrs(t *testing.T) {
	mainHelper.Parallel(t)
	th := Setup(t)
	defer th.TearDown()

	id := model.NewId()
	id2 := model.NewId()
	th.App.UpdateConfig(func(cfg *model.Config) {
		*cfg.GitLabSettings.Enable = true
	})
	gitlabProvider := einterfaces.GetOAuthProvider("gitlab")

	username := "user" + id
	username2 := "user" + id2

	email := "user" + id + "@nowhere.com"
	email2 := "user" + id2 + "@nowhere.com"

	var user, user2 *model.User
	var gitlabUserObj oauthgitlab.GitLabUser
	user, gitlabUserObj = createGitlabUser(t, th.App, th.Context, 1, username, email)
	user2, _ = createGitlabUser(t, th.App, th.Context, 2, username2, email2)

	t.Run("UpdateUsername", func(t *testing.T) {
		t.Run("NoExistingUserWithSameUsername", func(t *testing.T) {
			gitlabUserObj.Username = "updateduser" + model.NewId()
			gitlabUser := getGitlabUserPayload(gitlabUserObj, t)
			data := bytes.NewReader(gitlabUser)

			user = getUserFromDB(th.App, user.Id, t)
			appErr := th.App.UpdateOAuthUserAttrs(th.Context, data, user, gitlabProvider, "gitlab", nil)
			require.Nil(t, appErr)
			user = getUserFromDB(th.App, user.Id, t)

			require.Equal(t, gitlabUserObj.Username, user.Username, "user's username is not updated")
		})

		t.Run("ExistinguserWithSameUsername", func(t *testing.T) {
			gitlabUserObj.Username = user2.Username

			gitlabUser := getGitlabUserPayload(gitlabUserObj, t)
			data := bytes.NewReader(gitlabUser)

			user = getUserFromDB(th.App, user.Id, t)
			appErr := th.App.UpdateOAuthUserAttrs(th.Context, data, user, gitlabProvider, "gitlab", nil)
			require.Nil(t, appErr)
			user = getUserFromDB(th.App, user.Id, t)

			require.NotEqual(t, gitlabUserObj.Username, user.Username, "user's username is updated though there already exists another user with the same username")
		})
	})

	t.Run("UpdateEmail", func(t *testing.T) {
		t.Run("NoExistingUserWithSameEmail", func(t *testing.T) {
			gitlabUserObj.Email = "newuser" + model.NewId() + "@nowhere.com"
			gitlabUser := getGitlabUserPayload(gitlabUserObj, t)
			data := bytes.NewReader(gitlabUser)

			user = getUserFromDB(th.App, user.Id, t)
			appErr := th.App.UpdateOAuthUserAttrs(th.Context, data, user, gitlabProvider, "gitlab", nil)
			require.Nil(t, appErr)
			user = getUserFromDB(th.App, user.Id, t)

			require.Equal(t, gitlabUserObj.Email, user.Email, "user's email is not updated")

			require.True(t, user.EmailVerified, "user's email should have been verified")
		})

		t.Run("ExistingUserWithSameEmail", func(t *testing.T) {
			gitlabUserObj.Email = user2.Email

			gitlabUser := getGitlabUserPayload(gitlabUserObj, t)
			data := bytes.NewReader(gitlabUser)

			user = getUserFromDB(th.App, user.Id, t)
			appErr := th.App.UpdateOAuthUserAttrs(th.Context, data, user, gitlabProvider, "gitlab", nil)
			require.Nil(t, appErr)
			user = getUserFromDB(th.App, user.Id, t)

			require.NotEqual(t, gitlabUserObj.Email, user.Email, "user's email is updated though there already exists another user with the same email")
		})
	})

	t.Run("UpdateFirstName", func(t *testing.T) {
		gitlabUserObj.Name = "Updated User"
		gitlabUser := getGitlabUserPayload(gitlabUserObj, t)
		data := bytes.NewReader(gitlabUser)

		user = getUserFromDB(th.App, user.Id, t)
		appErr := th.App.UpdateOAuthUserAttrs(th.Context, data, user, gitlabProvider, "gitlab", nil)
		require.Nil(t, appErr)
		user = getUserFromDB(th.App, user.Id, t)

		require.Equal(t, "Updated", user.FirstName, "user's first name is not updated")
	})

	t.Run("UpdateLastName", func(t *testing.T) {
		gitlabUserObj.Name = "Updated Lastname"
		gitlabUser := getGitlabUserPayload(gitlabUserObj, t)
		data := bytes.NewReader(gitlabUser)

		user = getUserFromDB(th.App, user.Id, t)
		appErr := th.App.UpdateOAuthUserAttrs(th.Context, data, user, gitlabProvider, "gitlab", nil)
		require.Nil(t, appErr)
		user = getUserFromDB(th.App, user.Id, t)

		require.Equal(t, "Lastname", user.LastName, "user's last name is not updated")
	})
}

func TestCreateUserConflict(t *testing.T) {
	mainHelper.Parallel(t)
	th := Setup(t)
	defer th.TearDown()

	user := &model.User{
		Email:    "test@localhost",
		Username: model.NewUsername(),
	}
	user, err := th.App.Srv().Store().User().Save(th.Context, user)
	require.NoError(t, err)
	username := user.Username

	var invErr *store.ErrInvalidInput
	// Same id
	_, err = th.App.Srv().Store().User().Save(th.Context, user)
	require.Error(t, err)
	require.True(t, errors.As(err, &invErr))
	assert.Equal(t, "id", invErr.Field)

	// Same email
	user = &model.User{
		Email:    "test@localhost",
		Username: model.NewUsername(),
	}
	_, err = th.App.Srv().Store().User().Save(th.Context, user)
	require.Error(t, err)
	require.True(t, errors.As(err, &invErr))
	assert.Equal(t, "email", invErr.Field)

	// Same username
	user = &model.User{
		Email:    "test2@localhost",
		Username: username,
	}
	_, err = th.App.Srv().Store().User().Save(th.Context, user)
	require.Error(t, err)
	require.True(t, errors.As(err, &invErr))
	assert.Equal(t, "username", invErr.Field)
}

func TestUpdateUserEmail(t *testing.T) {
	mainHelper.Parallel(t)
	th := Setup(t)
	defer th.TearDown()

	user := th.CreateUser()

	t.Run("RequireVerification", func(t *testing.T) {
		th.App.UpdateConfig(func(cfg *model.Config) {
			*cfg.EmailSettings.RequireEmailVerification = true
		})

		currentEmail := user.Email
		newEmail := th.MakeEmail()

		user.Email = newEmail
		user2, appErr := th.App.UpdateUser(th.Context, user, false)
		assert.Nil(t, appErr)
		assert.Equal(t, currentEmail, user2.Email)
		assert.True(t, user2.EmailVerified)

		token, err := th.App.Srv().EmailService.CreateVerifyEmailToken(user2.Id, newEmail)
		assert.NoError(t, err)

		appErr = th.App.VerifyEmailFromToken(th.Context, token.Token)
		assert.Nil(t, appErr)

		user2, appErr = th.App.GetUser(user2.Id)
		assert.Nil(t, appErr)
		assert.Equal(t, newEmail, user2.Email)
		assert.True(t, user2.EmailVerified)

		// Create bot user
		botuser := model.User{
			Email:    "botuser@localhost",
			Username: model.NewUsername(),
			IsBot:    true,
		}
		_, nErr := th.App.Srv().Store().User().Save(th.Context, &botuser)
		assert.NoError(t, nErr)

		newBotEmail := th.MakeEmail()
		botuser.Email = newBotEmail
		botuser2, appErr := th.App.UpdateUser(th.Context, &botuser, false)
		assert.Nil(t, appErr)
		assert.Equal(t, botuser2.Email, newBotEmail)
	})

	t.Run("RequireVerificationAlreadyUsedEmail", func(t *testing.T) {
		th.App.UpdateConfig(func(cfg *model.Config) {
			*cfg.EmailSettings.RequireEmailVerification = true
		})

		user2 := th.CreateUser()
		newEmail := user2.Email

		user.Email = newEmail
		user3, err := th.App.UpdateUser(th.Context, user, false)
		require.NotNil(t, err)
		assert.Equal(t, err.Id, "app.user.save.email_exists.app_error")
		assert.Nil(t, user3)
	})

	t.Run("NoVerification", func(t *testing.T) {
		th.App.UpdateConfig(func(cfg *model.Config) {
			*cfg.EmailSettings.RequireEmailVerification = false
		})

		newEmail := th.MakeEmail()

		user.Email = newEmail
		user2, err := th.App.UpdateUser(th.Context, user, false)
		assert.Nil(t, err)
		assert.Equal(t, newEmail, user2.Email)

		// Create bot user
		botuser := model.User{
			Email:    "botuser@localhost",
			Username: model.NewUsername(),
			IsBot:    true,
		}
		_, nErr := th.App.Srv().Store().User().Save(th.Context, &botuser)
		assert.NoError(t, nErr)

		newBotEmail := th.MakeEmail()
		botuser.Email = newBotEmail
		botuser2, err := th.App.UpdateUser(th.Context, &botuser, false)
		assert.Nil(t, err)
		assert.Equal(t, botuser2.Email, newBotEmail)
	})

	t.Run("NoVerificationAlreadyUsedEmail", func(t *testing.T) {
		th.App.UpdateConfig(func(cfg *model.Config) {
			*cfg.EmailSettings.RequireEmailVerification = false
		})

		user2 := th.CreateUser()
		newEmail := user2.Email

		user.Email = newEmail
		user3, err := th.App.UpdateUser(th.Context, user, false)
		require.NotNil(t, err)
		assert.Equal(t, err.Id, "app.user.save.email_exists.app_error")
		assert.Nil(t, user3)
	})

	t.Run("Only the last token works if verification is required", func(t *testing.T) {
		th.App.UpdateConfig(func(cfg *model.Config) {
			*cfg.EmailSettings.RequireEmailVerification = true
		})

		// we update the email a first time and update. The first
		// token is sent with the email
		user.Email = th.MakeEmail()
		_, appErr := th.App.UpdateUser(th.Context, user, true)
		require.Nil(t, appErr)

		tokens := []*model.Token{}
		require.Eventually(t, func() bool {
			var err error
			tokens, err = th.App.Srv().Store().Token().GetAllTokensByType(TokenTypeVerifyEmail)
			return err == nil && len(tokens) == 1
		}, 100*time.Millisecond, 10*time.Millisecond)

		firstToken := tokens[0]

		// without using the first token, we update the email a second
		// time and another token gets sent. The first one should not
		// work anymore and the second should work properly
		user.Email = th.MakeEmail()
		_, appErr = th.App.UpdateUser(th.Context, user, true)
		require.Nil(t, appErr)

		require.Eventually(t, func() bool {
			var err error
			tokens, err = th.App.Srv().Store().Token().GetAllTokensByType(TokenTypeVerifyEmail)
			// We verify the same conditions as the earlier function,
			// but we also need to ensure that this is not the same token
			// as before, which is possible if the token update goroutine
			// hasn't yet run.
			return err == nil && len(tokens) == 1 && tokens[0].Token != firstToken.Token
		}, 100*time.Millisecond, 10*time.Millisecond)
		secondToken := tokens[0]

		_, err := th.App.Srv().Store().Token().GetByToken(firstToken.Token)
		require.Error(t, err)

		require.NotNil(t, th.App.VerifyEmailFromToken(th.Context, firstToken.Token))
		require.Nil(t, th.App.VerifyEmailFromToken(th.Context, secondToken.Token))
		require.NotNil(t, th.App.VerifyEmailFromToken(th.Context, firstToken.Token))
	})
}

func getUserFromDB(a *App, id string, t *testing.T) *model.User {
	user, err := a.GetUser(id)
	require.Nil(t, err, "user is not found", err)
	return user
}

func getGitlabUserPayload(gitlabUser oauthgitlab.GitLabUser, t *testing.T) []byte {
	var payload []byte
	var err error
	payload, err = json.Marshal(gitlabUser)
	require.NoError(t, err, "Serialization of gitlab user to json failed", err)

	return payload
}

func createGitlabUser(t *testing.T, a *App, rctx request.CTX, id int64, username string, email string) (*model.User, oauthgitlab.GitLabUser) {
	gitlabUserObj := oauthgitlab.GitLabUser{Id: id, Username: username, Login: "user1", Email: email, Name: "Test User"}
	gitlabUser := getGitlabUserPayload(gitlabUserObj, t)

	var user *model.User
	var err *model.AppError

<<<<<<< HEAD
	user, err = a.CreateOAuthUser(rctx, "gitlab", bytes.NewReader(gitlabUser), "", nil)
=======
	user, err = a.CreateOAuthUser(c, "gitlab", bytes.NewReader(gitlabUser), "", "", nil)
>>>>>>> 9f62d590
	require.Nil(t, err, "unable to create the user", err)

	return user, gitlabUserObj
}

func TestGetUsersByStatus(t *testing.T) {
	mainHelper.Parallel(t)
	th := Setup(t)
	defer th.TearDown()

	team := th.CreateTeam()
	channel, err := th.App.CreateChannel(th.Context, &model.Channel{
		DisplayName: "dn_" + model.NewId(),
		Name:        "name_" + model.NewId(),
		Type:        model.ChannelTypeOpen,
		TeamId:      team.Id,
		CreatorId:   model.NewId(),
	}, false)
	require.Nil(t, err, "failed to create channel: %v", err)

	createUserWithStatus := func(username string, status string) *model.User {
		id := model.NewId()

		user, err := th.App.CreateUser(th.Context, &model.User{
			Email:    "success+" + id + "@simulator.amazonses.com",
			Username: "un_" + username + "_" + id,
			Nickname: "nn_" + id,
			Password: "Password1",
		})
		require.Nil(t, err, "failed to create user: %v", err)

		th.LinkUserToTeam(user, team)
		th.AddUserToChannel(user, channel)

		th.App.Srv().Platform().SaveAndBroadcastStatus(&model.Status{
			UserId: user.Id,
			Status: status,
			Manual: true,
		})

		return user
	}

	// Creating these out of order in case that affects results
	awayUser1 := createUserWithStatus("away1", model.StatusAway)
	awayUser2 := createUserWithStatus("away2", model.StatusAway)
	dndUser1 := createUserWithStatus("dnd1", model.StatusDnd)
	dndUser2 := createUserWithStatus("dnd2", model.StatusDnd)
	offlineUser1 := createUserWithStatus("offline1", model.StatusOffline)
	offlineUser2 := createUserWithStatus("offline2", model.StatusOffline)
	onlineUser1 := createUserWithStatus("online1", model.StatusOnline)
	onlineUser2 := createUserWithStatus("online2", model.StatusOnline)

	t.Run("sorting by status then alphabetical", func(t *testing.T) {
		usersByStatus, err := th.App.GetUsersInChannelPageByStatus(&model.UserGetOptions{
			InChannelId: channel.Id,
			Page:        0,
			PerPage:     8,
		}, true)
		require.Nil(t, err)

		expectedUsersByStatus := []*model.User{
			onlineUser1,
			onlineUser2,
			awayUser1,
			awayUser2,
			dndUser1,
			dndUser2,
			offlineUser1,
			offlineUser2,
		}

		require.Equalf(t, len(expectedUsersByStatus), len(usersByStatus), "received only %v users, expected %v", len(usersByStatus), len(expectedUsersByStatus))

		for i := range usersByStatus {
			require.Equalf(t, expectedUsersByStatus[i].Id, usersByStatus[i].Id, "received user %v at index %v, expected %v", usersByStatus[i].Username, i, expectedUsersByStatus[i].Username)
		}
	})

	t.Run("paging", func(t *testing.T) {
		usersByStatus, err := th.App.GetUsersInChannelPageByStatus(&model.UserGetOptions{
			InChannelId: channel.Id,
			Page:        0,
			PerPage:     3,
		}, true)
		require.Nil(t, err)

		require.Equal(t, 3, len(usersByStatus), "received too many users")

		require.False(
			t,
			usersByStatus[0].Id != onlineUser1.Id && usersByStatus[1].Id != onlineUser2.Id,
			"expected to receive online users first",
		)

		require.Equal(t, awayUser1.Id, usersByStatus[2].Id, "expected to receive away users second")

		usersByStatus, err = th.App.GetUsersInChannelPageByStatus(&model.UserGetOptions{
			InChannelId: channel.Id,
			Page:        1,
			PerPage:     3,
		}, true)
		require.Nil(t, err)

		require.NotEmpty(t, usersByStatus, "at least some users are expected")
		require.Equal(t, awayUser2.Id, usersByStatus[0].Id, "expected to receive away users second")

		require.False(
			t,
			usersByStatus[1].Id != dndUser1.Id && usersByStatus[2].Id != dndUser2.Id,
			"expected to receive dnd users third",
		)

		usersByStatus, err = th.App.GetUsersInChannelPageByStatus(&model.UserGetOptions{
			InChannelId: channel.Id,
			Page:        1,
			PerPage:     4,
		}, true)
		require.Nil(t, err)

		require.Equal(t, 4, len(usersByStatus), "received too many users")

		require.False(
			t,
			usersByStatus[0].Id != dndUser1.Id && usersByStatus[1].Id != dndUser2.Id,
			"expected to receive dnd users third",
		)

		require.False(
			t,
			usersByStatus[2].Id != offlineUser1.Id && usersByStatus[3].Id != offlineUser2.Id,
			"expected to receive offline users last",
		)
	})
}

func TestGetUsersNotInAbacChannel(t *testing.T) {
	th := Setup(t).InitBasic()
	defer th.TearDown()

	// Set license to EnterpriseAdvanced
	th.App.Srv().SetLicense(model.NewTestLicense("enterprise.advanced"))

	// Enable ABAC in config
	th.App.UpdateConfig(func(cfg *model.Config) {
		*cfg.AccessControlSettings.EnableAttributeBasedAccessControl = true
	})

	// Create an ABAC channel
	abacChannel := th.CreatePrivateChannel(th.Context, th.BasicTeam)

	// Create three test users and add them to the team
	user1 := th.CreateUser() // Will have matching attributes for ABAC
	user2 := th.CreateUser() // Won't have matching attributes
	user3 := th.CreateUser() // Won't have matching attributes
	th.LinkUserToTeam(user1, th.BasicTeam)
	th.LinkUserToTeam(user2, th.BasicTeam)
	th.LinkUserToTeam(user3, th.BasicTeam)

	// Create a policy with the same ID as the ABAC channel
	channelPolicy := &model.AccessControlPolicy{
		Type:     model.AccessControlPolicyTypeChannel,
		ID:       abacChannel.Id,
		Name:     "Test Channel Policy",
		Revision: 1,
		Version:  model.AccessControlPolicyVersionV0_2,
		Rules: []model.AccessControlPolicyRule{
			{
				Actions:    []string{"view", "join_channel"},
				Expression: "user.attributes.program == \"test-program\"",
			},
		},
	}

	// Save the channel policy
	var storeErr error
	channelPolicy, storeErr = th.App.Srv().Store().AccessControlPolicy().Save(th.Context, channelPolicy)
	require.NoError(t, storeErr)
	require.NotNil(t, channelPolicy)
	t.Cleanup(func() {
		dErr := th.App.Srv().Store().AccessControlPolicy().Delete(th.Context, channelPolicy.ID)
		require.NoError(t, dErr)
	})

	// Mock the AccessControl service
	mockAccessControl := &mocks.AccessControlServiceInterface{}
	originalAccessControl := th.App.Srv().ch.AccessControl
	th.App.Srv().ch.AccessControl = mockAccessControl
	defer func() {
		th.App.Srv().ch.AccessControl = originalAccessControl
	}()

	t.Run("Returns users with matching attributes using cursor pagination", func(t *testing.T) {
		// Set up the mock to return user1 when querying for users
		mockAccessControl.On("QueryUsersForResource",
			mock.Anything,
			abacChannel.Id,
			"*",
			mock.MatchedBy(func(opts model.SubjectSearchOptions) bool {
				return opts.TeamID == th.BasicTeam.Id &&
					opts.Limit == 50 &&
					opts.Cursor.TargetID == ""
			})).Return([]*model.User{user1}, int64(1), nil).Once()

		// Call the new ABAC-specific function with th.Context as first parameter
		users, appErr := th.App.GetUsersNotInAbacChannel(th.Context, th.BasicTeam.Id, abacChannel.Id, false, "", 50, true, nil)
		require.Nil(t, appErr)

		// Create a map of user IDs for easier lookup
		userMap := make(map[string]bool)
		for _, u := range users {
			userMap[u.Id] = true
		}

		// Verify only user1 is returned
		assert.True(t, userMap[user1.Id], "User1 should be returned for ABAC channel")
		assert.False(t, userMap[user2.Id], "User2 should not be returned for ABAC channel")
		assert.False(t, userMap[user3.Id], "User3 should not be returned for ABAC channel")
		assert.Len(t, users, 1, "Should return exactly 1 user")
	})

	t.Run("Works with cursor-based pagination", func(t *testing.T) {
		cursorID := "some-cursor-id"

		// Set up the mock to return user1 when querying with cursor
		mockAccessControl.On("QueryUsersForResource",
			mock.Anything,
			abacChannel.Id,
			"*",
			mock.MatchedBy(func(opts model.SubjectSearchOptions) bool {
				return opts.TeamID == th.BasicTeam.Id &&
					opts.Limit == 25 &&
					opts.Cursor.TargetID == cursorID
			})).Return([]*model.User{user1}, int64(1), nil).Once()

		// Call with cursor ID and th.Context as first parameter
		users, appErr := th.App.GetUsersNotInAbacChannel(th.Context, th.BasicTeam.Id, abacChannel.Id, false, cursorID, 25, true, nil)
		require.Nil(t, appErr)
		assert.Len(t, users, 1, "Should return exactly 1 user with cursor pagination")
	})

	t.Run("Returns error when AccessControl service is unavailable", func(t *testing.T) {
		// Temporarily set AccessControl to nil
		th.App.Srv().ch.AccessControl = nil
		defer func() {
			th.App.Srv().ch.AccessControl = mockAccessControl
		}()

		// Call should return error with th.Context as first parameter
		users, appErr := th.App.GetUsersNotInAbacChannel(th.Context, th.BasicTeam.Id, abacChannel.Id, false, "", 50, true, nil)
		require.NotNil(t, appErr)
		require.Nil(t, users)
		assert.Equal(t, "api.user.get_users_not_in_abac_channel.access_control_unavailable.app_error", appErr.Id)
	})
}

func TestCreateUserWithInviteId(t *testing.T) {
	mainHelper.Parallel(t)
	th := Setup(t).InitBasic()
	defer th.TearDown()

	user := model.User{Email: strings.ToLower(model.NewId()) + "success+test@example.com", Nickname: "Darth Vader", Username: "vader" + model.NewId(), Password: "passwd1", AuthService: ""}

	t.Run("should create a user", func(t *testing.T) {
		u, err := th.App.CreateUserWithInviteId(th.Context, &user, th.BasicTeam.InviteId, "")
		require.Nil(t, err)
		require.Equal(t, u.Id, user.Id)
	})

	t.Run("invalid invite id", func(t *testing.T) {
		_, err := th.App.CreateUserWithInviteId(th.Context, &user, "", "")
		require.NotNil(t, err)
		require.Contains(t, err.Id, "app.team.get_by_invite_id")
	})

	t.Run("invalid domain", func(t *testing.T) {
		th.BasicTeam.AllowedDomains = "mattermost.com"
		_, nErr := th.App.Srv().Store().Team().Update(th.BasicTeam)
		require.NoError(t, nErr)
		_, err := th.App.CreateUserWithInviteId(th.Context, &user, th.BasicTeam.InviteId, "")
		require.NotNil(t, err)
		require.Equal(t, "api.team.invite_members.invalid_email.app_error", err.Id)
	})
}

func TestCreateUserWithToken(t *testing.T) {
	mainHelper.Parallel(t)
	th := Setup(t).InitBasic()
	defer th.TearDown()

	user := model.User{Email: strings.ToLower(model.NewId()) + "success+test@example.com", Nickname: "Darth Vader", Username: "vader" + model.NewId(), Password: "passwd1", AuthService: ""}

	t.Run("invalid token", func(t *testing.T) {
		_, err := th.App.CreateUserWithToken(th.Context, &user, &model.Token{Token: "123"})
		require.NotNil(t, err, "Should fail on unexisting token")
	})

	t.Run("invalid token type", func(t *testing.T) {
		token := model.NewToken(
			TokenTypeVerifyEmail,
			model.MapToJSON(map[string]string{"teamID": th.BasicTeam.Id, "email": user.Email}),
		)
		require.NoError(t, th.App.Srv().Store().Token().Save(token))
		defer func() {
			appErr := th.App.DeleteToken(token)
			require.Nil(t, appErr)
		}()
		_, err := th.App.CreateUserWithToken(th.Context, &user, token)
		require.NotNil(t, err, "Should fail on bad token type")
	})

	t.Run("token extra email does not match provided user data email", func(t *testing.T) {
		invitationEmail := "attacker@test.com"
		token := model.NewToken(
			TokenTypeTeamInvitation,
			model.MapToJSON(map[string]string{"teamId": th.BasicTeam.Id, "email": invitationEmail}),
		)

		require.NoError(t, th.App.Srv().Store().Token().Save(token))
		_, err := th.App.CreateUserWithToken(th.Context, &user, token)
		require.NotNil(t, err)
	})

	t.Run("expired token", func(t *testing.T) {
		token := model.NewToken(
			TokenTypeTeamInvitation,
			model.MapToJSON(map[string]string{"teamId": th.BasicTeam.Id, "email": user.Email}),
		)
		token.CreateAt = model.GetMillis() - InvitationExpiryTime - 1
		require.NoError(t, th.App.Srv().Store().Token().Save(token))
		defer func() {
			appErr := th.App.DeleteToken(token)
			require.Nil(t, appErr)
		}()
		_, err := th.App.CreateUserWithToken(th.Context, &user, token)
		require.NotNil(t, err, "Should fail on expired token")
	})

	t.Run("invalid team id", func(t *testing.T) {
		token := model.NewToken(
			TokenTypeTeamInvitation,
			model.MapToJSON(map[string]string{"teamId": model.NewId(), "email": user.Email}),
		)
		require.NoError(t, th.App.Srv().Store().Token().Save(token))
		defer func() {
			appErr := th.App.DeleteToken(token)
			require.Nil(t, appErr)
		}()
		_, err := th.App.CreateUserWithToken(th.Context, &user, token)
		require.NotNil(t, err, "Should fail on bad team id")
	})

	t.Run("valid regular user request", func(t *testing.T) {
		invitationEmail := strings.ToLower(model.NewId()) + "other-email@test.com"
		u := model.User{Email: invitationEmail, Nickname: "Darth Vader", Username: "vader" + model.NewId(), Password: "passwd1", AuthService: ""}
		token := model.NewToken(
			TokenTypeTeamInvitation,
			model.MapToJSON(map[string]string{"teamId": th.BasicTeam.Id, "email": invitationEmail}),
		)
		require.NoError(t, th.App.Srv().Store().Token().Save(token))
		newUser, err := th.App.CreateUserWithToken(th.Context, &u, token)
		require.Nil(t, err, "Should add user to the team. err=%v", err)
		assert.False(t, newUser.IsGuest())
		require.Equal(t, invitationEmail, newUser.Email, "The user email must be the invitation one")

		_, nErr := th.App.Srv().Store().Token().GetByToken(token.Token)
		require.Error(t, nErr, "The token must be deleted after be used")

		members, err := th.App.GetChannelMembersForUser(th.Context, th.BasicTeam.Id, newUser.Id)
		require.Nil(t, err)
		assert.Len(t, members, 2)
	})

	t.Run("valid guest request", func(t *testing.T) {
		invitationEmail := strings.ToLower(model.NewId()) + "other-email@test.com"
		token := model.NewToken(
			TokenTypeGuestInvitation,
			model.MapToJSON(map[string]string{"teamId": th.BasicTeam.Id, "email": invitationEmail, "channels": th.BasicChannel.Id, "senderId": th.BasicUser.Id}),
		)

		require.NoError(t, th.App.Srv().Store().Token().Save(token))
		guest := model.User{Email: invitationEmail, Nickname: "Darth Vader", Username: "vader" + model.NewId(), Password: "passwd1", AuthService: ""}
		newGuest, err := th.App.CreateUserWithToken(th.Context, &guest, token)
		require.Nil(t, err, "Should add user to the team. err=%v", err)

		assert.True(t, newGuest.IsGuest())
		require.Equal(t, invitationEmail, newGuest.Email, "The user email must be the invitation one")
		_, nErr := th.App.Srv().Store().Token().GetByToken(token.Token)
		require.Error(t, nErr, "The token must be deleted after be used")

		members, err := th.App.GetChannelMembersForUser(th.Context, th.BasicTeam.Id, newGuest.Id)
		require.Nil(t, err)
		require.Len(t, members, 1)
		assert.Equal(t, members[0].ChannelId, th.BasicChannel.Id)
	})

	t.Run("create guest having email domain restrictions", func(t *testing.T) {
		enableGuestDomainRestrictions := *th.App.Config().GuestAccountsSettings.RestrictCreationToDomains
		defer func() {
			th.App.UpdateConfig(func(cfg *model.Config) {
				cfg.GuestAccountsSettings.RestrictCreationToDomains = &enableGuestDomainRestrictions
			})
		}()
		th.App.UpdateConfig(func(cfg *model.Config) { *cfg.GuestAccountsSettings.RestrictCreationToDomains = "restricted.com" })
		forbiddenInvitationEmail := strings.ToLower(model.NewId()) + "other-email@test.com"
		grantedInvitationEmail := strings.ToLower(model.NewId()) + "other-email@restricted.com"
		forbiddenDomainToken := model.NewToken(
			TokenTypeGuestInvitation,
			model.MapToJSON(map[string]string{"teamId": th.BasicTeam.Id, "email": forbiddenInvitationEmail, "channels": th.BasicChannel.Id, "senderId": th.BasicUser.Id}),
		)
		grantedDomainToken := model.NewToken(
			TokenTypeGuestInvitation,
			model.MapToJSON(map[string]string{"teamId": th.BasicTeam.Id, "email": grantedInvitationEmail, "channels": th.BasicChannel.Id, "senderId": th.BasicUser.Id}),
		)
		require.NoError(t, th.App.Srv().Store().Token().Save(forbiddenDomainToken))
		require.NoError(t, th.App.Srv().Store().Token().Save(grantedDomainToken))
		guest := model.User{
			Email:       forbiddenInvitationEmail,
			Nickname:    "Darth Vader",
			Username:    "vader" + model.NewId(),
			Password:    "passwd1",
			AuthService: "",
		}
		newGuest, err := th.App.CreateUserWithToken(th.Context, &guest, forbiddenDomainToken)
		require.NotNil(t, err)
		require.Nil(t, newGuest)
		assert.Equal(t, "api.user.create_user.accepted_domain.app_error", err.Id)

		guest.Email = grantedInvitationEmail
		newGuest, err = th.App.CreateUserWithToken(th.Context, &guest, grantedDomainToken)
		require.Nil(t, err)
		assert.True(t, newGuest.IsGuest())
		require.Equal(t, grantedInvitationEmail, newGuest.Email)
		_, nErr := th.App.Srv().Store().Token().GetByToken(grantedDomainToken.Token)
		require.Error(t, nErr)

		members, err := th.App.GetChannelMembersForUser(th.Context, th.BasicTeam.Id, newGuest.Id)
		require.Nil(t, err)
		require.Len(t, members, 1)
		assert.Equal(t, members[0].ChannelId, th.BasicChannel.Id)
	})

	t.Run("create guest having team and system email domain restrictions", func(t *testing.T) {
		th.BasicTeam.AllowedDomains = "restricted-team.com"
		_, err := th.App.UpdateTeam(th.BasicTeam)
		require.Nil(t, err, "Should update the team")
		enableGuestDomainRestrictions := *th.App.Config().TeamSettings.RestrictCreationToDomains
		defer func() {
			th.App.UpdateConfig(func(cfg *model.Config) {
				cfg.TeamSettings.RestrictCreationToDomains = &enableGuestDomainRestrictions
			})
		}()
		th.App.UpdateConfig(func(cfg *model.Config) { *cfg.TeamSettings.RestrictCreationToDomains = "restricted.com" })
		invitationEmail := strings.ToLower(model.NewId()) + "other-email@test.com"
		token := model.NewToken(
			TokenTypeGuestInvitation,
			model.MapToJSON(map[string]string{"teamId": th.BasicTeam.Id, "email": invitationEmail, "channels": th.BasicChannel.Id, "senderId": th.BasicUser.Id}),
		)
		require.NoError(t, th.App.Srv().Store().Token().Save(token))
		guest := model.User{
			Email:       invitationEmail,
			Nickname:    "Darth Vader",
			Username:    "vader" + model.NewId(),
			Password:    "passwd1",
			AuthService: "",
		}
		newGuest, err := th.App.CreateUserWithToken(th.Context, &guest, token)
		require.Nil(t, err)
		assert.True(t, newGuest.IsGuest())
		assert.Equal(t, invitationEmail, newGuest.Email, "The user email must be the invitation one")
		_, nErr := th.App.Srv().Store().Token().GetByToken(token.Token)
		require.Error(t, nErr)

		members, err := th.App.GetChannelMembersForUser(th.Context, th.BasicTeam.Id, newGuest.Id)
		require.Nil(t, err)
		require.Len(t, members, 1)
		assert.Equal(t, members[0].ChannelId, th.BasicChannel.Id)
	})
}

func TestPermanentDeleteUser(t *testing.T) {
	mainHelper.Parallel(t)
	th := Setup(t).InitBasic().DeleteBots()
	defer th.TearDown()

	b := []byte("testimage")

	finfo, err := th.App.DoUploadFile(th.Context, time.Now(), th.BasicTeam.Id, th.BasicChannel.Id, th.BasicUser.Id, "testfile.txt", b, true)

	require.Nil(t, err, "Unable to upload file. err=%v", err)

	// upload profile image
	user := th.BasicUser

	err = th.App.SetDefaultProfileImage(th.Context, user)
	require.Nil(t, err)

	bot, err := th.App.CreateBot(th.Context, &model.Bot{
		Username:    "botname",
		Description: "a bot",
		OwnerId:     model.NewId(),
	})
	assert.Nil(t, err)

	var botCount1 int
	var botCount2 int

	err1 := th.SQLStore.GetMaster().Get(&botCount1, "SELECT COUNT(*) FROM Bots")
	assert.NoError(t, err1)
	assert.Equal(t, 1, botCount1)

	// test that bot is deleted from bots table
	retUser1, err := th.App.GetUser(bot.UserId)
	assert.Nil(t, err)

	err = th.App.PermanentDeleteUser(th.Context, retUser1)
	assert.Nil(t, err)

	err1 = th.SQLStore.GetMaster().Get(&botCount2, "SELECT COUNT(*) FROM Bots")
	assert.NoError(t, err1)
	assert.Equal(t, 0, botCount2)

	scheduledPost1 := &model.ScheduledPost{
		Draft: model.Draft{
			ChannelId: th.BasicChannel.Id,
			UserId:    th.BasicUser.Id,
			Message:   "Scheduled post 1",
		},
		ScheduledAt: model.GetMillis() + 1000000,
	}

	createdScheduledPost1, appErr := th.App.SaveScheduledPost(th.Context, scheduledPost1, "")
	require.Nil(t, appErr)

	scheduledPost2 := &model.ScheduledPost{
		Draft: model.Draft{
			ChannelId: th.BasicChannel.Id,
			UserId:    th.BasicUser.Id,
			Message:   "Scheduled post 2",
		},
		ScheduledAt: model.GetMillis() + 1000000,
	}

	createdScheduledPost2, appErr := th.App.SaveScheduledPost(th.Context, scheduledPost2, "")
	require.Nil(t, appErr)

	err = th.App.PermanentDeleteUser(th.Context, th.BasicUser)
	require.Nil(t, err, "Unable to delete user. err=%v", err)

	res, err := th.App.FileExists(finfo.Path)

	require.Nil(t, err, "Unable to check whether file exists. err=%v", err)

	require.False(t, res, "File was not deleted on FS. err=%v", err)

	finfo, err = th.App.GetFileInfo(th.Context, finfo.Id)

	require.Nil(t, finfo, "Unable to find finfo. err=%v", err)

	require.NotNil(t, err, "GetFileInfo after DeleteUser is nil. err=%v", err)

	// test deletion of profile picture
	exists, err := th.App.FileExists(filepath.Join("users", user.Id))
	require.Nil(t, err, "Unable to stat finfo. err=%v", err)
	require.False(t, exists, "Profile image wasn't deleted. err=%v", err)

	// verify scheduled posts have been deleted
	fetchedScheduledPost, scheduledPostErr := th.App.Srv().Store().ScheduledPost().Get(createdScheduledPost1.Id)
	require.ErrorIs(t, scheduledPostErr, sql.ErrNoRows)
	require.Nil(t, fetchedScheduledPost)

	fetchedScheduledPost, scheduledPostErr = th.App.Srv().Store().ScheduledPost().Get(createdScheduledPost2.Id)
	require.ErrorIs(t, scheduledPostErr, sql.ErrNoRows)
	require.Nil(t, fetchedScheduledPost)
}

func TestPasswordRecovery(t *testing.T) {
	mainHelper.Parallel(t)
	th := Setup(t).InitBasic()
	defer th.TearDown()

	t.Run("password token with same email as during creation", func(t *testing.T) {
		token, err := th.App.CreatePasswordRecoveryToken(th.Context, th.BasicUser.Id, th.BasicUser.Email)
		assert.Nil(t, err)

		tokenData := struct {
			UserID string
			Email  string
		}{}

		err2 := json.Unmarshal([]byte(token.Extra), &tokenData)
		assert.NoError(t, err2)
		assert.Equal(t, th.BasicUser.Id, tokenData.UserID)
		assert.Equal(t, th.BasicUser.Email, tokenData.Email)

		err = th.App.ResetPasswordFromToken(th.Context, token.Token, "abcdefgh")
		assert.Nil(t, err)
	})

	t.Run("password token with modified email as during creation", func(t *testing.T) {
		token, err := th.App.CreatePasswordRecoveryToken(th.Context, th.BasicUser.Id, th.BasicUser.Email)
		assert.Nil(t, err)

		th.App.UpdateConfig(func(c *model.Config) {
			*c.EmailSettings.RequireEmailVerification = false
		})

		th.BasicUser.Email = th.MakeEmail()
		_, err = th.App.UpdateUser(th.Context, th.BasicUser, false)
		assert.Nil(t, err)

		err = th.App.ResetPasswordFromToken(th.Context, token.Token, "abcdefgh")
		assert.NotNil(t, err)
	})

	t.Run("non-expired token", func(t *testing.T) {
		token, err := th.App.CreatePasswordRecoveryToken(th.Context, th.BasicUser.Id, th.BasicUser.Email)
		assert.Nil(t, err)

		err = th.App.resetPasswordFromToken(th.Context, token.Token, "abcdefgh", model.GetMillis())
		assert.Nil(t, err)
	})

	t.Run("expired token", func(t *testing.T) {
		token, err := th.App.CreatePasswordRecoveryToken(th.Context, th.BasicUser.Id, th.BasicUser.Email)
		assert.Nil(t, err)

		err = th.App.resetPasswordFromToken(th.Context, token.Token, "abcdefgh", model.GetMillisForTime(time.Now().Add(25*time.Hour)))
		assert.NotNil(t, err)
	})
}

func TestInvalidatePasswordRecoveryTokens(t *testing.T) {
	mainHelper.Parallel(t)
	th := Setup(t).InitBasic()
	defer th.TearDown()

	t.Run("remove manually added tokens", func(t *testing.T) {
		for range 5 {
			token := model.NewToken(
				TokenTypePasswordRecovery,
				model.MapToJSON(map[string]string{"UserId": th.BasicUser.Id, "email": th.BasicUser.Email}),
			)
			require.NoError(t, th.App.Srv().Store().Token().Save(token))
		}
		tokens, err := th.App.Srv().Store().Token().GetAllTokensByType(TokenTypePasswordRecovery)
		assert.NoError(t, err)
		assert.Equal(t, 5, len(tokens))

		appErr := th.App.InvalidatePasswordRecoveryTokensForUser(th.BasicUser.Id)
		assert.Nil(t, appErr)

		tokens, err = th.App.Srv().Store().Token().GetAllTokensByType(TokenTypePasswordRecovery)
		assert.NoError(t, err)
		assert.Equal(t, 0, len(tokens))
	})

	t.Run("add multiple tokens, should only be one valid", func(t *testing.T) {
		_, appErr := th.App.CreatePasswordRecoveryToken(th.Context, th.BasicUser.Id, th.BasicUser.Email)
		assert.Nil(t, appErr)

		token, appErr := th.App.CreatePasswordRecoveryToken(th.Context, th.BasicUser.Id, th.BasicUser.Email)
		assert.Nil(t, appErr)

		tokens, err := th.App.Srv().Store().Token().GetAllTokensByType(TokenTypePasswordRecovery)
		assert.NoError(t, err)
		assert.Equal(t, 1, len(tokens))
		assert.Equal(t, token.Token, tokens[0].Token)
	})
}

func TestPasswordChangeSessionTermination(t *testing.T) {
	mainHelper.Parallel(t)
	th := Setup(t).InitBasic()
	defer th.TearDown()

	t.Run("user-initiated password change with termination enabled", func(t *testing.T) {
		th.App.UpdateConfig(func(c *model.Config) {
			*c.ServiceSettings.TerminateSessionsOnPasswordChange = true
		})

		session, err := th.App.CreateSession(th.Context, &model.Session{
			UserId: th.BasicUser2.Id,
			Roles:  model.SystemUserRoleId,
		})
		require.Nil(t, err)

		session2, err := th.App.CreateSession(th.Context, &model.Session{
			UserId: th.BasicUser2.Id,
			Roles:  model.SystemUserRoleId,
		})
		require.Nil(t, err)

		th.Context.Session().UserId = th.BasicUser2.Id
		th.Context.Session().Id = session.Id

		err = th.App.UpdatePassword(th.Context, th.BasicUser2, "Password2")
		require.Nil(t, err)

		session, err = th.App.GetSession(session.Token)
		require.Nil(t, err)
		require.False(t, session.IsExpired())

		session2, err = th.App.GetSession(session2.Token)
		require.NotNil(t, err)
		require.Nil(t, session2)

		// Cleanup
		err = th.App.UpdatePassword(th.Context, th.BasicUser2, "Password1")
		require.Nil(t, err)
		th.Context.Session().UserId = ""
		th.Context.Session().Id = ""
	})

	t.Run("user-initiated password change with termination disabled", func(t *testing.T) {
		th.App.UpdateConfig(func(c *model.Config) {
			*c.ServiceSettings.TerminateSessionsOnPasswordChange = false
		})

		session, err := th.App.CreateSession(th.Context, &model.Session{
			UserId: th.BasicUser2.Id,
			Roles:  model.SystemUserRoleId,
		})
		require.Nil(t, err)

		session2, err := th.App.CreateSession(th.Context, &model.Session{
			UserId: th.BasicUser2.Id,
			Roles:  model.SystemUserRoleId,
		})
		require.Nil(t, err)

		th.Context.Session().UserId = th.BasicUser2.Id
		th.Context.Session().Id = session.Id

		err = th.App.UpdatePassword(th.Context, th.BasicUser2, "Password2")
		require.Nil(t, err)

		session, err = th.App.GetSession(session.Token)
		require.Nil(t, err)
		require.False(t, session.IsExpired())

		session2, err = th.App.GetSession(session2.Token)
		require.Nil(t, err)
		require.False(t, session2.IsExpired())

		// Cleanup
		err = th.App.UpdatePassword(th.Context, th.BasicUser2, "Password1")
		require.Nil(t, err)
		th.Context.Session().UserId = ""
		th.Context.Session().Id = ""
	})

	t.Run("admin-initiated password change with termination enabled", func(t *testing.T) {
		th.App.UpdateConfig(func(c *model.Config) {
			*c.ServiceSettings.TerminateSessionsOnPasswordChange = true
		})

		session, err := th.App.CreateSession(th.Context, &model.Session{
			UserId: th.BasicUser2.Id,
			Roles:  model.SystemUserRoleId,
		})
		require.Nil(t, err)

		session2, err := th.App.CreateSession(th.Context, &model.Session{
			UserId: th.BasicUser2.Id,
			Roles:  model.SystemUserRoleId,
		})
		require.Nil(t, err)

		err = th.App.UpdatePassword(th.Context, th.BasicUser2, "Password2")
		require.Nil(t, err)

		session, err = th.App.GetSession(session.Token)
		require.NotNil(t, err)
		require.Nil(t, session)

		session2, err = th.App.GetSession(session2.Token)
		require.NotNil(t, err)
		require.Nil(t, session2)

		// Cleanup
		err = th.App.UpdatePassword(th.Context, th.BasicUser2, "Password1")
		require.Nil(t, err)
	})

	t.Run("admin-initiated password change with termination disabled", func(t *testing.T) {
		th.App.UpdateConfig(func(c *model.Config) {
			*c.ServiceSettings.TerminateSessionsOnPasswordChange = false
		})

		session, err := th.App.CreateSession(th.Context, &model.Session{
			UserId: th.BasicUser2.Id,
			Roles:  model.SystemUserRoleId,
		})
		require.Nil(t, err)

		session2, err := th.App.CreateSession(th.Context, &model.Session{
			UserId: th.BasicUser2.Id,
			Roles:  model.SystemUserRoleId,
		})
		require.Nil(t, err)

		err = th.App.UpdatePassword(th.Context, th.BasicUser2, "Password2")
		require.Nil(t, err)

		session, err = th.App.GetSession(session.Token)
		require.Nil(t, err)
		require.False(t, session.IsExpired())

		session2, err = th.App.GetSession(session2.Token)
		require.Nil(t, err)
		require.False(t, session2.IsExpired())

		// Cleanup
		err = th.App.UpdatePassword(th.Context, th.BasicUser2, "Password1")
		require.Nil(t, err)
	})
}

func TestGetViewUsersRestrictions(t *testing.T) {
	mainHelper.Parallel(t)
	th := Setup(t).InitBasic()
	defer th.TearDown()

	team1 := th.CreateTeam()
	team2 := th.CreateTeam()
	th.CreateTeam() // Another team

	user1 := th.CreateUser()

	th.LinkUserToTeam(user1, team1)
	th.LinkUserToTeam(user1, team2)

	_, appErr := th.App.UpdateTeamMemberRoles(th.Context, team1.Id, user1.Id, "team_user team_admin")
	require.Nil(t, appErr)

	team1channel1 := th.CreateChannel(th.Context, team1)
	team1channel2 := th.CreateChannel(th.Context, team1)
	th.CreateChannel(th.Context, team1) // Another channel
	team1offtopic, err := th.App.GetChannelByName(th.Context, "off-topic", team1.Id, false)
	require.Nil(t, err)
	team1townsquare, err := th.App.GetChannelByName(th.Context, "town-square", team1.Id, false)
	require.Nil(t, err)

	team2channel1 := th.CreateChannel(th.Context, team2)
	th.CreateChannel(th.Context, team2) // Another channel
	team2offtopic, err := th.App.GetChannelByName(th.Context, "off-topic", team2.Id, false)
	require.Nil(t, err)
	team2townsquare, err := th.App.GetChannelByName(th.Context, "town-square", team2.Id, false)
	require.Nil(t, err)

	_, appErr = th.App.AddUserToChannel(th.Context, user1, team1channel1, false)
	require.Nil(t, appErr)
	_, appErr = th.App.AddUserToChannel(th.Context, user1, team1channel2, false)
	require.Nil(t, appErr)
	_, appErr = th.App.AddUserToChannel(th.Context, user1, team2channel1, false)
	require.Nil(t, appErr)

	addPermission := func(role *model.Role, permission string) *model.AppError {
		newPermissions := append(role.Permissions, permission)
		_, err := th.App.PatchRole(role, &model.RolePatch{Permissions: &newPermissions})
		return err
	}

	removePermission := func(role *model.Role, permission string) *model.AppError {
		newPermissions := []string{}
		for _, oldPermission := range role.Permissions {
			if permission != oldPermission {
				newPermissions = append(newPermissions, oldPermission)
			}
		}
		_, err := th.App.PatchRole(role, &model.RolePatch{Permissions: &newPermissions})
		return err
	}

	t.Run("VIEW_MEMBERS permission granted at system level", func(t *testing.T) {
		restrictions, err := th.App.GetViewUsersRestrictions(th.Context, user1.Id)
		require.Nil(t, err)

		assert.Nil(t, restrictions)
	})

	t.Run("VIEW_MEMBERS permission granted at team level", func(t *testing.T) {
		systemUserRole, err := th.App.GetRoleByName(context.Background(), model.SystemUserRoleId)
		require.Nil(t, err)
		teamUserRole, err := th.App.GetRoleByName(context.Background(), model.TeamUserRoleId)
		require.Nil(t, err)

		require.Nil(t, removePermission(systemUserRole, model.PermissionViewMembers.Id))
		defer func() {
			appErr := addPermission(systemUserRole, model.PermissionViewMembers.Id)
			require.Nil(t, appErr)
		}()
		require.Nil(t, addPermission(teamUserRole, model.PermissionViewMembers.Id))
		defer func() {
			appErr := removePermission(teamUserRole, model.PermissionViewMembers.Id)
			require.Nil(t, appErr)
		}()

		restrictions, err := th.App.GetViewUsersRestrictions(th.Context, user1.Id)
		require.Nil(t, err)

		assert.NotNil(t, restrictions)
		assert.NotNil(t, restrictions.Teams)
		assert.NotNil(t, restrictions.Channels)
		assert.ElementsMatch(t, []string{team1townsquare.Id, team1offtopic.Id, team1channel1.Id, team1channel2.Id, team2townsquare.Id, team2offtopic.Id, team2channel1.Id}, restrictions.Channels)
		assert.ElementsMatch(t, []string{team1.Id, team2.Id}, restrictions.Teams)
	})

	t.Run("VIEW_MEMBERS permission not granted at any level", func(t *testing.T) {
		systemUserRole, err := th.App.GetRoleByName(context.Background(), model.SystemUserRoleId)
		require.Nil(t, err)
		require.Nil(t, removePermission(systemUserRole, model.PermissionViewMembers.Id))
		defer func() {
			appErr := addPermission(systemUserRole, model.PermissionViewMembers.Id)
			require.Nil(t, appErr)
		}()

		restrictions, err := th.App.GetViewUsersRestrictions(th.Context, user1.Id)
		require.Nil(t, err)

		assert.NotNil(t, restrictions)
		assert.Empty(t, restrictions.Teams)
		assert.NotNil(t, restrictions.Channels)
		assert.ElementsMatch(t, []string{team1townsquare.Id, team1offtopic.Id, team1channel1.Id, team1channel2.Id, team2townsquare.Id, team2offtopic.Id, team2channel1.Id}, restrictions.Channels)
	})

	t.Run("VIEW_MEMBERS permission for some teams but not for others", func(t *testing.T) {
		systemUserRole, err := th.App.GetRoleByName(context.Background(), model.SystemUserRoleId)
		require.Nil(t, err)
		teamAdminRole, err := th.App.GetRoleByName(context.Background(), model.TeamAdminRoleId)
		require.Nil(t, err)

		require.Nil(t, removePermission(systemUserRole, model.PermissionViewMembers.Id))
		defer func() {
			appErr := addPermission(systemUserRole, model.PermissionViewMembers.Id)
			require.Nil(t, appErr)
		}()
		require.Nil(t, addPermission(teamAdminRole, model.PermissionViewMembers.Id))
		defer func() {
			appErr := removePermission(teamAdminRole, model.PermissionViewMembers.Id)
			require.Nil(t, appErr)
		}()

		restrictions, err := th.App.GetViewUsersRestrictions(th.Context, user1.Id)
		require.Nil(t, err)

		assert.NotNil(t, restrictions)
		assert.NotNil(t, restrictions.Teams)
		assert.NotNil(t, restrictions.Channels)
		assert.ElementsMatch(t, restrictions.Teams, []string{team1.Id})
		assert.ElementsMatch(t, []string{team1townsquare.Id, team1offtopic.Id, team1channel1.Id, team1channel2.Id, team2townsquare.Id, team2offtopic.Id, team2channel1.Id}, restrictions.Channels)
	})
}

func TestPromoteGuestToUser(t *testing.T) {
	mainHelper.Parallel(t)
	th := Setup(t).InitBasic()
	defer th.TearDown()

	t.Run("Must fail with regular user", func(t *testing.T) {
		require.Equal(t, "system_user", th.BasicUser.Roles)
		err := th.App.PromoteGuestToUser(th.Context, th.BasicUser, th.BasicUser.Id)
		require.Nil(t, err)

		user, err := th.App.GetUser(th.BasicUser.Id)
		assert.Nil(t, err)
		assert.Equal(t, "system_user", user.Roles)
	})

	t.Run("Must work with guest user without teams or channels", func(t *testing.T) {
		guest := th.CreateGuest()
		require.Equal(t, "system_guest", guest.Roles)

		err := th.App.PromoteGuestToUser(th.Context, guest, th.BasicUser.Id)
		require.Nil(t, err)
		guest, err = th.App.GetUser(guest.Id)
		assert.Nil(t, err)
		assert.Equal(t, "system_user", guest.Roles)
	})

	t.Run("Must work with guest user with teams but no channels", func(t *testing.T) {
		guest := th.CreateGuest()
		require.Equal(t, "system_guest", guest.Roles)
		th.LinkUserToTeam(guest, th.BasicTeam)
		teamMember, err := th.App.GetTeamMember(th.Context, th.BasicTeam.Id, guest.Id)
		require.Nil(t, err)
		require.True(t, teamMember.SchemeGuest)
		require.False(t, teamMember.SchemeUser)

		err = th.App.PromoteGuestToUser(th.Context, guest, th.BasicUser.Id)
		require.Nil(t, err)
		guest, err = th.App.GetUser(guest.Id)
		assert.Nil(t, err)
		assert.Equal(t, "system_user", guest.Roles)
		teamMember, err = th.App.GetTeamMember(th.Context, th.BasicTeam.Id, guest.Id)
		assert.Nil(t, err)
		assert.False(t, teamMember.SchemeGuest)
		assert.True(t, teamMember.SchemeUser)
	})

	t.Run("Must work with guest user with teams and channels", func(t *testing.T) {
		guest := th.CreateGuest()
		require.Equal(t, "system_guest", guest.Roles)
		th.LinkUserToTeam(guest, th.BasicTeam)
		teamMember, err := th.App.GetTeamMember(th.Context, th.BasicTeam.Id, guest.Id)
		require.Nil(t, err)
		require.True(t, teamMember.SchemeGuest)
		require.False(t, teamMember.SchemeUser)

		channelMember := th.AddUserToChannel(guest, th.BasicChannel)
		require.True(t, channelMember.SchemeGuest)
		require.False(t, channelMember.SchemeUser)

		err = th.App.PromoteGuestToUser(th.Context, guest, th.BasicUser.Id)
		require.Nil(t, err)
		guest, err = th.App.GetUser(guest.Id)
		assert.Nil(t, err)
		assert.Equal(t, "system_user", guest.Roles)
		teamMember, err = th.App.GetTeamMember(th.Context, th.BasicTeam.Id, guest.Id)
		assert.Nil(t, err)
		assert.False(t, teamMember.SchemeGuest)
		assert.True(t, teamMember.SchemeUser)
		_, err = th.App.GetChannelMember(th.Context, th.BasicChannel.Id, guest.Id)
		assert.Nil(t, err)
		assert.False(t, teamMember.SchemeGuest)
		assert.True(t, teamMember.SchemeUser)
	})

	t.Run("Must add the default channels", func(t *testing.T) {
		guest := th.CreateGuest()
		require.Equal(t, "system_guest", guest.Roles)
		th.LinkUserToTeam(guest, th.BasicTeam)
		teamMember, err := th.App.GetTeamMember(th.Context, th.BasicTeam.Id, guest.Id)
		require.Nil(t, err)
		require.True(t, teamMember.SchemeGuest)
		require.False(t, teamMember.SchemeUser)

		channelMember := th.AddUserToChannel(guest, th.BasicChannel)
		require.True(t, channelMember.SchemeGuest)
		require.False(t, channelMember.SchemeUser)

		channelMembers, err := th.App.GetChannelMembersForUser(th.Context, th.BasicTeam.Id, guest.Id)
		require.Nil(t, err)
		require.Len(t, channelMembers, 1)

		err = th.App.PromoteGuestToUser(th.Context, guest, th.BasicUser.Id)
		require.Nil(t, err)
		guest, err = th.App.GetUser(guest.Id)
		assert.Nil(t, err)
		assert.Equal(t, "system_user", guest.Roles)
		teamMember, err = th.App.GetTeamMember(th.Context, th.BasicTeam.Id, guest.Id)
		assert.Nil(t, err)
		assert.False(t, teamMember.SchemeGuest)
		assert.True(t, teamMember.SchemeUser)
		_, err = th.App.GetChannelMember(th.Context, th.BasicChannel.Id, guest.Id)
		assert.Nil(t, err)
		assert.False(t, teamMember.SchemeGuest)
		assert.True(t, teamMember.SchemeUser)

		channelMembers, err = th.App.GetChannelMembersForUser(th.Context, th.BasicTeam.Id, guest.Id)
		require.Nil(t, err)
		assert.Len(t, channelMembers, 3)
	})

	t.Run("Must invalidate channel stats cache when promoting a guest", func(t *testing.T) {
		guest := th.CreateGuest()
		require.Equal(t, "system_guest", guest.Roles)
		th.LinkUserToTeam(guest, th.BasicTeam)
		teamMember, err := th.App.GetTeamMember(th.Context, th.BasicTeam.Id, guest.Id)
		require.Nil(t, err)
		require.True(t, teamMember.SchemeGuest)
		require.False(t, teamMember.SchemeUser)

		guestCount, _ := th.App.GetChannelGuestCount(th.Context, th.BasicChannel.Id)
		require.Equal(t, int64(0), guestCount)

		channelMember := th.AddUserToChannel(guest, th.BasicChannel)
		require.True(t, channelMember.SchemeGuest)
		require.False(t, channelMember.SchemeUser)

		guestCount, _ = th.App.GetChannelGuestCount(th.Context, th.BasicChannel.Id)
		require.Equal(t, int64(1), guestCount)

		err = th.App.PromoteGuestToUser(th.Context, guest, th.BasicUser.Id)
		require.Nil(t, err)

		guestCount, _ = th.App.GetChannelGuestCount(th.Context, th.BasicChannel.Id)
		require.Equal(t, int64(0), guestCount)
	})
}

func TestDemoteUserToGuest(t *testing.T) {
	mainHelper.Parallel(t)
	th := Setup(t).InitBasic()
	defer th.TearDown()

	t.Run("Must invalidate channel stats cache when demoting a user", func(t *testing.T) {
		user := th.CreateUser()
		require.Equal(t, "system_user", user.Roles)
		th.LinkUserToTeam(user, th.BasicTeam)
		teamMember, err := th.App.GetTeamMember(th.Context, th.BasicTeam.Id, user.Id)
		require.Nil(t, err)
		require.True(t, teamMember.SchemeUser)
		require.False(t, teamMember.SchemeGuest)

		guestCount, _ := th.App.GetChannelGuestCount(th.Context, th.BasicChannel.Id)
		require.Equal(t, int64(0), guestCount)

		channelMember := th.AddUserToChannel(user, th.BasicChannel)
		require.True(t, channelMember.SchemeUser)
		require.False(t, channelMember.SchemeGuest)

		guestCount, _ = th.App.GetChannelGuestCount(th.Context, th.BasicChannel.Id)
		require.Equal(t, int64(0), guestCount)

		err = th.App.DemoteUserToGuest(th.Context, user)
		require.Nil(t, err)

		guestCount, _ = th.App.GetChannelGuestCount(th.Context, th.BasicChannel.Id)
		require.Equal(t, int64(1), guestCount)
	})

	t.Run("Must fail with guest user", func(t *testing.T) {
		guest := th.CreateGuest()
		require.Equal(t, "system_guest", guest.Roles)
		err := th.App.DemoteUserToGuest(th.Context, guest)
		require.Nil(t, err)

		user, err := th.App.GetUser(guest.Id)
		assert.Nil(t, err)
		assert.Equal(t, "system_guest", user.Roles)
	})

	t.Run("Must work with user without teams or channels", func(t *testing.T) {
		user := th.CreateUser()
		require.Equal(t, "system_user", user.Roles)

		err := th.App.DemoteUserToGuest(th.Context, user)
		require.Nil(t, err)
		user, err = th.App.GetUser(user.Id)
		assert.Nil(t, err)
		assert.Equal(t, "system_guest", user.Roles)
	})

	t.Run("Must work with user with teams but no channels", func(t *testing.T) {
		user := th.CreateUser()
		require.Equal(t, "system_user", user.Roles)
		th.LinkUserToTeam(user, th.BasicTeam)
		teamMember, err := th.App.GetTeamMember(th.Context, th.BasicTeam.Id, user.Id)
		require.Nil(t, err)
		require.True(t, teamMember.SchemeUser)
		require.False(t, teamMember.SchemeGuest)

		err = th.App.DemoteUserToGuest(th.Context, user)
		require.Nil(t, err)
		user, err = th.App.GetUser(user.Id)
		assert.Nil(t, err)
		assert.Equal(t, "system_guest", user.Roles)
		teamMember, err = th.App.GetTeamMember(th.Context, th.BasicTeam.Id, user.Id)
		assert.Nil(t, err)
		assert.False(t, teamMember.SchemeUser)
		assert.True(t, teamMember.SchemeGuest)
	})

	t.Run("Must work with user with teams and channels", func(t *testing.T) {
		user := th.CreateUser()
		require.Equal(t, "system_user", user.Roles)
		th.LinkUserToTeam(user, th.BasicTeam)
		teamMember, err := th.App.GetTeamMember(th.Context, th.BasicTeam.Id, user.Id)
		require.Nil(t, err)
		require.True(t, teamMember.SchemeUser)
		require.False(t, teamMember.SchemeGuest)

		channelMember := th.AddUserToChannel(user, th.BasicChannel)
		require.True(t, channelMember.SchemeUser)
		require.False(t, channelMember.SchemeGuest)

		err = th.App.DemoteUserToGuest(th.Context, user)
		require.Nil(t, err)
		user, err = th.App.GetUser(user.Id)
		assert.Nil(t, err)
		assert.Equal(t, "system_guest", user.Roles)
		teamMember, err = th.App.GetTeamMember(th.Context, th.BasicTeam.Id, user.Id)
		assert.Nil(t, err)
		assert.False(t, teamMember.SchemeUser)
		assert.True(t, teamMember.SchemeGuest)
		_, err = th.App.GetChannelMember(th.Context, th.BasicChannel.Id, user.Id)
		assert.Nil(t, err)
		assert.False(t, teamMember.SchemeUser)
		assert.True(t, teamMember.SchemeGuest)
	})

	t.Run("Must respect the current channels not removing defaults", func(t *testing.T) {
		user := th.CreateUser()
		require.Equal(t, "system_user", user.Roles)
		th.LinkUserToTeam(user, th.BasicTeam)
		teamMember, err := th.App.GetTeamMember(th.Context, th.BasicTeam.Id, user.Id)
		require.Nil(t, err)
		require.True(t, teamMember.SchemeUser)
		require.False(t, teamMember.SchemeGuest)

		channelMember := th.AddUserToChannel(user, th.BasicChannel)
		require.True(t, channelMember.SchemeUser)
		require.False(t, channelMember.SchemeGuest)

		channelMembers, err := th.App.GetChannelMembersForUser(th.Context, th.BasicTeam.Id, user.Id)
		require.Nil(t, err)
		require.Len(t, channelMembers, 3)

		err = th.App.DemoteUserToGuest(th.Context, user)
		require.Nil(t, err)
		user, err = th.App.GetUser(user.Id)
		assert.Nil(t, err)
		assert.Equal(t, "system_guest", user.Roles)
		teamMember, err = th.App.GetTeamMember(th.Context, th.BasicTeam.Id, user.Id)
		assert.Nil(t, err)
		assert.False(t, teamMember.SchemeUser)
		assert.True(t, teamMember.SchemeGuest)
		_, err = th.App.GetChannelMember(th.Context, th.BasicChannel.Id, user.Id)
		assert.Nil(t, err)
		assert.False(t, teamMember.SchemeUser)
		assert.True(t, teamMember.SchemeGuest)

		channelMembers, err = th.App.GetChannelMembersForUser(th.Context, th.BasicTeam.Id, user.Id)
		require.Nil(t, err)
		assert.Len(t, channelMembers, 3)
	})

	t.Run("Must be removed as team and channel admin", func(t *testing.T) {
		user := th.CreateUser()
		require.Equal(t, "system_user", user.Roles)

		team := th.CreateTeam()

		th.LinkUserToTeam(user, team)
		_, appErr := th.App.UpdateTeamMemberRoles(th.Context, team.Id, user.Id, "team_user team_admin")
		require.Nil(t, appErr)

		teamMember, err := th.App.GetTeamMember(th.Context, team.Id, user.Id)
		require.Nil(t, err)
		require.True(t, teamMember.SchemeUser)
		require.True(t, teamMember.SchemeAdmin)
		require.False(t, teamMember.SchemeGuest)

		channel := th.CreateChannel(th.Context, team)

		th.AddUserToChannel(user, channel)
		_, appErr = th.App.UpdateChannelMemberSchemeRoles(th.Context, channel.Id, user.Id, false, true, true)
		require.Nil(t, appErr)

		channelMember, err := th.App.GetChannelMember(th.Context, channel.Id, user.Id)
		assert.Nil(t, err)
		assert.True(t, channelMember.SchemeUser)
		assert.True(t, channelMember.SchemeAdmin)
		assert.False(t, channelMember.SchemeGuest)

		err = th.App.DemoteUserToGuest(th.Context, user)
		require.Nil(t, err)

		user, err = th.App.GetUser(user.Id)
		assert.Nil(t, err)
		assert.Equal(t, "system_guest", user.Roles)

		teamMember, err = th.App.GetTeamMember(th.Context, team.Id, user.Id)
		assert.Nil(t, err)
		assert.False(t, teamMember.SchemeUser)
		assert.False(t, teamMember.SchemeAdmin)
		assert.True(t, teamMember.SchemeGuest)

		channelMember, err = th.App.GetChannelMember(th.Context, channel.Id, user.Id)
		assert.Nil(t, err)
		assert.False(t, channelMember.SchemeUser)
		assert.False(t, channelMember.SchemeAdmin)
		assert.True(t, channelMember.SchemeGuest)
	})
}

func TestDeactivateGuests(t *testing.T) {
	mainHelper.Parallel(t)
	th := Setup(t).InitBasic()
	defer th.TearDown()

	guest1 := th.CreateGuest()
	guest2 := th.CreateGuest()
	user := th.CreateUser()

	err := th.App.DeactivateGuests(th.Context)
	require.Nil(t, err)

	guest1, err = th.App.GetUser(guest1.Id)
	assert.Nil(t, err)
	assert.NotEqual(t, int64(0), guest1.DeleteAt)

	guest2, err = th.App.GetUser(guest2.Id)
	assert.Nil(t, err)
	assert.NotEqual(t, int64(0), guest2.DeleteAt)

	user, err = th.App.GetUser(user.Id)
	assert.Nil(t, err)
	assert.Equal(t, int64(0), user.DeleteAt)
}

func TestUpdateUserRolesWithUser(t *testing.T) {
	mainHelper.Parallel(t)
	// InitBasic is used to let the first CreateUser call not be
	// a system_admin
	th := Setup(t).InitBasic()
	defer th.TearDown()

	// Create normal user.
	user := th.CreateUser()
	assert.Equal(t, user.Roles, model.SystemUserRoleId)

	// Upgrade to sysadmin.
	user, err := th.App.UpdateUserRolesWithUser(th.Context, user, model.SystemUserRoleId+" "+model.SystemAdminRoleId, false)
	require.Nil(t, err)
	assert.Equal(t, user.Roles, model.SystemUserRoleId+" "+model.SystemAdminRoleId)

	// Test bad role.
	_, err = th.App.UpdateUserRolesWithUser(th.Context, user, "does not exist", false)
	require.NotNil(t, err)

	// Test reset to User role
	user, err = th.App.UpdateUserRolesWithUser(th.Context, user, model.SystemUserRoleId, false)
	require.Nil(t, err)
	assert.Equal(t, user.Roles, model.SystemUserRoleId)
}

func TestUpdateLastAdminUserRolesWithUser(t *testing.T) {
	mainHelper.Parallel(t)
	// InitBasic is used to let the first CreateUser call not be
	// a system_admin
	th := Setup(t).InitBasic()
	defer th.TearDown()

	t.Run("Cannot remove if only admin", func(t *testing.T) {
		// Attempt to downgrade sysadmin.
		user, appErr := th.App.UpdateUserRolesWithUser(th.Context, th.SystemAdminUser, model.SystemUserRoleId, false)
		require.NotNil(t, appErr)
		require.Nil(t, user)
	})

	t.Run("Cannot remove if only non-Bot admin", func(t *testing.T) {
		bot := th.CreateBot()
		user, appErr := th.App.UpdateUserRoles(th.Context, bot.UserId, model.SystemUserRoleId+" "+model.SystemAdminRoleId, false)
		require.Nil(t, appErr)
		require.NotNil(t, user)

		// Attempt to downgrade sysadmin.
		user, appErr = th.App.UpdateUserRolesWithUser(th.Context, th.SystemAdminUser, model.SystemUserRoleId, false)
		require.NotNil(t, appErr)
		require.Nil(t, user)
	})

	t.Run("Can remove if not only non-Bot admin", func(t *testing.T) {
		systemAdminUser2 := th.CreateUser()
		user, appErr := th.App.UpdateUserRoles(th.Context, systemAdminUser2.Id, model.SystemUserRoleId+" "+model.SystemAdminRoleId, false)
		require.Nil(t, appErr)
		require.NotNil(t, user)

		// Attempt to downgrade sysadmin.
		user, appErr = th.App.UpdateUserRolesWithUser(th.Context, th.SystemAdminUser, model.SystemUserRoleId, false)
		require.Nil(t, appErr)
		require.NotNil(t, user)
	})
}

func TestDeactivateMfa(t *testing.T) {
	mainHelper.Parallel(t)
	t.Run("MFA is disabled", func(t *testing.T) {
		th := Setup(t).InitBasic()
		defer th.TearDown()

		th.App.UpdateConfig(func(cfg *model.Config) {
			*cfg.ServiceSettings.EnableMultifactorAuthentication = false
		})

		user := th.BasicUser
		err := th.App.DeactivateMfa(user.Id)
		require.Nil(t, err)
	})
}

func TestPatchUser(t *testing.T) {
	mainHelper.Parallel(t)
	th := Setup(t).InitBasic()
	defer th.TearDown()

	testUser := th.CreateUser()
	defer func() {
		appErr := th.App.PermanentDeleteUser(th.Context, testUser)
		require.Nil(t, appErr)
	}()

	t.Run("Patch with a username already exists", func(t *testing.T) {
		_, err := th.App.PatchUser(th.Context, testUser.Id, &model.UserPatch{
			Username: model.NewPointer(th.BasicUser.Username),
		}, true)

		require.NotNil(t, err)
		require.Equal(t, "app.user.save.username_exists.app_error", err.Id)
	})

	t.Run("Patch with a email already exists", func(t *testing.T) {
		_, err := th.App.PatchUser(th.Context, testUser.Id, &model.UserPatch{
			Email: model.NewPointer(th.BasicUser.Email),
		}, true)

		require.NotNil(t, err)
		require.Equal(t, "app.user.save.email_exists.app_error", err.Id)
	})

	t.Run("Patch username with a new username", func(t *testing.T) {
		u, err := th.App.PatchUser(th.Context, testUser.Id, &model.UserPatch{
			Username: model.NewPointer(model.NewUsername()),
		}, true)

		require.Nil(t, err)
		require.Empty(t, u.Password)
	})
}

func TestUpdateThreadReadForUser(t *testing.T) {
	mainHelper.Parallel(t)
	t.Run("Ensure thread membership exists before updating read", func(t *testing.T) {
		th := Setup(t).InitBasic()
		defer th.TearDown()
		th.App.UpdateConfig(func(cfg *model.Config) {
			*cfg.ServiceSettings.ThreadAutoFollow = true
			*cfg.ServiceSettings.CollapsedThreads = model.CollapsedThreadsDefaultOn
		})

		rootPost, appErr := th.App.CreatePost(th.Context, &model.Post{UserId: th.BasicUser2.Id, CreateAt: model.GetMillis(), ChannelId: th.BasicChannel.Id, Message: "hi"}, th.BasicChannel, model.CreatePostFlags{})
		require.Nil(t, appErr)
		replyPost, appErr := th.App.CreatePost(th.Context, &model.Post{RootId: rootPost.Id, UserId: th.BasicUser2.Id, CreateAt: model.GetMillis(), ChannelId: th.BasicChannel.Id, Message: "hi"}, th.BasicChannel, model.CreatePostFlags{})
		require.Nil(t, appErr)
		threads, appErr := th.App.GetThreadsForUser(th.BasicUser.Id, th.BasicTeam.Id, model.GetUserThreadsOpts{})
		require.Nil(t, appErr)
		require.Zero(t, threads.Total)

		_, appErr = th.App.UpdateThreadReadForUser(th.Context, "currentSessionId", th.BasicUser.Id, th.BasicChannel.TeamId, rootPost.Id, replyPost.CreateAt)
		require.NotNil(t, appErr)

		_, err := th.App.Srv().Store().Thread().MaintainMembership(th.BasicUser.Id, rootPost.Id, store.ThreadMembershipOpts{Following: true, UpdateFollowing: true})
		require.NoError(t, err)

		_, appErr = th.App.UpdateThreadReadForUser(th.Context, "currentSessionId", th.BasicUser.Id, th.BasicChannel.TeamId, rootPost.Id, replyPost.CreateAt)
		require.Nil(t, appErr)
	})
}

func TestCreateUserWithInitialPreferences(t *testing.T) {
	mainHelper.Parallel(t)
	th := Setup(t).InitBasic()
	defer th.TearDown()

	t.Run("successfully create a user with initial tutorial and recommended steps preferences", func(t *testing.T) {
		th.ConfigStore.SetReadOnlyFF(false)
		defer th.ConfigStore.SetReadOnlyFF(true)

		testUser := th.CreateUser()
		defer func() {
			appErr := th.App.PermanentDeleteUser(th.Context, testUser)
			require.Nil(t, appErr)
		}()

		tutorialStepPref, appErr := th.App.GetPreferenceByCategoryAndNameForUser(th.Context, testUser.Id, model.PreferenceCategoryTutorialSteps, testUser.Id)
		require.Nil(t, appErr)
		assert.Equal(t, testUser.Id, tutorialStepPref.Name)

		recommendedNextStepsPref, appErr := th.App.GetPreferenceByCategoryForUser(th.Context, testUser.Id, model.PreferenceRecommendedNextSteps)
		require.Nil(t, appErr)
		assert.Equal(t, model.PreferenceRecommendedNextSteps, recommendedNextStepsPref[0].Category)
		assert.Equal(t, "hide", recommendedNextStepsPref[0].Name)
		assert.Equal(t, "false", recommendedNextStepsPref[0].Value)

		gmASdmNoticeViewedPref, appErr := th.App.GetPreferenceByCategoryAndNameForUser(th.Context, testUser.Id, model.PreferenceCategorySystemNotice, "GMasDM")
		require.Nil(t, appErr)
		assert.Equal(t, "GMasDM", gmASdmNoticeViewedPref.Name)
		assert.Equal(t, "true", gmASdmNoticeViewedPref.Value)
	})

	t.Run("successfully create a guest user with initial tutorial and recommended steps preferences", func(t *testing.T) {
		th.Server.platform.SetConfigReadOnlyFF(false)
		defer th.Server.platform.SetConfigReadOnlyFF(true)
		testUser := th.CreateGuest()
		defer func() {
			appErr := th.App.PermanentDeleteUser(th.Context, testUser)
			require.Nil(t, appErr)
		}()

		tutorialStepPref, appErr := th.App.GetPreferenceByCategoryAndNameForUser(th.Context, testUser.Id, model.PreferenceCategoryTutorialSteps, testUser.Id)
		require.Nil(t, appErr)
		assert.Equal(t, testUser.Id, tutorialStepPref.Name)

		recommendedNextStepsPref, appErr := th.App.GetPreferenceByCategoryForUser(th.Context, testUser.Id, model.PreferenceRecommendedNextSteps)
		require.Nil(t, appErr)
		assert.Equal(t, model.PreferenceRecommendedNextSteps, recommendedNextStepsPref[0].Category)
		assert.Equal(t, "hide", recommendedNextStepsPref[0].Name)
		assert.Equal(t, "false", recommendedNextStepsPref[0].Value)

		gmASdmNoticeViewedPref, appErr := th.App.GetPreferenceByCategoryAndNameForUser(th.Context, testUser.Id, model.PreferenceCategorySystemNotice, "GMasDM")
		require.Nil(t, appErr)
		assert.Equal(t, "GMasDM", gmASdmNoticeViewedPref.Name)
		assert.Equal(t, "true", gmASdmNoticeViewedPref.Value)
	})
}

func TestSendSubscriptionHistoryEvent(t *testing.T) {
	mainHelper.Parallel(t)
	cloudProduct := &model.Product{
		ID:                "prod_test1",
		Name:              "name1",
		Description:       "description1",
		PricePerSeat:      1000,
		SKU:               "sku1",
		PriceID:           "price_id1",
		Family:            "family1",
		RecurringInterval: "year",
		BillingScheme:     "billing_scheme1",
		CrossSellsTo:      "prod_test2",
	}

	subscription := &model.Subscription{
		ID:         "MySubscriptionID",
		CustomerID: "MyCustomer",
		ProductID:  "SomeProductId",
		AddOns:     []string{},
		StartAt:    1000000000,
		EndAt:      2000000000,
		CreateAt:   1000000000,
		Seats:      10,
		DNS:        "some.dns.server",
	}

	subscriptionHistory := &model.SubscriptionHistory{
		ID:             "sub_history",
		SubscriptionID: "MySubscriptionID",
		Seats:          10,
		CreateAt:       1000000000,
	}

	t.Run("Should not create SubscriptionHistoryEvent if the license is not cloud", func(t *testing.T) {
		th := Setup(t).InitBasic()
		defer th.TearDown()

		th.App.Srv().SetLicense(model.NewTestLicense(""))

		userID := "123"

		subscriptionHistoryEvent, err := th.App.SendSubscriptionHistoryEvent(userID)
		require.NoError(t, err)
		require.Nil(t, subscriptionHistoryEvent)
	})

	t.Run("Should create SubscriptionHistoryEvent if the license is cloud and the product is yearly", func(t *testing.T) {
		th := SetupWithStoreMock(t)
		defer th.TearDown()

		th.App.Srv().SetLicense(model.NewTestLicense("cloud"))

		cloud := mocks.CloudInterface{}

		// mock the cloud functions
		cloud.Mock.On("GetSubscription", mock.Anything).Return(subscription, nil)
		cloud.Mock.On("GetCloudProduct", mock.Anything, mock.Anything).Return(cloudProduct, nil)
		cloud.Mock.On("CreateOrUpdateSubscriptionHistoryEvent", mock.Anything, mock.Anything).Return(subscriptionHistory, nil)

		cloudImpl := th.App.Srv().Cloud
		defer func() {
			th.App.Srv().Cloud = cloudImpl
		}()
		th.App.Srv().Cloud = &cloud

		// Mock to get the user count
		mockStore := th.App.Srv().Store().(*storemocks.Store)
		mockUserStore := storemocks.UserStore{}
		mockUserStore.On("Count", mock.Anything).Return(int64(10), nil)

		mockStore.On("User").Return(&mockUserStore)

		userID := "123"

		subscriptionHistoryEvent, err := th.App.SendSubscriptionHistoryEvent(userID)
		require.NoError(t, err)
		require.Equal(t, subscription.ID, subscriptionHistoryEvent.SubscriptionID, "subscription ID doesn't match")
		require.Equal(t, 10, subscriptionHistoryEvent.Seats, "Number of seats doesn't match")
	})
}

func TestGetUsersForReporting(t *testing.T) {
	mainHelper.Parallel(t)
	t.Run("should throw error on invalid date range", func(t *testing.T) {
		th := Setup(t).InitBasic()
		defer th.TearDown()

		userReports, err := th.App.GetUsersForReporting(&model.UserReportOptions{
			ReportingBaseOptions: model.ReportingBaseOptions{
				SortColumn: "Username",
				PageSize:   50,
				StartAt:    1000,
				EndAt:      500,
			},
		})
		require.NotNil(t, err)
		require.Nil(t, userReports)
	})

	t.Run("should throw error on bad sort column", func(t *testing.T) {
		th := Setup(t).InitBasic()
		defer th.TearDown()

		userReports, err := th.App.GetUsersForReporting(&model.UserReportOptions{
			ReportingBaseOptions: model.ReportingBaseOptions{
				SortColumn: "FakeColumn",
				PageSize:   50,
			},
		})
		require.NotNil(t, err)
		require.Nil(t, userReports)
	})

	t.Run("should return some formatted reporting data", func(t *testing.T) {
		th := SetupWithStoreMock(t)
		defer th.TearDown()

		// Mock to get the user count
		mockStore := th.App.Srv().Store().(*storemocks.Store)
		mockUserStore := storemocks.UserStore{}
		mockUserStore.On("GetUserReport",
			mock.Anything,
			mock.Anything,
			mock.Anything,
			mock.Anything,
			mock.Anything,
			mock.Anything,
			mock.Anything,
			mock.Anything,
			mock.Anything,
			mock.Anything,
			mock.Anything,
			mock.Anything,
		).Return([]*model.UserReportQuery{
			{
				User: model.User{
					Id:        "some-id",
					CreateAt:  1000,
					FirstName: "Bob",
					LastName:  "Bobson",
					LastLogin: 1500,
				},
			},
		}, nil)

		mockStore.On("User").Return(&mockUserStore)

		userReports, err := th.App.GetUsersForReporting(&model.UserReportOptions{
			ReportingBaseOptions: model.ReportingBaseOptions{
				SortColumn: "Username",
				PageSize:   50,
			},
		})
		require.Nil(t, err)
		require.NotNil(t, userReports)
	})
}

// Helper functions for remote user testing
func setupRemoteClusterTest(t *testing.T) (*TestHelper, store.Store) {
	os.Setenv("MM_FEATUREFLAGS_ENABLESHAREDCHANNELSDMS", "true")
	t.Cleanup(func() { os.Unsetenv("MM_FEATUREFLAGS_ENABLESHAREDCHANNELSDMS") })
	th := setupSharedChannels(t).InitBasic()
	t.Cleanup(th.TearDown)
	return th, th.App.Srv().Store()
}

func createTestRemoteCluster(t *testing.T, th *TestHelper, ss store.Store, name, siteURL string, confirmed bool) *model.RemoteCluster {
	cluster := &model.RemoteCluster{
		RemoteId:   model.NewId(),
		Name:       name,
		SiteURL:    siteURL,
		CreateAt:   model.GetMillis(),
		LastPingAt: model.GetMillis(),
		Token:      model.NewId(),
		CreatorId:  th.BasicUser.Id,
	}
	if confirmed {
		cluster.RemoteToken = model.NewId()
	}
	savedCluster, err := ss.RemoteCluster().Save(cluster)
	require.NoError(t, err)
	return savedCluster
}

func createRemoteUser(t *testing.T, th *TestHelper, remoteCluster *model.RemoteCluster) *model.User {
	user := th.CreateUser()
	user.RemoteId = &remoteCluster.RemoteId
	updatedUser, appErr := th.App.UpdateUser(th.Context, user, false)
	require.Nil(t, appErr)
	return updatedUser
}

func ensureRemoteClusterConnected(t *testing.T, ss store.Store, cluster *model.RemoteCluster, connected bool) {
	if connected {
		cluster.SiteURL = "https://example.com"
		cluster.RemoteToken = model.NewId()
		cluster.LastPingAt = model.GetMillis()
	} else {
		cluster.SiteURL = model.SiteURLPending + "example.com"
		cluster.RemoteToken = ""
	}
	_, err := ss.RemoteCluster().Update(cluster)
	require.NoError(t, err)
}

// TestRemoteUserDirectChannelCreation tests direct channel creation with remote users
func TestRemoteUserDirectChannelCreation(t *testing.T) {
	th, ss := setupRemoteClusterTest(t)

	connectedRC := createTestRemoteCluster(t, th, ss, "connected-cluster", "https://example-connected.com", true)

	user1 := createRemoteUser(t, th, connectedRC)

	t.Run("Can create DM with user from connected remote", func(t *testing.T) {
		ensureRemoteClusterConnected(t, ss, connectedRC, true)

		scs := th.App.Srv().GetSharedChannelSyncService()
		service, ok := scs.(*sharedchannel.Service)
		require.True(t, ok)
		require.True(t, service.IsRemoteClusterDirectlyConnected(connectedRC.RemoteId))

		channel, appErr := th.App.GetOrCreateDirectChannel(th.Context, th.BasicUser.Id, user1.Id)
		assert.NotNil(t, channel)
		assert.Nil(t, appErr)
		assert.Equal(t, model.ChannelTypeDirect, channel.Type)
	})
}<|MERGE_RESOLUTION|>--- conflicted
+++ resolved
@@ -745,11 +745,7 @@
 	var user *model.User
 	var err *model.AppError
 
-<<<<<<< HEAD
-	user, err = a.CreateOAuthUser(rctx, "gitlab", bytes.NewReader(gitlabUser), "", nil)
-=======
-	user, err = a.CreateOAuthUser(c, "gitlab", bytes.NewReader(gitlabUser), "", "", nil)
->>>>>>> 9f62d590
+	user, err = a.CreateOAuthUser(rctx, "gitlab", bytes.NewReader(gitlabUser), "", "", nil)
 	require.Nil(t, err, "unable to create the user", err)
 
 	return user, gitlabUserObj
