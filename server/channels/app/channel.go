--- conflicted
+++ resolved
@@ -3055,13 +3055,8 @@
 	a.Publish(message)
 }
 
-<<<<<<< HEAD
 func (a *App) AutocompleteChannels(rctx request.CTX, userID, term string) (model.ChannelListWithTeamData, *model.AppError) {
-	includeDeleted := *a.Config().TeamSettings.ExperimentalViewArchivedChannels
-=======
-func (a *App) AutocompleteChannels(c request.CTX, userID, term string) (model.ChannelListWithTeamData, *model.AppError) {
 	includeDeleted := true
->>>>>>> 9f62d590
 	term = strings.TrimSpace(term)
 
 	user, appErr := a.GetUser(userID)
@@ -3077,13 +3072,8 @@
 	return channelList, nil
 }
 
-<<<<<<< HEAD
 func (a *App) AutocompleteChannelsForTeam(rctx request.CTX, teamID, userID, term string) (model.ChannelList, *model.AppError) {
-	includeDeleted := *a.Config().TeamSettings.ExperimentalViewArchivedChannels
-=======
-func (a *App) AutocompleteChannelsForTeam(c request.CTX, teamID, userID, term string) (model.ChannelList, *model.AppError) {
 	includeDeleted := true
->>>>>>> 9f62d590
 	term = strings.TrimSpace(term)
 
 	user, appErr := a.GetUser(userID)
@@ -3099,13 +3089,8 @@
 	return channelList, nil
 }
 
-<<<<<<< HEAD
 func (a *App) AutocompleteChannelsForSearch(rctx request.CTX, teamID string, userID string, term string) (model.ChannelList, *model.AppError) {
-	includeDeleted := *a.Config().TeamSettings.ExperimentalViewArchivedChannels
-=======
-func (a *App) AutocompleteChannelsForSearch(c request.CTX, teamID string, userID string, term string) (model.ChannelList, *model.AppError) {
 	includeDeleted := true
->>>>>>> 9f62d590
 
 	term = strings.TrimSpace(term)
 
@@ -3154,13 +3139,8 @@
 	return channelList, totalCount, nil
 }
 
-<<<<<<< HEAD
 func (a *App) SearchChannels(rctx request.CTX, teamID string, term string) (model.ChannelList, *model.AppError) {
-	includeDeleted := *a.Config().TeamSettings.ExperimentalViewArchivedChannels
-=======
-func (a *App) SearchChannels(c request.CTX, teamID string, term string) (model.ChannelList, *model.AppError) {
 	includeDeleted := true
->>>>>>> 9f62d590
 
 	term = strings.TrimSpace(term)
 
@@ -3183,13 +3163,8 @@
 	return channelList, nil
 }
 
-<<<<<<< HEAD
 func (a *App) SearchChannelsForUser(rctx request.CTX, userID, teamID, term string) (model.ChannelList, *model.AppError) {
-	includeDeleted := *a.Config().TeamSettings.ExperimentalViewArchivedChannels
-=======
-func (a *App) SearchChannelsForUser(c request.CTX, userID, teamID, term string) (model.ChannelList, *model.AppError) {
 	includeDeleted := true
->>>>>>> 9f62d590
 
 	term = strings.TrimSpace(term)
 
