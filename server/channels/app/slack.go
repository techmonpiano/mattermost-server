--- conflicted
+++ resolved
@@ -49,30 +49,25 @@
 		},
 	}
 
-<<<<<<< HEAD
-	importer := slackimport.New(a.Srv().Store(), actions, a.Config())
-	return importer.SlackImport(rctx, fileData, fileSize, teamID)
-=======
 	// Determine if this is an Admin import:
 	// mattermost cmd imports (no session) are treated as admin imports since only server admins can run them
 	// Web imports (include mmctl calls) check the actual user's role
 	isAdminImport := false
 
-	if c.Session() == nil {
+	if rctx.Session() == nil {
 		// no session means it's being run directly on the server and only
 		// server admins can run CLI commands, so treat as admin import
 		isAdminImport = true
-		c.Logger().Info("Slack import initiated via CLI, treating as admin import")
-	} else if c.Session().UserId != "" {
+		rctx.Logger().Info("Slack import initiated via CLI, treating as admin import")
+	} else if rctx.Session().UserId != "" {
 		// Web API + mmctl import - check if the user is a system admin
-		if user, err := a.GetUser(c.Session().UserId); err == nil {
+		if user, err := a.GetUser(rctx.Session().UserId); err == nil {
 			isAdminImport = user.IsSystemAdmin()
 		}
 	}
 
 	importer := slackimport.NewWithAdminFlag(a.Srv().Store(), actions, a.Config(), isAdminImport)
-	return importer.SlackImport(c, fileData, fileSize, teamID)
->>>>>>> 9f62d590
+	return importer.SlackImport(rctx, fileData, fileSize, teamID)
 }
 
 func (a *App) ProcessSlackText(text string) string {
