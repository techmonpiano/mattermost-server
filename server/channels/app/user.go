--- conflicted
+++ resolved
@@ -348,11 +348,7 @@
 	return ruser, nil
 }
 
-<<<<<<< HEAD
-func (a *App) CreateOAuthUser(rctx request.CTX, service string, userData io.Reader, teamID string, tokenUser *model.User) (*model.User, *model.AppError) {
-=======
-func (a *App) CreateOAuthUser(c request.CTX, service string, userData io.Reader, inviteToken string, inviteId string, tokenUser *model.User) (*model.User, *model.AppError) {
->>>>>>> 9f62d590
+func (a *App) CreateOAuthUser(rctx request.CTX, service string, userData io.Reader, inviteToken string, inviteId string, tokenUser *model.User) (*model.User, *model.AppError) {
 	if !*a.Config().TeamSettings.EnableUserCreation {
 		return nil, model.NewAppError("CreateOAuthUser", "api.user.create_user.disabled.app_error", nil, "", http.StatusNotImplemented)
 	}
@@ -405,38 +401,27 @@
 		return nil, err
 	}
 
-<<<<<<< HEAD
-	if teamID != "" {
-		err = a.AddUserToTeamByTeamId(rctx, teamID, user)
-=======
-	if err = a.AddUserToTeamByInviteIfNeeded(c, ruser, inviteToken, inviteId); err != nil {
-		c.Logger().Warn("Failed to add user to team", mlog.Err(err))
+	if err = a.AddUserToTeamByInviteIfNeeded(rctx, ruser, inviteToken, inviteId); err != nil {
+		rctx.Logger().Warn("Failed to add user to team", mlog.Err(err))
 	}
 
 	return ruser, nil
 }
 
-func (a *App) AddUserToTeamByInviteIfNeeded(c request.CTX, user *model.User, inviteToken string, inviteId string) *model.AppError {
+func (a *App) AddUserToTeamByInviteIfNeeded(rctx request.CTX, user *model.User, inviteToken string, inviteId string) *model.AppError {
 	var team *model.Team
 	var err *model.AppError
 
 	if inviteToken != "" {
-		team, _, err = a.AddUserToTeamByToken(c, user.Id, inviteToken)
->>>>>>> 9f62d590
+		team, _, err = a.AddUserToTeamByToken(rctx, user.Id, inviteToken)
 		if err != nil {
-			c.Logger().Warn("Failed to add user to team using invite token", mlog.Err(err))
+			rctx.Logger().Warn("Failed to add user to team using invite token", mlog.Err(err))
 			return err
 		}
-<<<<<<< HEAD
-
-		err = a.AddDirectChannels(rctx, teamID, user)
+	} else if inviteId != "" {
+		team, _, err = a.AddUserToTeamByInviteId(rctx, inviteId, user.Id)
 		if err != nil {
-			rctx.Logger().Warn("Failed to add direct channels", mlog.Err(err))
-=======
-	} else if inviteId != "" {
-		team, _, err = a.AddUserToTeamByInviteId(c, inviteId, user.Id)
-		if err != nil {
-			c.Logger().Warn("Failed to add user to team using invite ID", mlog.Err(err))
+			rctx.Logger().Warn("Failed to add user to team using invite ID", mlog.Err(err))
 			return err
 		}
 	} else {
@@ -444,9 +429,8 @@
 	}
 
 	if team != nil {
-		if err = a.AddDirectChannels(c, team.Id, user); err != nil {
-			c.Logger().Warn("Failed to add direct channels", mlog.Err(err))
->>>>>>> 9f62d590
+		if err = a.AddDirectChannels(rctx, team.Id, user); err != nil {
+			rctx.Logger().Warn("Failed to add direct channels", mlog.Err(err))
 		}
 	}
 
