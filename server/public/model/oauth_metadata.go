--- conflicted
+++ resolved
@@ -4,20 +4,10 @@
 package model
 
 type AuthorizationServerMetadata struct {
-<<<<<<< HEAD
-	// Required fields
-	Issuer                 string   `json:"issuer"`
-	AuthorizationEndpoint  string   `json:"authorization_endpoint,omitempty"`
-	TokenEndpoint          string   `json:"token_endpoint,omitempty"`
-	ResponseTypesSupported []string `json:"response_types_supported"`
-
-	// Supported optional fields
-=======
 	Issuer                            string   `json:"issuer"`
 	AuthorizationEndpoint             string   `json:"authorization_endpoint,omitempty"`
 	TokenEndpoint                     string   `json:"token_endpoint,omitempty"`
 	ResponseTypesSupported            []string `json:"response_types_supported"`
->>>>>>> 71a51dad
 	RegistrationEndpoint              string   `json:"registration_endpoint,omitempty"`
 	ScopesSupported                   []string `json:"scopes_supported,omitempty"`
 	GrantTypesSupported               []string `json:"grant_types_supported,omitempty"`
@@ -31,17 +21,10 @@
 
 	ResponseTypeCode = "code"
 
-<<<<<<< HEAD
-// Constants for OAuth 2.0 client authentication methods (only supported types)
-const (
-	ClientAuthMethodNone             = "none"               // For future public client support
-	ClientAuthMethodClientSecretPost = "client_secret_post" // Currently supported method
-=======
 	ClientAuthMethodNone             = "none"
 	ClientAuthMethodClientSecretPost = "client_secret_post"
 
 	ScopeUser = "user"
->>>>>>> 71a51dad
 )
 
 const (
@@ -65,13 +48,8 @@
 			GrantTypeRefreshToken,
 		},
 		TokenEndpointAuthMethodsSupported: []string{
-<<<<<<< HEAD
-			ClientAuthMethodClientSecretPost, // For confidential clients
-			ClientAuthMethodNone,             // For public clients (PKCE required)
-=======
 			ClientAuthMethodClientSecretPost,
 			ClientAuthMethodNone,
->>>>>>> 71a51dad
 		},
 		ScopesSupported: []string{
 			ScopeUser,
