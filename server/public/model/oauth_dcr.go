--- conflicted
+++ resolved
@@ -9,15 +9,10 @@
 )
 
 type ClientRegistrationRequest struct {
-<<<<<<< HEAD
 	RedirectURIs            []string `json:"redirect_uris"`
 	ClientName              *string  `json:"client_name,omitempty"`
 	TokenEndpointAuthMethod *string  `json:"token_endpoint_auth_method,omitempty"`
-=======
-	RedirectURIs []string `json:"redirect_uris"`
-	ClientName   *string  `json:"client_name,omitempty"`
-	ClientURI    *string  `json:"client_uri,omitempty"`
->>>>>>> 6d28e9bc
+	ClientURI               *string  `json:"client_uri,omitempty"`
 }
 
 type ClientRegistrationResponse struct {
@@ -56,20 +51,20 @@
 		return NewAppError("ClientRegistrationRequest.IsValid", "model.dcr.is_valid.client_name.app_error", nil, "", http.StatusBadRequest)
 	}
 
-<<<<<<< HEAD
 	if r.TokenEndpointAuthMethod != nil {
 		switch *r.TokenEndpointAuthMethod {
 		case ClientAuthMethodClientSecretPost, ClientAuthMethodNone:
 		default:
 			return NewAppError("ClientRegistrationRequest.IsValid", "model.dcr.is_valid.token_endpoint_auth_method.app_error", nil, "method="+*r.TokenEndpointAuthMethod, http.StatusBadRequest)
-=======
+		}
+	}
+
 	if r.ClientURI != nil {
 		if !IsValidHTTPURL(*r.ClientURI) {
 			return NewAppError("ClientRegistrationRequest.IsValid", "model.dcr.is_valid.client_uri_format.app_error", nil, "uri="+*r.ClientURI, http.StatusBadRequest)
 		}
 		if len(*r.ClientURI) > 256 {
 			return NewAppError("ClientRegistrationRequest.IsValid", "model.dcr.is_valid.client_uri_length.app_error", nil, "", http.StatusBadRequest)
->>>>>>> 6d28e9bc
 		}
 	}
 
