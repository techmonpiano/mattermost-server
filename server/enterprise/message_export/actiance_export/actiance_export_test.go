--- conflicted
+++ resolved
@@ -869,14 +869,9 @@
 				BatchPath:              exportFileName,
 				BatchStartTime:         1,
 				BatchEndTime:           tt.jobEndTime,
-<<<<<<< HEAD
 				Db:                     shared.NewMessageExportStore(mockStore),
-				FileBackend:            fileBackend,
-=======
-				Db:                     mockStore,
 				FileAttachmentBackend:  attachmentBackend,
 				ExportBackend:          exportBackend,
->>>>>>> 4c5bbe8d
 			})
 			assert.NoError(t, err)
 			assert.Equal(t, 0, res.NumWarnings)
@@ -1321,14 +1316,9 @@
 					BatchPath:              exportFileName,
 					BatchStartTime:         batchStartTime,
 					BatchEndTime:           batchEndTime,
-<<<<<<< HEAD
 					Db:                     shared.NewMessageExportStore(mockStore),
-					FileBackend:            fileBackend,
-=======
-					Db:                     mockStore,
 					FileAttachmentBackend:  attachmentBackend,
 					ExportBackend:          exportBackend,
->>>>>>> 4c5bbe8d
 				})
 				assert.NoError(t, err)
 				assert.Equal(t, 0, res.NumWarnings)
@@ -1722,14 +1712,9 @@
 				BatchPath:              exportFileName,
 				BatchStartTime:         1,
 				BatchEndTime:           tt.jobEndTime,
-<<<<<<< HEAD
 				Db:                     shared.NewMessageExportStore(mockStore),
-				FileBackend:            fileBackend,
-=======
-				Db:                     mockStore,
 				FileAttachmentBackend:  attachmentBackend,
 				ExportBackend:          exportBackend,
->>>>>>> 4c5bbe8d
 			})
 
 			assert.NoError(t, err)
@@ -1754,14 +1739,9 @@
 				BatchPath:              exportFileName,
 				BatchStartTime:         1,
 				BatchEndTime:           tt.jobEndTime,
-<<<<<<< HEAD
 				Db:                     shared.NewMessageExportStore(mockStore),
-				FileBackend:            fileBackend,
-=======
-				Db:                     mockStore,
 				FileAttachmentBackend:  attachmentBackend,
 				ExportBackend:          exportBackend,
->>>>>>> 4c5bbe8d
 			})
 			assert.NoError(t, err)
 			assert.Equal(t, 0, res.NumWarnings)
