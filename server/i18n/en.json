[
  {
    "id": "April",
    "translation": "April"
  },
  {
    "id": "August",
    "translation": "August"
  },
  {
    "id": "December",
    "translation": "December"
  },
  {
    "id": "February",
    "translation": "February"
  },
  {
    "id": "January",
    "translation": "January"
  },
  {
    "id": "July",
    "translation": "July"
  },
  {
    "id": "June",
    "translation": "June"
  },
  {
    "id": "March",
    "translation": "March"
  },
  {
    "id": "May",
    "translation": "May"
  },
  {
    "id": "November",
    "translation": "November"
  },
  {
    "id": "October",
    "translation": "October"
  },
  {
    "id": "September",
    "translation": "September"
  },
  {
    "id": "api.acknowledgement.delete.archived_channel.app_error",
    "translation": "You cannot remove an acknowledgment in an archived channel."
  },
  {
    "id": "api.acknowledgement.delete.deadline.app_error",
    "translation": "You cannot delete an acknowledgment after 5min have passed."
  },
  {
    "id": "api.acknowledgement.save.archived_channel.app_error",
    "translation": "You cannot save an acknowledgment in an archived channel."
  },
  {
    "id": "api.admin.add_certificate.array.app_error",
    "translation": "No file under 'certificate' in request."
  },
  {
    "id": "api.admin.add_certificate.no_file.app_error",
    "translation": "No file under 'certificate' in request."
  },
  {
    "id": "api.admin.add_certificate.open.app_error",
    "translation": "Could not open certificate file."
  },
  {
    "id": "api.admin.add_certificate.parseform.app_error",
    "translation": "Error parsing multiform request"
  },
  {
    "id": "api.admin.add_certificate.saving.app_error",
    "translation": "Could not save certificate file."
  },
  {
    "id": "api.admin.delete_brand_image.storage.not_found",
    "translation": "Unable to delete brand image, not found."
  },
  {
    "id": "api.admin.file_read_error",
    "translation": "Error reading log file."
  },
  {
    "id": "api.admin.get_brand_image.storage.app_error",
    "translation": "Image storage is not configured."
  },
  {
    "id": "api.admin.ldap.not_available.app_error",
    "translation": "LDAP is not available."
  },
  {
    "id": "api.admin.remove_certificate.delete.app_error",
    "translation": "An error occurred while deleting the certificate."
  },
  {
    "id": "api.admin.saml.failure_get_metadata_from_idp.app_error",
    "translation": "Failed to obtain metadata from Identity Provider URL."
  },
  {
    "id": "api.admin.saml.failure_parse_idp_certificate.app_error",
    "translation": "Failure encountered while parsing the metadata information received from the Identity Provider to a certificate."
  },
  {
    "id": "api.admin.saml.failure_reset_authdata_to_email.app_error",
    "translation": "Failed to reset AuthData field to Email."
  },
  {
    "id": "api.admin.saml.failure_save_idp_certificate_file.app_error",
    "translation": "Could not save certificate file."
  },
  {
    "id": "api.admin.saml.invalid_xml_missing_idpssodescriptors.app_error",
    "translation": "Missing Identity Provider SSO Descriptors node in the XML."
  },
  {
    "id": "api.admin.saml.invalid_xml_missing_keydescriptor.app_error",
    "translation": "Missing Identity Provider Key Descriptors node in the XML."
  },
  {
    "id": "api.admin.saml.invalid_xml_missing_ssoservices.app_error",
    "translation": "Missing Identity Provider SSO Services node in the XML."
  },
  {
    "id": "api.admin.saml.metadata.app_error",
    "translation": "An error occurred while building Service Provider Metadata."
  },
  {
    "id": "api.admin.saml.not_available.app_error",
    "translation": "SAML 2.0 is not configured or supported on this server."
  },
  {
    "id": "api.admin.saml.set_certificate_from_metadata.invalid_body.app_error",
    "translation": "Invalid certificate text."
  },
  {
    "id": "api.admin.saml.set_certificate_from_metadata.invalid_content_type.app_error",
    "translation": "Invalid content type."
  },
  {
    "id": "api.admin.saml.set_certificate_from_metadata.missing_content_type.app_error",
    "translation": "Missing content type."
  },
  {
    "id": "api.admin.syncables_error",
    "translation": "failed to add user to group-teams and group-channels"
  },
  {
    "id": "api.admin.test_email.body",
    "translation": "It appears your Mattermost email is setup correctly!"
  },
  {
    "id": "api.admin.test_email.missing_server",
    "translation": "SMTP Server is required"
  },
  {
    "id": "api.admin.test_email.reenter_password",
    "translation": "The SMTP server, port, or username has changed. Please re-enter the SMTP password to test connection."
  },
  {
    "id": "api.admin.test_email.subject",
    "translation": "Mattermost - Testing Email Settings"
  },
  {
    "id": "api.admin.test_s3.missing_s3_bucket",
    "translation": "S3 Bucket is required"
  },
  {
    "id": "api.admin.upload_brand_image.array.app_error",
    "translation": "Empty array under 'image' in request."
  },
  {
    "id": "api.admin.upload_brand_image.no_file.app_error",
    "translation": "No file under 'image' in request."
  },
  {
    "id": "api.admin.upload_brand_image.parse.app_error",
    "translation": "Could not parse multipart form."
  },
  {
    "id": "api.admin.upload_brand_image.storage.app_error",
    "translation": "Unable to upload image. Image storage is not configured."
  },
  {
    "id": "api.admin.upload_brand_image.too_large.app_error",
    "translation": "Unable to upload file. File is too large."
  },
  {
    "id": "api.back_to_app",
    "translation": "Back to {{.SiteName}}"
  },
  {
    "id": "api.bot.create_disabled",
    "translation": "Bot creation has been disabled."
  },
  {
    "id": "api.bot.teams_channels.add_message_mobile",
    "translation": "Please add me to teams and channels you want me to interact in. To do this, use the browser or Mattermost Desktop App."
  },
  {
    "id": "api.channel.add_guest.added",
    "translation": "%v added to the channel as guest by %v."
  },
  {
    "id": "api.channel.add_member.added",
    "translation": "%v added to the channel by %v."
  },
  {
    "id": "api.channel.add_members.error",
    "translation": "Error adding channel member(s)."
  },
  {
    "id": "api.channel.add_members.user_denied",
    "translation": "Channel membership denied to the following users because of group constraints: {{ .UserIDs }}"
  },
  {
    "id": "api.channel.add_user.to.channel.failed.app_error",
    "translation": "Failed to add user to channel."
  },
  {
    "id": "api.channel.add_user.to.channel.failed.deleted.app_error",
    "translation": "Failed to add user to channel because they have been removed from the team."
  },
  {
    "id": "api.channel.add_user_to_channel.type.app_error",
    "translation": "Can not add user to this channel type."
  },
  {
    "id": "api.channel.bookmark.channel_bookmark.license.error",
    "translation": "Your license does not support channel bookmarks."
  },
  {
    "id": "api.channel.bookmark.create_channel_bookmark.direct_or_group_channels.forbidden.app_error",
    "translation": "User is not allowed to create a channel bookmark."
  },
  {
    "id": "api.channel.bookmark.create_channel_bookmark.direct_or_group_channels_by_guests.forbidden.app_error",
    "translation": "Failed to create the channel bookmark."
  },
  {
    "id": "api.channel.bookmark.create_channel_bookmark.forbidden.app_error",
    "translation": "Failed to create the channel bookmark."
  },
  {
    "id": "api.channel.bookmark.delete_channel_bookmark.direct_or_group_channels.forbidden.app_error",
    "translation": "Failed to delete the channel bookmark."
  },
  {
    "id": "api.channel.bookmark.delete_channel_bookmark.direct_or_group_channels_by_guests.forbidden.app_error",
    "translation": "Failed to delete the channel bookmark."
  },
  {
    "id": "api.channel.bookmark.delete_channel_bookmark.forbidden.app_error",
    "translation": "Failed to delete the channel bookmark."
  },
  {
    "id": "api.channel.bookmark.update_channel_bookmark.direct_or_group_channels.forbidden.app_error",
    "translation": "Failed to update the channel bookmark."
  },
  {
    "id": "api.channel.bookmark.update_channel_bookmark.direct_or_group_channels_by_guests.forbidden.app_error",
    "translation": "Failed to update the channel bookmark."
  },
  {
    "id": "api.channel.bookmark.update_channel_bookmark.forbidden.app_error",
    "translation": "Failed to update the channel bookmark."
  },
  {
    "id": "api.channel.bookmark.update_channel_bookmark_sort_order.direct_or_group_channels.forbidden.app_error",
    "translation": "Failed to update the channel bookmark's sort order."
  },
  {
    "id": "api.channel.bookmark.update_channel_bookmark_sort_order.direct_or_group_channels_by_guests.forbidden.app_error",
    "translation": "Failed to update the channel bookmark's sort order."
  },
  {
    "id": "api.channel.bookmark.update_channel_bookmark_sort_order.forbidden.app_error",
    "translation": "Failed to update the channel bookmark's sort order."
  },
  {
    "id": "api.channel.change_channel_privacy.private_to_public",
    "translation": "This channel has been converted to a Public Channel and can be joined by any team member."
  },
  {
    "id": "api.channel.change_channel_privacy.public_to_private",
    "translation": "This channel has been converted to a Private Channel."
  },
  {
    "id": "api.channel.channel_member_counts_by_group.license.error",
    "translation": "Your license does not support groups"
  },
  {
    "id": "api.channel.create_channel.direct_channel.app_error",
    "translation": "Must use createDirectChannel API service for direct message channel creation."
  },
  {
    "id": "api.channel.create_channel.direct_channel.remote_restricted.app_error",
    "translation": "Cannot create a direct channel with a remote user"
  },
  {
    "id": "api.channel.create_channel.direct_channel.team_restricted_error",
    "translation": "A direct channel cannot be created between these users because they do not share a team in common."
  },
  {
    "id": "api.channel.create_channel.max_channel_limit.app_error",
    "translation": "Unable to create more than {{.MaxChannelsPerTeam}} channels for current team."
  },
  {
    "id": "api.channel.create_channel.missing_display_name.error",
    "translation": "Missing display_name in request body"
  },
  {
    "id": "api.channel.create_channel.missing_team_id.error",
    "translation": "Missing team_id in request body"
  },
  {
    "id": "api.channel.create_default_channels.off_topic",
    "translation": "Off-Topic"
  },
  {
    "id": "api.channel.create_default_channels.town_square",
    "translation": "Town Square"
  },
  {
    "id": "api.channel.create_direct_channel.invalid_user.app_error",
    "translation": "Invalid user ID for direct channel creation."
  },
  {
    "id": "api.channel.create_group.bad_size.app_error",
    "translation": "Group message channels must contain at least 3 and no more than 8 users."
  },
  {
    "id": "api.channel.create_group.bad_user.app_error",
    "translation": "One of the provided users does not exist."
  },
  {
    "id": "api.channel.create_group.remote_restricted.app_error",
    "translation": "Cannot create a group channel with remote users"
  },
  {
    "id": "api.channel.delete_channel.archived",
    "translation": "%v archived the channel."
  },
  {
    "id": "api.channel.delete_channel.cannot.app_error",
    "translation": "Unable to delete the default channel {{.Channel}}."
  },
  {
    "id": "api.channel.delete_channel.deleted.app_error",
    "translation": "The channel has been archived or deleted."
  },
  {
    "id": "api.channel.delete_channel.type.invalid",
    "translation": "Unable to delete direct or group message channels"
  },
  {
    "id": "api.channel.get_channel_moderations.license.error",
    "translation": "Your license does not support channel moderation"
  },
  {
    "id": "api.channel.gm_to_channel_conversion.not_allowed_for_user.request_error",
    "translation": "User is not allowed to convert group message to private channel"
  },
  {
    "id": "api.channel.group_message.converted.to_private_channel",
    "translation": "{{.ConvertedByUsername}} created this channel from a group message with {{.GMMembers}}."
  },
  {
    "id": "api.channel.guest_join_channel.post_and_forget",
    "translation": "%v joined the channel as guest."
  },
  {
    "id": "api.channel.join_channel.permissions.app_error",
    "translation": "You do not have the appropriate permissions."
  },
  {
    "id": "api.channel.join_channel.post_and_forget",
    "translation": "%v joined the channel."
  },
  {
    "id": "api.channel.leave.default.app_error",
    "translation": "Unable to leave the default channel {{.Channel}}."
  },
  {
    "id": "api.channel.leave.direct.app_error",
    "translation": "Unable to leave a direct message channel."
  },
  {
    "id": "api.channel.leave.last_member.app_error",
    "translation": "You're the only member left, try removing the Private Channel instead of leaving."
  },
  {
    "id": "api.channel.leave.left",
    "translation": "%v left the channel."
  },
  {
    "id": "api.channel.move_channel.type.invalid",
    "translation": "Unable to move direct or group message channels"
  },
  {
    "id": "api.channel.patch_channel_moderations.cache_invalidation.error",
    "translation": "Error invalidating cache"
  },
  {
    "id": "api.channel.patch_channel_moderations.license.error",
    "translation": "Your license does not support channel moderation"
  },
  {
    "id": "api.channel.patch_update_channel.forbidden.app_error",
    "translation": "Failed to update the channel."
  },
  {
    "id": "api.channel.patch_update_channel.update_direct_or_group_messages_not_allowed.app_error",
    "translation": "You are not allowed to update the name, display_name, and purpose of direct or group messages."
  },
  {
    "id": "api.channel.post_channel_privacy_message.error",
    "translation": "Failed to post channel privacy update message."
  },
  {
    "id": "api.channel.post_update_channel_displayname_message_and_forget.create_post.error",
    "translation": "Failed to post displayname update message"
  },
  {
    "id": "api.channel.post_update_channel_displayname_message_and_forget.retrieve_user.error",
    "translation": "Failed to retrieve user while updating channel DisplayName field"
  },
  {
    "id": "api.channel.post_update_channel_displayname_message_and_forget.updated_from",
    "translation": "%s updated the channel display name from: %s to: %s"
  },
  {
    "id": "api.channel.post_update_channel_header_message_and_forget.post.error",
    "translation": "Failed to post update channel header message"
  },
  {
    "id": "api.channel.post_update_channel_header_message_and_forget.removed",
    "translation": "%s removed the channel header (was: %s)"
  },
  {
    "id": "api.channel.post_update_channel_header_message_and_forget.retrieve_user.error",
    "translation": "Failed to retrieve user while updating channel header"
  },
  {
    "id": "api.channel.post_update_channel_header_message_and_forget.updated_from",
    "translation": "%s updated the channel header from: %s to: %s"
  },
  {
    "id": "api.channel.post_update_channel_header_message_and_forget.updated_to",
    "translation": "%s updated the channel header to: %s"
  },
  {
    "id": "api.channel.post_user_add_remove_message_and_forget.error",
    "translation": "Failed to post join/leave message"
  },
  {
    "id": "api.channel.remove.default.app_error",
    "translation": "Unable to remove user from the default channel {{.Channel}}."
  },
  {
    "id": "api.channel.remove_channel_member.type.app_error",
    "translation": "Unable to remove user from a channel."
  },
  {
    "id": "api.channel.remove_member.group_constrained.app_error",
    "translation": "Unable to remove a user from a group-constrained channel."
  },
  {
    "id": "api.channel.remove_member.removed",
    "translation": "%v removed from the channel."
  },
  {
    "id": "api.channel.remove_members.denied",
    "translation": "Channel membership removal denied to the following users because of group constraints: {{ .UserIDs }}"
  },
  {
    "id": "api.channel.remove_user_from_channel.app_error",
    "translation": "Can not remove user from this channel type."
  },
  {
    "id": "api.channel.rename_channel.cant_rename_direct_messages.app_error",
    "translation": "You cannot rename a direct message channel."
  },
  {
    "id": "api.channel.rename_channel.cant_rename_group_messages.app_error",
    "translation": "You cannot rename a group message channel."
  },
  {
    "id": "api.channel.restore_channel.restored.app_error",
    "translation": "Unable to unarchive channel. The channel is not archived."
  },
  {
    "id": "api.channel.restore_channel.unarchived",
    "translation": "{{.Username}} unarchived the channel."
  },
  {
    "id": "api.channel.update_channel.deleted.app_error",
    "translation": "The channel has been archived or deleted."
  },
  {
    "id": "api.channel.update_channel.tried.app_error",
    "translation": "Tried to perform an invalid update of the default channel {{.Channel}}."
  },
  {
    "id": "api.channel.update_channel.typechange.app_error",
    "translation": "Channel type cannot be updated."
  },
  {
    "id": "api.channel.update_channel.update_direct_or_group_messages_not_allowed.app_error",
    "translation": "You are not allowed to update the name, display_name, and purpose of direct or group messages."
  },
  {
    "id": "api.channel.update_channel_member_roles.changing_guest_role.app_error",
    "translation": "Invalid channel member update: You can't add or remove the guest role manually."
  },
  {
    "id": "api.channel.update_channel_member_roles.guest.app_error",
    "translation": "Invalid channel member update: A guest cannot be made team member or team admin, please promote as a user first."
  },
  {
    "id": "api.channel.update_channel_member_roles.guest_and_user.app_error",
    "translation": "Invalid channel member update: A user must be a guest or a user but not both."
  },
  {
    "id": "api.channel.update_channel_member_roles.scheme_role.app_error",
    "translation": "The provided role is managed by a Scheme and therefore cannot be applied directly to a Channel Member."
  },
  {
    "id": "api.channel.update_channel_member_roles.user_and_guest.app_error",
    "translation": "Invalid channel member update: A guest cannot be set for a single channel, a System Admin must promote or demote users to/from guests."
  },
  {
    "id": "api.channel.update_channel_privacy.default_channel_error",
    "translation": "The default channel cannot be made private."
  },
  {
    "id": "api.channel.update_channel_scheme.license.error",
    "translation": "Your license does not support updating a channel's scheme"
  },
  {
    "id": "api.channel.update_channel_scheme.scheme_scope.error",
    "translation": "Unable to set the scheme to the channel because the supplied scheme is not a channel scheme."
  },
  {
    "id": "api.channel.update_team_member_roles.changing_guest_role.app_error",
    "translation": "Invalid team member update: You can't add or remove the guest role manually."
  },
  {
    "id": "api.channel.update_team_member_roles.scheme_role.app_error",
    "translation": "The provided role is managed by a Scheme and therefore cannot be applied directly to a Team Member."
  },
  {
    "id": "api.cloud.app_error",
    "translation": "Internal error during cloud api request."
  },
  {
    "id": "api.cloud.cws_webhook_event_missing_error",
    "translation": "Webhook event was not handled. Either it is missing or it is not valid."
  },
  {
    "id": "api.cloud.license_error",
    "translation": "Your license does not support cloud requests."
  },
  {
    "id": "api.cloud.notify_admin_to_upgrade_error.already_notified",
    "translation": "Already notified admin"
  },
  {
    "id": "api.cloud.request_error",
    "translation": "Error processing request to CWS."
  },
  {
    "id": "api.cloud.teams_limit_reached.create",
    "translation": "Unable to create team because teams limit has been reached"
  },
  {
    "id": "api.cloud.teams_limit_reached.restore",
    "translation": "Unable to restore team because teams limit has been reached"
  },
  {
    "id": "api.command.admin_only.app_error",
    "translation": "Integrations have been limited to admins only."
  },
  {
    "id": "api.command.command_post.forbidden.app_error",
    "translation": "Specified user is not a member of specified channel."
  },
  {
    "id": "api.command.disabled.app_error",
    "translation": "Commands have been disabled by the system admin."
  },
  {
    "id": "api.command.duplicate_trigger.app_error",
    "translation": "This trigger word is already in use. Please choose another word."
  },
  {
    "id": "api.command.execute_command.create_post_failed.app_error",
    "translation": "Command '{{.Trigger}}' failed to post response. Please contact your System Administrator."
  },
  {
    "id": "api.command.execute_command.failed.app_error",
    "translation": "Command with a trigger of '{{.Trigger}}' failed."
  },
  {
    "id": "api.command.execute_command.failed_empty.app_error",
    "translation": "Command with a trigger of '{{.Trigger}}' returned an empty response."
  },
  {
    "id": "api.command.execute_command.failed_resp.app_error",
    "translation": "Command with a trigger of '{{.Trigger}}' returned response {{.Status}}."
  },
  {
    "id": "api.command.execute_command.format.app_error",
    "translation": "Command trigger word is missing the leading slash character"
  },
  {
    "id": "api.command.execute_command.not_found.app_error",
    "translation": "Command with a trigger of '{{.Trigger}}' not found. To send a message beginning with \"/\", try adding an empty space at the beginning of the message."
  },
  {
    "id": "api.command.execute_command.start.app_error",
    "translation": "No command trigger found."
  },
  {
    "id": "api.command.invite_people.desc",
    "translation": "Send an email invite to your Mattermost team"
  },
  {
    "id": "api.command.invite_people.email_invitations_off",
    "translation": "Email invitations are disabled, no invite(s) sent"
  },
  {
    "id": "api.command.invite_people.email_off",
    "translation": "Email has not been configured, no invite(s) sent"
  },
  {
    "id": "api.command.invite_people.fail",
    "translation": "Encountered an error sending email invite(s)"
  },
  {
    "id": "api.command.invite_people.hint",
    "translation": "[name@domain.com ...]"
  },
  {
    "id": "api.command.invite_people.invite_off",
    "translation": "User creation has been disabled on this server, no invite(s) sent"
  },
  {
    "id": "api.command.invite_people.name",
    "translation": "invite_people"
  },
  {
    "id": "api.command.invite_people.no_email",
    "translation": "Please specify one or more valid email addresses"
  },
  {
    "id": "api.command.invite_people.sent",
    "translation": "Email invite(s) sent"
  },
  {
    "id": "api.command.team_mismatch.app_error",
    "translation": "Unable to update commands across teams."
  },
  {
    "id": "api.command_away.desc",
    "translation": "Set your status away"
  },
  {
    "id": "api.command_away.name",
    "translation": "away"
  },
  {
    "id": "api.command_away.success",
    "translation": "You are now away"
  },
  {
    "id": "api.command_channel_header.channel.app_error",
    "translation": "Error to retrieve the current channel."
  },
  {
    "id": "api.command_channel_header.desc",
    "translation": "Edit the channel header"
  },
  {
    "id": "api.command_channel_header.hint",
    "translation": "[text]"
  },
  {
    "id": "api.command_channel_header.message.app_error",
    "translation": "Text must be provided with the /header command."
  },
  {
    "id": "api.command_channel_header.name",
    "translation": "header"
  },
  {
    "id": "api.command_channel_header.permission.app_error",
    "translation": "You don't have the appropriate permissions to edit the channel header."
  },
  {
    "id": "api.command_channel_header.update_channel.app_error",
    "translation": "Error updating the channel header."
  },
  {
    "id": "api.command_channel_header.update_channel.max_length",
    "translation": "The text entered exceeds the character limit. The channel header is limited to {{.MaxLength}} characters."
  },
  {
    "id": "api.command_channel_purpose.channel.app_error",
    "translation": "Error to retrieve the current channel."
  },
  {
    "id": "api.command_channel_purpose.desc",
    "translation": "Edit the channel purpose"
  },
  {
    "id": "api.command_channel_purpose.direct_group.app_error",
    "translation": "Unable to set purpose for direct message channels. Use /header to set the header instead."
  },
  {
    "id": "api.command_channel_purpose.hint",
    "translation": "[text]"
  },
  {
    "id": "api.command_channel_purpose.message.app_error",
    "translation": "A message must be provided with the /purpose command."
  },
  {
    "id": "api.command_channel_purpose.name",
    "translation": "purpose"
  },
  {
    "id": "api.command_channel_purpose.permission.app_error",
    "translation": "You don't have the appropriate permissions to edit the channel purpose."
  },
  {
    "id": "api.command_channel_purpose.update_channel.app_error",
    "translation": "Error updating the channel purpose."
  },
  {
    "id": "api.command_channel_purpose.update_channel.max_length",
    "translation": "The text entered exceeds the character limit. The channel purpose is limited to {{.MaxLength}} characters."
  },
  {
    "id": "api.command_channel_remove.channel.app_error",
    "translation": "Error retrieving the current channel."
  },
  {
    "id": "api.command_channel_rename.channel.app_error",
    "translation": "Error to retrieve the current channel."
  },
  {
    "id": "api.command_channel_rename.desc",
    "translation": "Rename the channel"
  },
  {
    "id": "api.command_channel_rename.direct_group.app_error",
    "translation": "Unable to rename direct message channels."
  },
  {
    "id": "api.command_channel_rename.hint",
    "translation": "[text]"
  },
  {
    "id": "api.command_channel_rename.message.app_error",
    "translation": "A message must be provided with the /rename command."
  },
  {
    "id": "api.command_channel_rename.name",
    "translation": "rename"
  },
  {
    "id": "api.command_channel_rename.permission.app_error",
    "translation": "You don't have the appropriate permissions to rename the channel."
  },
  {
    "id": "api.command_channel_rename.too_long.app_error",
    "translation": "Channel name must be {{.Length}} or fewer characters."
  },
  {
    "id": "api.command_channel_rename.too_short.app_error",
    "translation": "Channel name must be {{.Length}} or more characters."
  },
  {
    "id": "api.command_channel_rename.update_channel.app_error",
    "translation": "Error to update the current channel."
  },
  {
    "id": "api.command_code.desc",
    "translation": "Display text as a code block"
  },
  {
    "id": "api.command_code.hint",
    "translation": "[text]"
  },
  {
    "id": "api.command_code.message.app_error",
    "translation": "A message must be provided with the /code command."
  },
  {
    "id": "api.command_code.name",
    "translation": "code"
  },
  {
    "id": "api.command_collapse.desc",
    "translation": "Turn on auto-collapsing of image previews"
  },
  {
    "id": "api.command_collapse.name",
    "translation": "collapse"
  },
  {
    "id": "api.command_collapse.success",
    "translation": "Image links now collapse by default"
  },
  {
    "id": "api.command_custom_status.app_error",
    "translation": "Error setting the status."
  },
  {
    "id": "api.command_custom_status.clear.app_error",
    "translation": "Error clearing the status."
  },
  {
    "id": "api.command_custom_status.clear.success",
    "translation": "Your status was cleared."
  },
  {
    "id": "api.command_custom_status.desc",
    "translation": "Set or clear your status"
  },
  {
    "id": "api.command_custom_status.hint",
    "translation": "[:emoji_name:] [status_message] or clear"
  },
  {
    "id": "api.command_custom_status.name",
    "translation": "status"
  },
  {
    "id": "api.command_custom_status.success",
    "translation": "Your status is set to “{{.EmojiName}} {{.StatusMessage}}”. You can change your status from the status popover in the channel sidebar header."
  },
  {
    "id": "api.command_dnd.desc",
    "translation": "Do not disturb disables desktop and mobile push notifications."
  },
  {
    "id": "api.command_dnd.name",
    "translation": "dnd"
  },
  {
    "id": "api.command_dnd.success",
    "translation": "Do Not Disturb is enabled. You will not receive desktop or mobile push notifications until Do Not Disturb is turned off."
  },
  {
    "id": "api.command_echo.delay.app_error",
    "translation": "Delays must be under 10000 seconds."
  },
  {
    "id": "api.command_echo.desc",
    "translation": "Echo back text from your account"
  },
  {
    "id": "api.command_echo.high_volume.app_error",
    "translation": "High volume of echo request, cannot process request."
  },
  {
    "id": "api.command_echo.hint",
    "translation": "'message' [delay in seconds]"
  },
  {
    "id": "api.command_echo.message.app_error",
    "translation": "A message must be provided with the /echo command."
  },
  {
    "id": "api.command_echo.name",
    "translation": "echo"
  },
  {
    "id": "api.command_expand.desc",
    "translation": "Turn off auto-collapsing of image previews"
  },
  {
    "id": "api.command_expand.name",
    "translation": "expand"
  },
  {
    "id": "api.command_expand.success",
    "translation": "Image links now expand by default"
  },
  {
    "id": "api.command_expand_collapse.fail.app_error",
    "translation": "An error occurred while expanding previews."
  },
  {
    "id": "api.command_exportlink.desc",
    "translation": "Generate a link to download a export."
  },
  {
    "id": "api.command_exportlink.driver.app_error",
    "translation": "The file store driver does not support link generation."
  },
  {
    "id": "api.command_exportlink.empty.app_error",
    "translation": "No export file has been found."
  },
  {
    "id": "api.command_exportlink.hint",
    "translation": "[job-id|zip filename|{{.LatestMsg}}]"
  },
  {
    "id": "api.command_exportlink.invalid.app_error",
    "translation": "Unable to find the file you requested."
  },
  {
    "id": "api.command_exportlink.link.text",
    "translation": "You can download your file here: {{.Link}}.\nThis link will expire in {{.Expiration}}."
  },
  {
    "id": "api.command_exportlink.list.app_error",
    "translation": "Unable to retrieve the export list."
  },
  {
    "id": "api.command_exportlink.name",
    "translation": "exportlink"
  },
  {
    "id": "api.command_exportlink.permission.app_error",
    "translation": "You don't have enough permissions to run this command."
  },
  {
    "id": "api.command_exportlink.presign.app_error",
    "translation": "Unable to generate presign url."
  },
  {
    "id": "api.command_groupmsg.desc",
    "translation": "Sends a Group Message to the specified users"
  },
  {
    "id": "api.command_groupmsg.fail.app_error",
    "translation": "An error occurred while messaging the users."
  },
  {
    "id": "api.command_groupmsg.group_fail.app_error",
    "translation": "An error occurred while creating the group message."
  },
  {
    "id": "api.command_groupmsg.hint",
    "translation": "@[username1],@[username2] 'message'"
  },
  {
    "id": "api.command_groupmsg.invalid_user.app_error",
    "translation": {
      "one": "Unable to find the user: {{.Users}}",
      "other": "Unable to find the users: {{.Users}}"
    }
  },
  {
    "id": "api.command_groupmsg.max_users.app_error",
    "translation": "Group messages are limited to a maximum of {{.MaxUsers}} users."
  },
  {
    "id": "api.command_groupmsg.min_users.app_error",
    "translation": "Group messages are limited to a minimum of {{.MinUsers}} users."
  },
  {
    "id": "api.command_groupmsg.name",
    "translation": "message"
  },
  {
    "id": "api.command_groupmsg.permission.app_error",
    "translation": "You don't have the appropriate permissions to create a new group message."
  },
  {
    "id": "api.command_help.desc",
    "translation": "Show Mattermost help message"
  },
  {
    "id": "api.command_help.name",
    "translation": "help"
  },
  {
    "id": "api.command_help.success",
    "translation": "Mattermost is an open source platform for secure communication, collaboration, and orchestration of work across tools and teams.\r\nMattermost contains two key tools:\r\n\r\n**Channels** - Stay connected with your team via 1:1 and group messaging.\r\n**[Playbooks](/playbooks)** - Build and configure repeatable processes to achieve specific and predictable outcomes.\r\n\r\n[View documentation and guides]({{.HelpLink}})"
  },
  {
    "id": "api.command_invite.channel.app_error",
    "translation": "Error to retrieve the current channel."
  },
  {
    "id": "api.command_invite.channel.error",
    "translation": "Could not find the channel {{.Channel}}. Please use the [channel handle](https://docs.mattermost.com/messaging/managing-channels.html#naming-a-channel) to identify channels."
  },
  {
    "id": "api.command_invite.channel_constrained_user_denied",
    "translation": "This channel is managed by groups.  This user is not part of a group that is synced to this channel."
  },
  {
    "id": "api.command_invite.desc",
    "translation": "Invite a user to a channel"
  },
  {
    "id": "api.command_invite.directchannel.app_error",
    "translation": "You can't add someone to a direct message channel."
  },
  {
    "id": "api.command_invite.fail.app_error",
    "translation": "An error occurred while joining the channel."
  },
  {
    "id": "api.command_invite.hint",
    "translation": "@[username]... ~[channel]..."
  },
  {
    "id": "api.command_invite.missing_message.app_error",
    "translation": "Missing Username and/or Channel."
  },
  {
    "id": "api.command_invite.missing_user.app_error",
    "translation": "We couldn't find the user {{.User}}. They may have been deactivated by the System Administrator."
  },
  {
    "id": "api.command_invite.name",
    "translation": "invite"
  },
  {
    "id": "api.command_invite.permission.app_error",
    "translation": "You don't have enough permissions to add {{.User}} in {{.Channel}}."
  },
  {
    "id": "api.command_invite.private_channel.app_error",
    "translation": "Could not find the channel {{.Channel}}. Please use the [channel handle](https://docs.mattermost.com/messaging/managing-channels.html#naming-a-channel) to identify channels."
  },
  {
    "id": "api.command_invite.success",
    "translation": "{{.User}} added to {{.Channel}} channel."
  },
  {
    "id": "api.command_invite.successOverflow",
    "translation": "{{.FirstUser}} and {{.Others}} added to {{.Channel}} channel."
  },
  {
    "id": "api.command_invite.user_already_in_channel.app_error",
    "translation": {
      "one": "{{.User}} is already in the channel.",
      "other": "{{.User}} are already in the channel."
    }
  },
  {
    "id": "api.command_invite.user_already_in_channel.overflow",
    "translation": "{{.FirstUser}} and {{.Others}} others are already in the channel."
  },
  {
    "id": "api.command_invite.user_not_in_team.app_error",
    "translation": "You can add {{.Users}} to this channel once they are members of the **{{.Team}}** team."
  },
  {
    "id": "api.command_invite.user_not_in_team.messageOverflow",
    "translation": "You can add {{.FirstUser}} and {{.Others}} others to this channel once they are members of the **{{.Team}}** team."
  },
  {
    "id": "api.command_invite_people.permission.app_error",
    "translation": "You don't have permission to invite new users to this server."
  },
  {
    "id": "api.command_join.desc",
    "translation": "Join the open channel"
  },
  {
    "id": "api.command_join.fail.app_error",
    "translation": "An error occurred while joining the channel."
  },
  {
    "id": "api.command_join.hint",
    "translation": "~[channel]"
  },
  {
    "id": "api.command_join.list.app_error",
    "translation": "An error occurred while listing channels."
  },
  {
    "id": "api.command_join.missing.app_error",
    "translation": "Unable to find the channel."
  },
  {
    "id": "api.command_join.name",
    "translation": "join"
  },
  {
    "id": "api.command_kick.name",
    "translation": "kick"
  },
  {
    "id": "api.command_leave.desc",
    "translation": "Leave the current channel"
  },
  {
    "id": "api.command_leave.fail.app_error",
    "translation": "An error occurred while leaving the channel."
  },
  {
    "id": "api.command_leave.name",
    "translation": "leave"
  },
  {
    "id": "api.command_logout.desc",
    "translation": "Logout of Mattermost"
  },
  {
    "id": "api.command_logout.name",
    "translation": "logout"
  },
  {
    "id": "api.command_marketplace.desc",
    "translation": "Open the Marketplace"
  },
  {
    "id": "api.command_marketplace.name",
    "translation": "marketplace"
  },
  {
    "id": "api.command_marketplace.unsupported.app_error",
    "translation": "The marketplace command is not supported on your device."
  },
  {
    "id": "api.command_me.desc",
    "translation": "Do an action"
  },
  {
    "id": "api.command_me.hint",
    "translation": "[message]"
  },
  {
    "id": "api.command_me.name",
    "translation": "me"
  },
  {
    "id": "api.command_msg.desc",
    "translation": "Send Direct Message to a user"
  },
  {
    "id": "api.command_msg.dm_fail.app_error",
    "translation": "An error occurred while creating the direct message."
  },
  {
    "id": "api.command_msg.fail.app_error",
    "translation": "An error occurred while messaging the user."
  },
  {
    "id": "api.command_msg.hint",
    "translation": "@[username] 'message'"
  },
  {
    "id": "api.command_msg.missing.app_error",
    "translation": "Unable to find the user."
  },
  {
    "id": "api.command_msg.name",
    "translation": "message"
  },
  {
    "id": "api.command_msg.permission.app_error",
    "translation": "You don't have the appropriate permissions to direct message this user."
  },
  {
    "id": "api.command_mute.desc",
    "translation": "Turns off desktop, email and push notifications for the current channel or the [channel] specified."
  },
  {
    "id": "api.command_mute.error",
    "translation": "Could not find the channel {{.Channel}}. Please use the [channel handle](https://docs.mattermost.com/messaging/managing-channels.html#naming-a-channel) to identify channels."
  },
  {
    "id": "api.command_mute.hint",
    "translation": "~[channel]"
  },
  {
    "id": "api.command_mute.name",
    "translation": "mute"
  },
  {
    "id": "api.command_mute.no_channel.error",
    "translation": "Could not find the specified channel. Please use the [channel handle](https://docs.mattermost.com/messaging/managing-channels.html#naming-a-channel) to identify channels."
  },
  {
    "id": "api.command_mute.not_member.error",
    "translation": "Could not mute channel {{.Channel}} as you are not a member."
  },
  {
    "id": "api.command_mute.success_mute",
    "translation": "You will not receive notifications for {{.Channel}} until channel mute is turned off."
  },
  {
    "id": "api.command_mute.success_mute_direct_msg",
    "translation": "You will not receive notifications for this channel until channel mute is turned off."
  },
  {
    "id": "api.command_mute.success_unmute",
    "translation": "{{.Channel}} is no longer muted."
  },
  {
    "id": "api.command_mute.success_unmute_direct_msg",
    "translation": "This channel is no longer muted."
  },
  {
    "id": "api.command_offline.desc",
    "translation": "Set your status offline"
  },
  {
    "id": "api.command_offline.name",
    "translation": "offline"
  },
  {
    "id": "api.command_offline.success",
    "translation": "You are now offline"
  },
  {
    "id": "api.command_online.desc",
    "translation": "Set your status online"
  },
  {
    "id": "api.command_online.name",
    "translation": "online"
  },
  {
    "id": "api.command_online.success",
    "translation": "You are now online"
  },
  {
    "id": "api.command_open.name",
    "translation": "open"
  },
  {
    "id": "api.command_remote.accept.help",
    "translation": "Accept an invitation from an external Mattermost instance"
  },
  {
    "id": "api.command_remote.accept_invitation",
    "translation": "Invitation accepted and confirmed.\nSiteURL: {{.SiteURL}}"
  },
  {
    "id": "api.command_remote.accept_invitation.error",
    "translation": "Could not accept invitation: {{.Error}}"
  },
  {
    "id": "api.command_remote.add_remote.error",
    "translation": "Could not add secure connection: {{.Error}}"
  },
  {
    "id": "api.command_remote.cluster_removed",
    "translation": "Secure connection {{.RemoteId}} {{.Result}}."
  },
  {
    "id": "api.command_remote.confirm_invitation.error",
    "translation": "Could not confirm invitation: {{.Error}}"
  },
  {
    "id": "api.command_remote.decode_invitation.error",
    "translation": "Could not decode invitation: {{.Error}}"
  },
  {
    "id": "api.command_remote.desc",
    "translation": "Invite secure connections for communication across Mattermost instances."
  },
  {
    "id": "api.command_remote.displayname.help",
    "translation": "Secure connection display name"
  },
  {
    "id": "api.command_remote.displayname.hint",
    "translation": "A display name for the secure connection"
  },
  {
    "id": "api.command_remote.encrypt_invitation.error",
    "translation": "Could not encrypt invitation: {{.Error}}"
  },
  {
    "id": "api.command_remote.fetch_status.error",
    "translation": "Could not fetch secure connections: {{.Error}}"
  },
  {
    "id": "api.command_remote.hint",
    "translation": "[action]"
  },
  {
    "id": "api.command_remote.invitation.help",
    "translation": "Invitation from secure connection"
  },
  {
    "id": "api.command_remote.invitation.hint",
    "translation": "The encrypted invitation from a secure connection"
  },
  {
    "id": "api.command_remote.invitation_created",
    "translation": "Invitation created."
  },
  {
    "id": "api.command_remote.invite.help",
    "translation": "Invite a secure connection"
  },
  {
    "id": "api.command_remote.invite_password.help",
    "translation": "Invitation password"
  },
  {
    "id": "api.command_remote.invite_password.hint",
    "translation": "Password to be used to encrypt the invitation"
  },
  {
    "id": "api.command_remote.invite_summary",
    "translation": "Send the following AES 256-bit encrypted invitation to the external Mattermost System Admin along with the password. They will use the `{{.Command}}` slash command to accept the invitation.\n\n```\n{{.Invitation}}\n```\n\n**Ensure the secure connection can access your Mattermost instance via** {{.SiteURL}}"
  },
  {
    "id": "api.command_remote.missing_command",
    "translation": "Missing command. Available actions: {{.Actions}}"
  },
  {
    "id": "api.command_remote.missing_empty",
    "translation": "Missing or empty `{{.Arg}}`"
  },
  {
    "id": "api.command_remote.name",
    "translation": "secure-connection"
  },
  {
    "id": "api.command_remote.name.help",
    "translation": "Secure connection name"
  },
  {
    "id": "api.command_remote.name.hint",
    "translation": "A unique name for the secure connection"
  },
  {
    "id": "api.command_remote.permission_required",
    "translation": "You require `{{.Permission}}` permission to manage secure connections."
  },
  {
    "id": "api.command_remote.remote_add_remove.help",
    "translation": "Add/remove secure connections. Available actions: {{.Actions}}"
  },
  {
    "id": "api.command_remote.remote_table_header",
    "translation": "| Secure connection | Display name | Connection ID | Site URL | Default Team | Invite accepted | Online | Last ping | Deleted |"
  },
  {
    "id": "api.command_remote.remotes_not_found",
    "translation": "No secure connections found."
  },
  {
    "id": "api.command_remote.remove.help",
    "translation": "Removes a secure connection"
  },
  {
    "id": "api.command_remote.remove_remote.error",
    "translation": "Could not remove secure connection: {{.Error}}"
  },
  {
    "id": "api.command_remote.remove_remote_id.help",
    "translation": "ID of secure connection to remove."
  },
  {
    "id": "api.command_remote.service_disabled",
    "translation": "Secure Connection Service is disabled."
  },
  {
    "id": "api.command_remote.service_not_enabled",
    "translation": "Secure Connection Service not enabled."
  },
  {
    "id": "api.command_remote.site_url_not_set",
    "translation": "Site URL not set. Please set this in System Console > Environment > Web Server."
  },
  {
    "id": "api.command_remote.status.help",
    "translation": "Displays status for all secure connections"
  },
  {
    "id": "api.command_remote.unknown_action",
    "translation": "Unknown action `{{.Action}}`"
  },
  {
    "id": "api.command_remove.desc",
    "translation": "Remove a member from the channel"
  },
  {
    "id": "api.command_remove.direct_group.app_error",
    "translation": "You can't remove someone from a direct message channel."
  },
  {
    "id": "api.command_remove.group_constrained_user_denied",
    "translation": "User cannot be removed from the channel by you because they are a member of the groups linked to this channel. To remove them from this channel, they must be removed from the linked groups."
  },
  {
    "id": "api.command_remove.hint",
    "translation": "@[username]"
  },
  {
    "id": "api.command_remove.message.app_error",
    "translation": "A message must be provided with the /remove or /kick command."
  },
  {
    "id": "api.command_remove.missing.app_error",
    "translation": "We couldn't find the user. They may have been deactivated by the System Administrator."
  },
  {
    "id": "api.command_remove.name",
    "translation": "remove"
  },
  {
    "id": "api.command_remove.permission.app_error",
    "translation": "You don't have the appropriate permissions to remove the member."
  },
  {
    "id": "api.command_remove.user_not_in_channel",
    "translation": "{{.Username}} is not a member of this channel."
  },
  {
    "id": "api.command_search.desc",
    "translation": "Search text in messages"
  },
  {
    "id": "api.command_search.hint",
    "translation": "[text]"
  },
  {
    "id": "api.command_search.name",
    "translation": "search"
  },
  {
    "id": "api.command_search.unsupported.app_error",
    "translation": "The search command is not supported on your device."
  },
  {
    "id": "api.command_settings.desc",
    "translation": "Open the Settings dialog"
  },
  {
    "id": "api.command_settings.name",
    "translation": "settings"
  },
  {
    "id": "api.command_settings.unsupported.app_error",
    "translation": "The settings command is not supported on your device."
  },
  {
    "id": "api.command_share.available_actions",
    "translation": "Available actions: {{.Actions}}"
  },
  {
    "id": "api.command_share.channel_invite.error",
    "translation": "Error inviting `{{.Name}}` to this channel: {{.Error}}"
  },
  {
    "id": "api.command_share.channel_invite_not_home.error",
    "translation": "Cannot invite secure connection to a shared channel originating somewhere else."
  },
  {
    "id": "api.command_share.channel_not_shared.error",
    "translation": "Cannot invite remote because channel {{.ChannelID}} is not shared."
  },
  {
    "id": "api.command_share.channel_remote_id_not_exists",
    "translation": "Shared channel secure connection `{{.RemoteId}}` does not exist for this channel."
  },
  {
    "id": "api.command_share.channel_shared",
    "translation": "This channel is now shared."
  },
  {
    "id": "api.command_share.channel_status.help",
    "translation": "Displays status for this shared channel"
  },
  {
    "id": "api.command_share.channel_status_id",
    "translation": "Status for channel ID `{{.ChannelId}}`"
  },
  {
    "id": "api.command_share.check_channel_exist.error",
    "translation": "Error while checking if shared channel {{.ChannelID}} exists: {{.Error}}"
  },
  {
    "id": "api.command_share.could_not_uninvite.error",
    "translation": "Could not uninvite `{{.RemoteId}}`: {{.Error}}"
  },
  {
    "id": "api.command_share.desc",
    "translation": "Shares the current channel with an external Mattermost instance."
  },
  {
    "id": "api.command_share.fetch_remote.error",
    "translation": "Error fetching secure connections: {{.Error}}"
  },
  {
    "id": "api.command_share.fetch_remote_status.error",
    "translation": "Could not fetch status for secure connections: {{.Error}}."
  },
  {
    "id": "api.command_share.hint",
    "translation": "[action]"
  },
  {
    "id": "api.command_share.invalid_value.error",
    "translation": "Invalid value for '{{.Arg}}': {{.Error}}"
  },
  {
    "id": "api.command_share.invitation_sent",
    "translation": "Shared channel invitation has been sent to `{{.Name}} {{.SiteURL}}`."
  },
  {
    "id": "api.command_share.invite_remote.help",
    "translation": "Invites an external Mattermost instance to the current shared channel"
  },
  {
    "id": "api.command_share.invite_remote_to_channel.error",
    "translation": "Cannot invite remote to channel: {{.Error}}"
  },
  {
    "id": "api.command_share.missing_action",
    "translation": "Missing action. Available actions: {{.Actions}}"
  },
  {
    "id": "api.command_share.must_specify_valid_remote",
    "translation": "Must specify a valid secure connection ID to invite."
  },
  {
    "id": "api.command_share.name",
    "translation": "share-channel"
  },
  {
    "id": "api.command_share.no_remote_invited",
    "translation": "No secure connections have been invited to this channel."
  },
  {
    "id": "api.command_share.not_shared_channel_unshare",
    "translation": "Cannot unshare a channel that is not shared."
  },
  {
    "id": "api.command_share.permission_required",
    "translation": "You require `{{.Permission}}` permission to manage shared channels."
  },
  {
    "id": "api.command_share.remote_already_invited",
    "translation": "The secure connection has already been invited."
  },
  {
    "id": "api.command_share.remote_id.help",
    "translation": "ID of an existing secure connection. See `secure-connection` command to add a secure connection."
  },
  {
    "id": "api.command_share.remote_id_invalid.error",
    "translation": "Secure connection ID is invalid: {{.Error}}"
  },
  {
    "id": "api.command_share.remote_not_valid",
    "translation": "Must specify a valid secure connection ID to uninvite"
  },
  {
    "id": "api.command_share.remote_table_header",
    "translation": "| Secure connection | Site URL | Read only | Invite accepted | Online | Last sync |"
  },
  {
    "id": "api.command_share.remote_uninvited",
    "translation": "Secure connection `{{.RemoteId}}` uninvited."
  },
  {
    "id": "api.command_share.service_disabled",
    "translation": "Shared Channels Service is disabled."
  },
  {
    "id": "api.command_share.share_channel.error",
    "translation": "Cannot share this channel: {{.Error}}"
  },
  {
    "id": "api.command_share.share_read_only.help",
    "translation": "Channel will be shared in read-only mode"
  },
  {
    "id": "api.command_share.share_read_only.hint",
    "translation": "[readonly] - 'Y' or 'N'.  Defaults to 'N'"
  },
  {
    "id": "api.command_share.shared_channel_unavailable",
    "translation": "This channel is no longer shared."
  },
  {
    "id": "api.command_share.shared_channel_unshare.error",
    "translation": "Cannot unshare this channel: {{.Error}}."
  },
  {
    "id": "api.command_share.uninvite_remote.help",
    "translation": "Uninvites a secure connection from this shared channel"
  },
  {
    "id": "api.command_share.uninvite_remote_id.help",
    "translation": "ID of secure connection to uninvite."
  },
  {
    "id": "api.command_share.unknown_action",
    "translation": "Unknown action `{{.Action}}`. Available actions: {{.Actions}}"
  },
  {
    "id": "api.command_share.unshare_channel.help",
    "translation": "Unshares the current channel"
  },
  {
    "id": "api.command_shortcuts.desc",
    "translation": "Displays a list of keyboard shortcuts"
  },
  {
    "id": "api.command_shortcuts.name",
    "translation": "shortcuts"
  },
  {
    "id": "api.command_shortcuts.unsupported.app_error",
    "translation": "The shortcuts command is not supported on your device."
  },
  {
    "id": "api.command_shrug.desc",
    "translation": "Adds ¯\\_(ツ)_/¯ to your message"
  },
  {
    "id": "api.command_shrug.hint",
    "translation": "[message]"
  },
  {
    "id": "api.command_shrug.name",
    "translation": "shrug"
  },
  {
    "id": "api.config.client.old_format.app_error",
    "translation": "New format for the client configuration is not supported yet. Please specify format=old in the query string."
  },
  {
    "id": "api.config.get_config.restricted_merge.app_error",
    "translation": "Failed to merge given config."
  },
  {
    "id": "api.config.migrate_config.app_error",
    "translation": "Failed to migrate config store."
  },
  {
    "id": "api.config.patch_config.diff.app_error",
    "translation": "Failed to diff configs"
  },
  {
    "id": "api.config.patch_config.restricted_merge.app_error",
    "translation": "Failed to merge given config."
  },
  {
    "id": "api.config.reload_config.app_error",
    "translation": "Failed to reload config."
  },
  {
    "id": "api.config.update.elasticsearch.autocomplete_cannot_be_enabled_error",
    "translation": "Channel autocomplete cannot be enabled as channel index schema is out of date. It is recommended to regenerate your channel index. See the Mattermost changelog for more information"
  },
  {
    "id": "api.config.update_config.clear_siteurl.app_error",
    "translation": "Site URL cannot be cleared."
  },
  {
    "id": "api.config.update_config.diff.app_error",
    "translation": "Failed to diff configs"
  },
  {
    "id": "api.config.update_config.not_allowed_security.app_error",
    "translation": "Changing {{.Name}} is not allowed due to security reasons."
  },
  {
    "id": "api.config.update_config.restricted_merge.app_error",
    "translation": "Failed to merge given config."
  },
  {
    "id": "api.config.update_config.translations.app_error",
    "translation": "Failed to update server translations."
  },
  {
    "id": "api.context.404.app_error",
    "translation": "Sorry, we could not find the page."
  },
  {
    "id": "api.context.get_user.app_error",
    "translation": "Unable to get user from session UserID."
  },
  {
    "id": "api.context.invalid_body_param.app_error",
    "translation": "Invalid or missing {{.Name}} in request body."
  },
  {
    "id": "api.context.invalid_param.app_error",
    "translation": "Invalid {{.Name}} parameter."
  },
  {
    "id": "api.context.invalid_token.error",
    "translation": "Invalid session token={{.Token}}, err={{.Error}}"
  },
  {
    "id": "api.context.invalid_url_param.app_error",
    "translation": "Invalid or missing {{.Name}} parameter in request URL."
  },
  {
    "id": "api.context.invitation_expired.error",
    "translation": "Invitation is expired."
  },
  {
    "id": "api.context.ip_filtering.apply_ip_filters.app_error",
    "translation": "An error has occurred while applying IP Filters"
  },
  {
    "id": "api.context.ip_filtering.get_ip_filters.app_error",
    "translation": "An error has occurred while fetching IP Filters"
  },
  {
    "id": "api.context.ip_filtering.get_my_ip.failed",
    "translation": "An error has occurred while fetching the client's IP address"
  },
  {
    "id": "api.context.ip_filtering.not_available.app_error",
    "translation": "IP Filtering is not available on this server"
  },
  {
    "id": "api.context.json_encoding.app_error",
    "translation": "Error encoding JSON."
  },
  {
    "id": "api.context.local_origin_required.app_error",
    "translation": "This endpoint requires a local request origin."
  },
  {
    "id": "api.context.mfa_required.app_error",
    "translation": "Multi-factor authentication is required on this server."
  },
  {
    "id": "api.context.outgoing_oauth_connection.create_connection.app_error",
    "translation": "There was an error while creating the outgoing OAuth connection."
  },
  {
    "id": "api.context.outgoing_oauth_connection.create_connection.input_error",
    "translation": "Invalid input parameters."
  },
  {
    "id": "api.context.outgoing_oauth_connection.delete_connection.app_error",
    "translation": "There was an error while deleting the outgoing OAuth connection."
  },
  {
    "id": "api.context.outgoing_oauth_connection.list_connections.app_error",
    "translation": "There was an error while listing outgoing OAuth connections."
  },
  {
    "id": "api.context.outgoing_oauth_connection.list_connections.input_error",
    "translation": "Invalid input parameters."
  },
  {
    "id": "api.context.outgoing_oauth_connection.not_available.configuration_disabled",
    "translation": "Outgoing OAuth connections are not available on this server."
  },
  {
    "id": "api.context.outgoing_oauth_connection.update_connection.app_error",
    "translation": "There was an error while updating the outgoing OAuth connection."
  },
  {
    "id": "api.context.outgoing_oauth_connection.update_connection.input_error",
    "translation": "Invalid input parameters."
  },
  {
    "id": "api.context.outgoing_oauth_connection.validate_connection_credentials.app_error",
    "translation": "There was an error while validating the outgoing OAuth connection credentials."
  },
  {
    "id": "api.context.outgoing_oauth_connection.validate_connection_credentials.input_error",
    "translation": "Couldn't retrieve credentials with the specified connection configuration."
  },
  {
    "id": "api.context.permissions.app_error",
    "translation": "You do not have the appropriate permissions."
  },
  {
    "id": "api.context.remote_id_invalid.app_error",
    "translation": "Unable to find secure connectionID {{.RemoteId}}."
  },
  {
    "id": "api.context.remote_id_mismatch.app_error",
    "translation": "Secure connection ID mismatch."
  },
  {
    "id": "api.context.remote_id_missing.app_error",
    "translation": "Secure connection ID missing."
  },
  {
    "id": "api.context.request_body_too_large.app_error",
    "translation": "Unable to process request. Request body too large."
  },
  {
    "id": "api.context.server_busy.app_error",
    "translation": "Server is busy, non-critical services are temporarily unavailable."
  },
  {
    "id": "api.context.session_expired.app_error",
    "translation": "Invalid or expired session, please login again."
  },
  {
    "id": "api.context.token_provided.app_error",
    "translation": "Session is not OAuth but token was provided in the query string."
  },
  {
    "id": "api.create_terms_of_service.custom_terms_of_service_disabled.app_error",
    "translation": "Custom terms of service feature is disabled."
  },
  {
    "id": "api.create_terms_of_service.empty_text.app_error",
    "translation": "Please enter text for your Custom Terms of Service."
  },
  {
    "id": "api.custom_groups.count_err",
    "translation": "error counting groups"
  },
  {
    "id": "api.custom_groups.feature_disabled",
    "translation": "custom groups feature is disabled"
  },
  {
    "id": "api.custom_groups.license_error",
    "translation": "not licensed for custom groups"
  },
  {
    "id": "api.custom_groups.must_be_referenceable",
    "translation": "allow_reference must be 'true' for custom groups"
  },
  {
    "id": "api.custom_groups.no_remote_id",
    "translation": "remote_id must be blank for custom group"
  },
  {
    "id": "api.custom_status.disabled",
    "translation": "Custom status feature has been disabled. Please contact your system administrator for details."
  },
  {
    "id": "api.custom_status.recent_custom_statuses.delete.app_error",
    "translation": "Failed to delete the recent status. Please try adding the status first or contact your system administrator for details."
  },
  {
    "id": "api.custom_status.set_custom_statuses.emoji_not_found",
    "translation": "Failed to update the custom status. An emoji with the given name does not exist."
  },
  {
    "id": "api.custom_status.set_custom_statuses.update.app_error",
    "translation": "Failed to update the custom status. Please add either emoji or custom text status or both."
  },
  {
    "id": "api.draft.create_draft.can_not_draft_to_deleted.error",
    "translation": "Can not save draft to deleted channel"
  },
  {
    "id": "api.drafts.disabled.app_error",
    "translation": "Drafts feature is disabled."
  },
  {
    "id": "api.elasticsearch.test_elasticsearch_settings_nil.app_error",
    "translation": "Elasticsearch settings has unset values."
  },
  {
    "id": "api.email_batching.add_notification_email_to_batch.channel_full.app_error",
    "translation": "Email batching job's receiving channel was full. Please increase the EmailBatchingBufferSize."
  },
  {
    "id": "api.email_batching.add_notification_email_to_batch.disabled.app_error",
    "translation": "Email batching has been disabled by the system administrator."
  },
  {
    "id": "api.email_batching.send_batched_email_notification.button",
    "translation": "Open Mattermost"
  },
  {
    "id": "api.email_batching.send_batched_email_notification.messageButton",
    "translation": "View this message"
  },
  {
    "id": "api.email_batching.send_batched_email_notification.subTitle",
    "translation": "See below for a summary of your new messages."
  },
  {
    "id": "api.email_batching.send_batched_email_notification.subject",
    "translation": {
      "one": "[{{.SiteName}}] New Notification for {{.Month}} {{.Day}}, {{.Year}}",
      "other": "[{{.SiteName}}] New Notifications for {{.Month}} {{.Day}}, {{.Year}}"
    }
  },
  {
    "id": "api.email_batching.send_batched_email_notification.time",
    "translation": "{{.Hour}}:{{.Minute}} {{.TimeZone}}"
  },
  {
    "id": "api.email_batching.send_batched_email_notification.title",
    "translation": "You have new messages"
  },
  {
    "id": "api.emoji.create.duplicate.app_error",
    "translation": "Unable to create emoji. Another emoji with the same name already exists."
  },
  {
    "id": "api.emoji.create.internal_error",
    "translation": "server_error: Encountered internal server error creating the emoji."
  },
  {
    "id": "api.emoji.create.other_user.app_error",
    "translation": "Invalid user id."
  },
  {
    "id": "api.emoji.create.parse.app_error",
    "translation": "Unable to create emoji. Could not understand request."
  },
  {
    "id": "api.emoji.create.too_large.app_error",
    "translation": "Unable to create emoji. Image must be less than 512 KiB in size."
  },
  {
    "id": "api.emoji.disabled.app_error",
    "translation": "Custom emoji have been disabled by the system admin."
  },
  {
    "id": "api.emoji.get_image.decode.app_error",
    "translation": "Unable to decode image file for emoji."
  },
  {
    "id": "api.emoji.get_image.read.app_error",
    "translation": "Unable to read image file for emoji."
  },
  {
    "id": "api.emoji.get_multiple_by_name_too_many.request_error",
    "translation": "Unable to get that many emojis by name. Only {{.MaxNames}} emojis can be requested at once."
  },
  {
    "id": "api.emoji.storage.app_error",
    "translation": "File storage not configured properly. Please configure for either S3 or local server file storage."
  },
  {
    "id": "api.emoji.upload.image.app_error",
    "translation": "Unable to create emoji. File must be a PNG, JPEG, or GIF."
  },
  {
    "id": "api.emoji.upload.large_image.decode_error",
    "translation": "Unable to create emoji. An error occurred when trying to decode the image."
  },
  {
    "id": "api.emoji.upload.large_image.encode_error",
    "translation": "Unable to create emoji. An error occurred when trying to encode the image."
  },
  {
    "id": "api.emoji.upload.large_image.gif_decode_error",
    "translation": "Unable to create emoji. An error occurred when trying to decode the GIF image."
  },
  {
    "id": "api.emoji.upload.large_image.gif_encode_error",
    "translation": "Unable to create emoji. An error occurred when trying to encode the GIF image."
  },
  {
    "id": "api.emoji.upload.large_image.too_large.app_error",
    "translation": "Unable to create emoji. Image must be smaller than {{.MaxWidth}} by {{.MaxHeight}}."
  },
  {
    "id": "api.emoji.upload.open.app_error",
    "translation": "Unable to create the emoji. An error occurred when trying to open the attached image."
  },
  {
    "id": "api.emoji.upload.seek.app_error",
    "translation": "Unable to seek to file start."
  },
  {
    "id": "api.error_get_first_admin_complete_setup",
    "translation": "Error trying to retrieve first admin complete setup from the store."
  },
  {
    "id": "api.error_get_first_admin_visit_marketplace_status",
    "translation": "Error trying to retrieve the first admin visit marketplace status from the store."
  },
  {
    "id": "api.error_no_organization_name_provided_for_self_hosted_onboarding",
    "translation": "Error no organization name provided for self hosted onboarding."
  },
  {
    "id": "api.error_set_first_admin_complete_setup",
    "translation": "Error trying to save first admin complete setup in the store."
  },
  {
    "id": "api.error_set_first_admin_visit_marketplace_status",
    "translation": "Error trying to save the first admin visit marketplace status in the store."
  },
  {
    "id": "api.export.export_not_found.app_error",
    "translation": "Unable to find export file."
  },
  {
    "id": "api.file.append_file.app_error",
    "translation": "Unable to append data to the file."
  },
  {
    "id": "api.file.attachments.disabled.app_error",
    "translation": "File attachments have been disabled on this server."
  },
  {
    "id": "api.file.cloud_upload.app_error",
    "translation": "Uploading via mmctl to a Cloud instance is not supported. Please check the documentation here: https://docs.mattermost.com/manage/cloud-data-export.html."
  },
  {
    "id": "api.file.file_exists.app_error",
    "translation": "Unable to check if the file exists."
  },
  {
    "id": "api.file.file_mod_time.app_error",
    "translation": "Unable to get last modification time for file."
  },
  {
    "id": "api.file.file_reader.app_error",
    "translation": "Unable to get a file reader."
  },
  {
    "id": "api.file.file_size.app_error",
    "translation": "Unable to get the file size."
  },
  {
    "id": "api.file.get_file.public_invalid.app_error",
    "translation": "The public link does not appear to be valid."
  },
  {
    "id": "api.file.get_file_preview.no_preview.app_error",
    "translation": "File doesn't have a preview image."
  },
  {
    "id": "api.file.get_file_thumbnail.no_thumbnail.app_error",
    "translation": "File doesn't have a thumbnail image."
  },
  {
    "id": "api.file.get_public_link.disabled.app_error",
    "translation": "Public links have been disabled."
  },
  {
    "id": "api.file.get_public_link.no_post.app_error",
    "translation": "Unable to get public link for file. File must be attached to a post that can be read by the current user."
  },
  {
    "id": "api.file.list_directory.app_error",
    "translation": "Unable to list directory."
  },
  {
    "id": "api.file.move_file.app_error",
    "translation": "Unable to move file."
  },
  {
    "id": "api.file.no_driver.app_error",
    "translation": "No file driver selected."
  },
  {
    "id": "api.file.read_file.app_error",
    "translation": "Unable to read the file."
  },
  {
    "id": "api.file.read_file.reading_local.app_error",
    "translation": "Encountered an error reading from local server file storage."
  },
  {
    "id": "api.file.remove_directory.app_error",
    "translation": "Unable to remove the directory."
  },
  {
    "id": "api.file.remove_file.app_error",
    "translation": "Unable to remove the file."
  },
  {
    "id": "api.file.test_connection.app_error",
    "translation": "Unable to access the file storage."
  },
  {
    "id": "api.file.test_connection_email_settings_nil.app_error",
    "translation": "Email settings has unset values."
  },
  {
    "id": "api.file.test_connection_s3_auth.app_error",
    "translation": "Unable to connect to S3. Verify your Amazon S3 connection authorization parameters and authentication settings."
  },
  {
    "id": "api.file.test_connection_s3_bucket_does_not_exist.app_error",
    "translation": "Ensure your Amazon S3 bucket is available, and verify your bucket permissions."
  },
  {
    "id": "api.file.test_connection_s3_settings_nil.app_error",
    "translation": "File storage settings has unset values."
  },
  {
    "id": "api.file.upload_file.incorrect_channelId.app_error",
    "translation": "Unable to upload the file. Incorrect channel ID: {{.channelId}}"
  },
  {
    "id": "api.file.upload_file.incorrect_number_of_client_ids.app_error",
    "translation": "Unable to upload file(s). Have {{.NumClientIds}} client_ids for {{.NumFiles}} files."
  },
  {
    "id": "api.file.upload_file.large_image.app_error",
    "translation": "File above maximum dimensions could not be uploaded: {{.Filename}}"
  },
  {
    "id": "api.file.upload_file.large_image_detailed.app_error",
    "translation": "{{.Filename}} dimensions ({{.Width}} by {{.Height}} pixels) exceed the limits."
  },
  {
    "id": "api.file.upload_file.multiple_channel_ids.app_error",
    "translation": "Unable to upload file(s). Multiple conflicting channel_ids."
  },
  {
    "id": "api.file.upload_file.read_form_value.app_error",
    "translation": "Unable to upload file(s). Error reading the value for {{.Formname}}."
  },
  {
    "id": "api.file.upload_file.read_request.app_error",
    "translation": "Unable to upload file(s). Error reading or parsing request data."
  },
  {
    "id": "api.file.upload_file.storage.app_error",
    "translation": "Unable to upload file. Image storage is not configured."
  },
  {
    "id": "api.file.upload_file.too_large_detailed.app_error",
    "translation": "Unable to upload file {{.Filename}}. {{.Length}} bytes exceeds the maximum allowed {{.Limit}} bytes."
  },
  {
    "id": "api.file.write_file.app_error",
    "translation": "Unable to write the file."
  },
  {
    "id": "api.filter_config_error",
    "translation": "Unable to filter the configuration."
  },
  {
    "id": "api.getThreadsForUser.bad_only_params",
    "translation": "OnlyThreads and OnlyTotals parameters to getThreadsForUser are mutually exclusive"
  },
  {
    "id": "api.getThreadsForUser.bad_params",
    "translation": "Before and After parameters to getThreadsForUser are mutually exclusive"
  },
  {
    "id": "api.getUsersForReporting.invalid_active_filter",
    "translation": "Cannot hide both active and inactive users."
  },
  {
    "id": "api.getUsersForReporting.invalid_page_size",
    "translation": "Page size is invalid or too large."
  },
  {
    "id": "api.getUsersForReporting.invalid_team_filter",
    "translation": "Invalid team id provided."
  },
  {
    "id": "api.get_site_url_error",
    "translation": "Could not get the instance site url"
  },
  {
    "id": "api.image.get.app_error",
    "translation": "Requested image url cannot be parsed."
  },
  {
    "id": "api.incoming_webhook.disabled.app_error",
    "translation": "Incoming webhooks have been disabled by the system admin."
  },
  {
    "id": "api.incoming_webhook.invalid_username.app_error",
    "translation": "Invalid username."
  },
  {
    "id": "api.invalid_channel",
    "translation": "Channel listed in the request doesn't belong to the user"
  },
  {
    "id": "api.invalid_custom_url_scheme",
    "translation": "Invalid custom url scheme has been provided"
  },
  {
    "id": "api.invalid_redirect_url",
    "translation": "Invalid redirect url has been provided"
  },
  {
    "id": "api.io_error",
    "translation": "input/output error"
  },
  {
    "id": "api.job.retrieve.nopermissions",
    "translation": "The job types of a job you are trying to retrieve does not contain permissions"
  },
  {
    "id": "api.job.status.invalid",
    "translation": "Invalid status set"
  },
  {
    "id": "api.job.unable_to_create_job.incorrect_job_type",
    "translation": "The job type of the job you are trying to create is invalid"
  },
  {
    "id": "api.job.unable_to_download_job",
    "translation": "Unable to download this job"
  },
  {
    "id": "api.job.unable_to_download_job.incorrect_job_type",
    "translation": "The job type you are trying to download is not supported at the moment"
  },
  {
    "id": "api.job.unable_to_manage_job.incorrect_job_type",
    "translation": "You do not have permission to manage this job type"
  },
  {
    "id": "api.ldap_group.not_found",
    "translation": "ldap group not found"
  },
  {
    "id": "api.ldap_groups.existing_group_name_error",
    "translation": "group name already exists"
  },
  {
    "id": "api.ldap_groups.existing_reserved_name_error",
    "translation": "group name already exists as a reserved name"
  },
  {
    "id": "api.ldap_groups.existing_user_name_error",
    "translation": "group name already exists as a user name"
  },
  {
    "id": "api.ldap_groups.license_error",
    "translation": "your license does not support ldap groups"
  },
  {
    "id": "api.license.add_license.array.app_error",
    "translation": "Empty array under 'license' in request."
  },
  {
    "id": "api.license.add_license.copy.app_error",
    "translation": "Failed to copy license file content to buffer"
  },
  {
    "id": "api.license.add_license.expired.app_error",
    "translation": "License is either expired or has not yet started."
  },
  {
    "id": "api.license.add_license.invalid.app_error",
    "translation": "Invalid license file."
  },
  {
    "id": "api.license.add_license.invalid_count.app_error",
    "translation": "Unable to count total unique users."
  },
  {
    "id": "api.license.add_license.no_file.app_error",
    "translation": "No file under 'license' in request."
  },
  {
    "id": "api.license.add_license.open.app_error",
    "translation": "Could not open license file."
  },
  {
    "id": "api.license.add_license.save.app_error",
    "translation": "License did not save properly."
  },
  {
    "id": "api.license.add_license.save_active.app_error",
    "translation": "Active license ID did not save properly."
  },
  {
    "id": "api.license.add_license.unique_users.app_error",
    "translation": "This license only supports {{.Users}} users, when your system has {{.Count}} unique users. Unique users are counted distinctly by email address. You can see total user count under Site Reports -> View Statistics."
  },
  {
    "id": "api.license.client.old_format.app_error",
    "translation": "New format for the client license is not supported yet. Please specify format=old in the query string."
  },
  {
    "id": "api.license.remove_expired_license.failed.error",
    "translation": "Failed to send the disable license email successfully."
  },
  {
    "id": "api.license.request-trial.bad-request",
    "translation": "The number of users requested is not correct."
  },
  {
    "id": "api.license.request-trial.bad-request.business-email",
    "translation": "Invalid business email for trial"
  },
  {
    "id": "api.license.request-trial.bad-request.terms-not-accepted",
    "translation": "You must accept the Mattermost Software Evaluation Agreement and Privacy Policy to request a license."
  },
  {
    "id": "api.license.request-trial.can-start-trial.error",
    "translation": "Could not check if a trial can be started"
  },
  {
    "id": "api.license.request-trial.can-start-trial.not-allowed",
    "translation": "Failed to apply new trial license. You have previously applied a trial license to this Mattermost instance.. If you would like to extend your trial period please [contact our sales team](https://mattermost.com/contact-us/)."
  },
  {
    "id": "api.license.request_trial_license.app_error",
    "translation": "Unable to get a trial license, please try again or contact with support@mattermost.com."
  },
  {
    "id": "api.license.request_trial_license.embargoed",
    "translation": "We were unable to process the request due to limitations for embargoed countries. [Learn more in our documentation](https://mattermost.com/pl/limitations-for-embargoed-countries), or reach out to legal@mattermost.com for questions around export limitations."
  },
  {
    "id": "api.license.upgrade_needed.app_error",
    "translation": "Feature requires an upgrade to Enterprise Edition."
  },
  {
    "id": "api.license_error",
    "translation": "api endpoint requires a license"
  },
  {
    "id": "api.marshal_error",
    "translation": "Failed to marshal."
  },
  {
    "id": "api.migrate_to_saml.error",
    "translation": "Unable to migrate SAML."
  },
  {
    "id": "api.no_license",
    "translation": "E10 or E20 license required to use this endpoint."
  },
  {
    "id": "api.oauth.allow_oauth.redirect_callback.app_error",
    "translation": "invalid_request: Supplied redirect_uri did not match registered callback_url."
  },
  {
    "id": "api.oauth.allow_oauth.turn_off.app_error",
    "translation": "The system admin has turned off OAuth2 Service Provider."
  },
  {
    "id": "api.oauth.auth_complete",
    "translation": "Authentication complete"
  },
  {
    "id": "api.oauth.authorize_oauth.disabled.app_error",
    "translation": "The system admin has turned off OAuth2 Service Provider."
  },
  {
    "id": "api.oauth.click_redirect",
    "translation": "If you are not redirected automatically, please click the <a href='{{.Link}}'>link</a>"
  },
  {
    "id": "api.oauth.close_browser",
    "translation": "You can close this browser tab now."
  },
  {
    "id": "api.oauth.get_access_token.bad_client_id.app_error",
    "translation": "invalid_request: Bad client_id."
  },
  {
    "id": "api.oauth.get_access_token.bad_client_secret.app_error",
    "translation": "invalid_request: Missing client_secret."
  },
  {
    "id": "api.oauth.get_access_token.bad_grant.app_error",
    "translation": "invalid_request: Bad grant_type."
  },
  {
    "id": "api.oauth.get_access_token.bad_request.app_error",
    "translation": "invalid_request: Bad request."
  },
  {
    "id": "api.oauth.get_access_token.credentials.app_error",
    "translation": "invalid_client: Invalid client credentials."
  },
  {
    "id": "api.oauth.get_access_token.disabled.app_error",
    "translation": "The system admin has turned off OAuth2 Service Provider."
  },
  {
    "id": "api.oauth.get_access_token.expired_code.app_error",
    "translation": "invalid_grant: Invalid or expired authorization code."
  },
  {
    "id": "api.oauth.get_access_token.internal.app_error",
    "translation": "server_error: Encountered internal server error while accessing database."
  },
  {
    "id": "api.oauth.get_access_token.internal_saving.app_error",
    "translation": "server_error: Encountered internal server error while saving access token to database."
  },
  {
    "id": "api.oauth.get_access_token.internal_session.app_error",
    "translation": "server_error: Encountered internal server error while saving session to database."
  },
  {
    "id": "api.oauth.get_access_token.internal_user.app_error",
    "translation": "server_error: Encountered internal server error while pulling user from database."
  },
  {
    "id": "api.oauth.get_access_token.missing_code.app_error",
    "translation": "invalid_request: Missing code."
  },
  {
    "id": "api.oauth.get_access_token.missing_refresh_token.app_error",
    "translation": "invalid_request: Missing refresh_token."
  },
  {
    "id": "api.oauth.get_access_token.redirect_uri.app_error",
    "translation": "invalid_request: Supplied redirect_uri does not match authorization code redirect_uri."
  },
  {
    "id": "api.oauth.get_access_token.refresh_token.app_error",
    "translation": "invalid_grant: Invalid refresh token."
  },
  {
    "id": "api.oauth.invalid_state_token.app_error",
    "translation": "Invalid state token."
  },
  {
    "id": "api.oauth.redirecting_back",
    "translation": "Redirecting you back to the app."
  },
  {
    "id": "api.oauth.register_oauth_app.turn_off.app_error",
    "translation": "The system admin has turned off OAuth2 Service Provider."
  },
  {
    "id": "api.oauth.revoke_access_token.del_session.app_error",
    "translation": "Error deleting session from DB."
  },
  {
    "id": "api.oauth.revoke_access_token.del_token.app_error",
    "translation": "Error deleting access token from DB."
  },
  {
    "id": "api.oauth.revoke_access_token.get.app_error",
    "translation": "Error getting access token from DB before deletion."
  },
  {
    "id": "api.oauth.singup_with_oauth.disabled.app_error",
    "translation": "User sign-up is disabled."
  },
  {
    "id": "api.oauth.singup_with_oauth.expired_link.app_error",
    "translation": "The signup link has expired."
  },
  {
    "id": "api.oauth.singup_with_oauth.invalid_link.app_error",
    "translation": "The signup link does not appear to be valid."
  },
  {
    "id": "api.outgoing_webhook.disabled.app_error",
    "translation": "Outgoing webhooks have been disabled by the system admin."
  },
  {
    "id": "api.payload.parse.error",
    "translation": "An error occurred while parsing the payload."
  },
  {
    "id": "api.plugin.install.download_failed.app_error",
    "translation": "An error occurred while downloading the plugin."
  },
  {
    "id": "api.plugin.upload.array.app_error",
    "translation": "File array is empty in multipart/form request."
  },
  {
    "id": "api.plugin.upload.file.app_error",
    "translation": "Unable to open file in multipart/form request."
  },
  {
    "id": "api.plugin.upload.file_too_large.app_error",
    "translation": "Uploaded plugin size exceeds limit. This limit can be changed in the System Console via File Storage > Maximum File Size"
  },
  {
    "id": "api.plugin.upload.no_file.app_error",
    "translation": "Missing file in multipart/form request."
  },
  {
    "id": "api.plugin.verify_plugin.app_error",
    "translation": "Unable to verify plugin signature."
  },
  {
    "id": "api.post.check_for_out_of_channel_group_users.message.none",
    "translation": "@{{.GroupName}} has no members on this team"
  },
  {
    "id": "api.post.check_for_out_of_channel_groups_mentions.message.multiple",
    "translation": "@{{.Usernames}} and @{{.LastUsername}} did not get notified by this mention because they are not in the channel. They cannot be added to the channel because they are not a member of the linked groups. To add them to this channel, they must be added to the linked groups."
  },
  {
    "id": "api.post.check_for_out_of_channel_groups_mentions.message.one",
    "translation": "@{{.Username}} did not get notified by this mention because they are not in the channel. They cannot be added to the channel because they are not a member of the linked groups. To add them to this channel, they must be added to the linked groups."
  },
  {
    "id": "api.post.check_for_out_of_channel_mentions.message.multiple",
    "translation": "@{{.Usernames}} and @{{.LastUsername}} did not get notified by this mention because they are not in the channel."
  },
  {
    "id": "api.post.check_for_out_of_channel_mentions.message.one",
    "translation": "@{{.Username}} did not get notified by this mention because they are not in the channel."
  },
  {
    "id": "api.post.check_for_out_of_team_mentions.message.multiple",
    "translation": "@{{.Usernames}} and @{{.LastUsername}} didn't get notified by this mention because they aren't members of this team."
  },
  {
    "id": "api.post.check_for_out_of_team_mentions.message.one",
    "translation": "@{{.Username}} didn't get notified by this mention because they aren't a member of this team."
  },
  {
    "id": "api.post.create_post.can_not_post_to_deleted.error",
    "translation": "Can not post to deleted channel."
  },
  {
    "id": "api.post.create_post.channel_root_id.app_error",
    "translation": "Invalid ChannelId for RootId parameter."
  },
  {
    "id": "api.post.create_post.root_id.app_error",
    "translation": "Invalid RootId parameter."
  },
  {
    "id": "api.post.create_webhook_post.creating.app_error",
    "translation": "Error creating post."
  },
  {
    "id": "api.post.deduplicate_create_post.cache_error",
    "translation": "Failed to cache post after deduplicating a client repeating the same request."
  },
  {
    "id": "api.post.deduplicate_create_post.failed_to_get",
    "translation": "Failed to fetch original post after deduplicating a client repeating the same request."
  },
  {
    "id": "api.post.deduplicate_create_post.pending",
    "translation": "Rejected post since another client is making the same request."
  },
  {
    "id": "api.post.delete_post.can_not_delete_post_in_deleted.error",
    "translation": "Can not delete a post in a deleted channel."
  },
  {
    "id": "api.post.delete_post.not_enabled.app_error",
    "translation": "Cannot delete post, ServiceSettings.EnableAPIPostDeletion is not enabled."
  },
  {
    "id": "api.post.disabled_all",
    "translation": "@all has been disabled because the channel has more than {{.Users}} users."
  },
  {
    "id": "api.post.disabled_channel",
    "translation": "@channel has been disabled because the channel has more than {{.Users}} users."
  },
  {
    "id": "api.post.disabled_here",
    "translation": "@here has been disabled because the channel has more than {{.Users}} users."
  },
  {
    "id": "api.post.do_action.action_id.app_error",
    "translation": "Invalid action id."
  },
  {
    "id": "api.post.do_action.action_integration.app_error",
    "translation": "Action integration error."
  },
  {
    "id": "api.post.error_get_post_id.pending",
    "translation": "Unable to get the pending post."
  },
  {
    "id": "api.post.get_message_for_notification.files_sent",
    "translation": {
      "one": "{{.Count}} file sent: {{.Filenames}}",
      "other": "{{.Count}} files sent: {{.Filenames}}"
    }
  },
  {
    "id": "api.post.get_message_for_notification.images_sent",
    "translation": {
      "one": "{{.Count}} image sent: {{.Filenames}}",
      "other": "{{.Count}} images sent: {{.Filenames}}"
    }
  },
  {
    "id": "api.post.move_thread.disabled.app_error",
    "translation": "Thread moving is disabled"
  },
  {
    "id": "api.post.move_thread.no_permission",
    "translation": "You do not have permission to move this thread."
  },
  {
    "id": "api.post.patch_post.can_not_update_post_in_deleted.error",
    "translation": "Can not update a post in a deleted channel."
  },
  {
    "id": "api.post.post_priority.max_recipients_persistent_notification_post.request_error",
    "translation": "Persistent notification post allows maximum of {{.MaxRecipients}} recipients."
  },
  {
    "id": "api.post.post_priority.min_recipients_persistent_notification_post.request_error",
    "translation": "Persistent notification post must have minimum 1 recipient."
  },
  {
    "id": "api.post.post_priority.persistent_notification_validation_error.request_error",
    "translation": "Persistent notification validation failed."
  },
  {
    "id": "api.post.post_priority.priority_post_not_allowed_for_user.request_error",
    "translation": "User is not allowed to create priority post or persistent notification."
  },
  {
    "id": "api.post.post_priority.priority_post_only_allowed_for_root_post.request_error",
    "translation": "Only root posts are allowed to have priority."
  },
  {
    "id": "api.post.post_priority.urgent_persistent_notification_post.request_error",
    "translation": "Persistent notification posts must have the Urgent Priority."
  },
  {
    "id": "api.post.posts_by_ids.invalid_body.request_error",
    "translation": "The number of Post IDs received has exceeded the maximum size of {{.MaxLength}}"
  },
  {
    "id": "api.post.search_files.invalid_body.app_error",
    "translation": "Unable to parse the request body."
  },
  {
    "id": "api.post.search_posts.invalid_body.app_error",
    "translation": "Unable to parse the request body."
  },
  {
    "id": "api.post.send_notification_and_forget.push_channel_mention",
    "translation": " notified the channel."
  },
  {
    "id": "api.post.send_notification_and_forget.push_comment_on_crt_thread",
    "translation": " replied to a thread you're following."
  },
  {
    "id": "api.post.send_notification_and_forget.push_comment_on_crt_thread_dm",
    "translation": " replied to a thread."
  },
  {
    "id": "api.post.send_notification_and_forget.push_comment_on_post",
    "translation": " commented on your post."
  },
  {
    "id": "api.post.send_notification_and_forget.push_comment_on_thread",
    "translation": " commented on a thread you participated in."
  },
  {
    "id": "api.post.send_notifications_and_forget.push_explicit_mention",
    "translation": " mentioned you."
  },
  {
    "id": "api.post.send_notifications_and_forget.push_general_message",
    "translation": " posted a message."
  },
  {
    "id": "api.post.send_notifications_and_forget.push_image_only",
    "translation": " attached a file."
  },
  {
    "id": "api.post.send_notifications_and_forget.push_message",
    "translation": "sent you a message."
  },
  {
    "id": "api.post.update_post.can_not_update_post_in_deleted.error",
    "translation": "Can not update a post in a deleted channel."
  },
  {
    "id": "api.post.update_post.find.app_error",
    "translation": "Unable to find the existing post or comment to update."
  },
  {
    "id": "api.post.update_post.permissions_details.app_error",
    "translation": "Already deleted id={{.PostId}}."
  },
  {
    "id": "api.post.update_post.permissions_time_limit.app_error",
    "translation": "Post edit is only allowed for {{.timeLimit}} seconds. Please ask your System Administrator for details."
  },
  {
    "id": "api.post.update_post.system_message.app_error",
    "translation": "Unable to update system message."
  },
  {
    "id": "api.post_get_post_by_id.get.app_error",
    "translation": "Unable to get post."
  },
  {
    "id": "api.preference.delete_preferences.delete.app_error",
    "translation": "Unable to delete user preferences."
  },
  {
    "id": "api.preference.delete_preferences.update_sidebar.app_error",
    "translation": "Unable to update sidebar to match deleted preferences"
  },
  {
    "id": "api.preference.preferences_category.get.app_error",
    "translation": "Unable to get user preferences."
  },
  {
    "id": "api.preference.update_preferences.set.app_error",
    "translation": "Unable to set user preferences."
  },
  {
    "id": "api.preference.update_preferences.update_sidebar.app_error",
    "translation": "Unable to update sidebar to match updated preferences"
  },
  {
    "id": "api.push_notification.disabled.app_error",
    "translation": "Push Notifications are disabled on this server."
  },
  {
    "id": "api.push_notification.id_loaded.default_message",
    "translation": "You've received a new message."
  },
  {
    "id": "api.push_notification.id_loaded.fetch.app_error",
    "translation": "An error occurred fetching the ID-loaded push notification."
  },
  {
    "id": "api.push_notification.title.collapsed_threads",
    "translation": "Reply in {{.channelName}}"
  },
  {
    "id": "api.push_notification.title.collapsed_threads_dm",
    "translation": "Reply in Direct Message"
  },
  {
    "id": "api.push_notifications.message.parse.app_error",
    "translation": "An error occurred building the push notification message."
  },
  {
    "id": "api.push_notifications.session.expired",
    "translation": "Session Expired: Please log in to continue receiving notifications. Sessions for {{.siteName}} are configured by your System Administrator to expire every {{.hoursCount}} hour(s)."
  },
  {
    "id": "api.push_notifications_ack.forward.app_error",
    "translation": "An error occurred sending the receipt delivery to the push notification service."
  },
  {
    "id": "api.push_notifications_ack.message.parse.app_error",
    "translation": "An error occurred building the push notification ack message."
  },
  {
    "id": "api.reaction.delete.archived_channel.app_error",
    "translation": "You cannot remove a reaction in an archived channel."
  },
  {
    "id": "api.reaction.save.archived_channel.app_error",
    "translation": "You cannot react in an archived channel."
  },
  {
    "id": "api.reaction.save_reaction.invalid.app_error",
    "translation": "Reaction is not valid."
  },
  {
    "id": "api.reaction.save_reaction.user_id.app_error",
    "translation": "You cannot save reaction for the other user."
  },
  {
    "id": "api.remote_cluster.accept_invitation_error",
    "translation": "Could not accept the remote cluster invitation"
  },
  {
    "id": "api.remote_cluster.base64_decode_error",
    "translation": "Could not decode the base64 string"
  },
  {
    "id": "api.remote_cluster.cluster_not_deleted",
    "translation": "Remote cluster has not been deleted"
  },
  {
    "id": "api.remote_cluster.create_invite_error",
    "translation": "Could not create remote cluster invite"
  },
  {
    "id": "api.remote_cluster.delete.app_error",
    "translation": "We encountered an error deleting the secure connection."
  },
  {
    "id": "api.remote_cluster.encrypt_invite_error",
    "translation": "Could not encrypt the remote cluster invite using the provided password"
  },
  {
    "id": "api.remote_cluster.generate_invite_cluster_is_confirmed",
    "translation": "Cannot generate invite code for a confirmed cluster"
  },
  {
    "id": "api.remote_cluster.get.app_error",
    "translation": "We encountered an error retrieving a secure connection."
  },
  {
    "id": "api.remote_cluster.get.not_found",
    "translation": "Remote Cluster not found"
  },
  {
    "id": "api.remote_cluster.invalid_id.app_error",
    "translation": "Invalid id."
  },
  {
    "id": "api.remote_cluster.invalid_topic.app_error",
    "translation": "Invalid topic."
  },
  {
    "id": "api.remote_cluster.invite_decrypt_error",
    "translation": "Could not decrypt the remote cluster invite using the provided password"
  },
  {
    "id": "api.remote_cluster.save.app_error",
    "translation": "We encountered an error saving the secure connection."
  },
  {
    "id": "api.remote_cluster.save_not_unique.app_error",
    "translation": "Secure connection has already been added."
  },
  {
    "id": "api.remote_cluster.service_not_enabled.app_error",
    "translation": "The remote cluster service is not enabled."
  },
  {
    "id": "api.remote_cluster.update.app_error",
    "translation": "We encountered an error updating the secure connection."
  },
  {
    "id": "api.remote_cluster.update_not_unique.app_error",
    "translation": "Secure connection with the same url already exists."
  },
  {
    "id": "api.restricted_system_admin",
    "translation": "This action is forbidden to a restricted system admin."
  },
  {
    "id": "api.roles.get_multiple_by_name_too_many.request_error",
    "translation": "Unable to get that many roles by name. Only {{.MaxNames}} roles can be requested at once."
  },
  {
    "id": "api.roles.patch_roles.license.error",
    "translation": "Your license does not support advanced permissions."
  },
  {
    "id": "api.roles.patch_roles.not_allowed_permission.error",
    "translation": "One or more of the following permissions that you are trying to add or remove is not allowed"
  },
  {
    "id": "api.saml.invalid_email_token.app_error",
    "translation": "Invalid email_token"
  },
  {
    "id": "api.scheduled_posts.feature_disabled",
    "translation": "scheduled posts feature is disabled"
  },
  {
    "id": "api.scheduled_posts.license_error",
    "translation": "Scheduled posts feature requires a license"
  },
  {
    "id": "api.scheme.create_scheme.license.error",
    "translation": "Your license does not support creating permissions schemes."
  },
  {
    "id": "api.scheme.delete_scheme.license.error",
    "translation": "Your license not support delete permissions schemes"
  },
  {
    "id": "api.scheme.get_channels_for_scheme.scope.error",
    "translation": "Unable to get the channels for scheme because the supplied scheme is not a channel scheme."
  },
  {
    "id": "api.scheme.get_teams_for_scheme.scope.error",
    "translation": "Unable to get the teams for scheme because the supplied scheme is not a team scheme."
  },
  {
    "id": "api.scheme.patch_scheme.license.error",
    "translation": "Your license does not support update permissions schemes"
  },
  {
    "id": "api.server.cws.disabled",
    "translation": "Interactions with the Mattermost Customer Portal have been disabled by the system admin."
  },
  {
    "id": "api.server.cws.health_check.app_error",
    "translation": "CWS Server is not available."
  },
  {
    "id": "api.server.cws.needs_enterprise_edition",
    "translation": "Service only available in Mattermost Enterprise edition"
  },
  {
    "id": "api.server.cws.subscribe_to_newsletter.app_error",
    "translation": "CWS Server failed to subscribe to newsletter."
  },
  {
    "id": "api.server.hosted_signup_unavailable.error",
    "translation": "Portal unavailable for self-hosted signup."
  },
  {
    "id": "api.server.license_up_for_renewal.error_sending_email",
    "translation": "Failed to send license up for renewal emails"
  },
  {
    "id": "api.server.start_server.forward80to443.disabled_while_using_lets_encrypt",
    "translation": "Must enable Forward80To443 when using LetsEncrypt"
  },
  {
    "id": "api.server.start_server.forward80to443.enabled_but_listening_on_wrong_port",
    "translation": "Unable to forward port 80 to port 443 while listening on port %s: disable Forward80To443 if using a proxy server"
  },
  {
    "id": "api.server.start_server.rate_limiting_memory_store",
    "translation": "Unable to initialize rate limiting memory store. Check MemoryStoreSize config setting."
  },
  {
    "id": "api.server.start_server.rate_limiting_rate_limiter",
    "translation": "Unable to initialize rate limiting."
  },
  {
    "id": "api.server.start_server.starting.critical",
    "translation": "Error starting server, err:%v"
  },
  {
    "id": "api.shared_channel.get_shared_channel_remotes_error",
    "translation": "Could not fetch shared channel remotes"
  },
  {
    "id": "api.shared_channel.has_remote_error",
    "translation": "Could not determine if channel is shared with the remote"
  },
  {
    "id": "api.shared_channel.invite_remote_to_channel_error",
    "translation": "Could not invite remote to channel"
  },
  {
    "id": "api.shared_channel.uninvite_remote_to_channel_error",
    "translation": "Could not uninvite remote to channel"
  },
  {
    "id": "api.slackimport.slack_add_bot_user.email_pwd",
    "translation": "The Integration/Slack Bot user with email {{.Email}} and password {{.Password}} has been imported.\r\n"
  },
  {
    "id": "api.slackimport.slack_add_bot_user.unable_import",
    "translation": "Unable to import the Integration/Slack Bot user {{.Username}}.\r\n"
  },
  {
    "id": "api.slackimport.slack_add_channels.added",
    "translation": "\r\nChannels added:\r\n"
  },
  {
    "id": "api.slackimport.slack_add_channels.failed_to_add_user",
    "translation": "Unable to add Slack user {{.Username}} to channel.\r\n"
  },
  {
    "id": "api.slackimport.slack_add_channels.import_failed",
    "translation": "Unable to import Slack channel {{.DisplayName}}.\r\n"
  },
  {
    "id": "api.slackimport.slack_add_channels.merge",
    "translation": "The Slack channel {{.DisplayName}} already exists as an active Mattermost channel. Both channels have been merged.\r\n"
  },
  {
    "id": "api.slackimport.slack_add_users.created",
    "translation": "\r\nUsers created:\r\n"
  },
  {
    "id": "api.slackimport.slack_add_users.email_pwd",
    "translation": "Slack user with email {{.Email}} and password {{.Password}} has been imported.\r\n"
  },
  {
    "id": "api.slackimport.slack_add_users.merge_existing",
    "translation": "Slack user merged with an existing Mattermost user with matching email {{.Email}} and username {{.Username}}.\r\n"
  },
  {
    "id": "api.slackimport.slack_add_users.merge_existing_failed",
    "translation": "Slack user merged with an existing Mattermost user with matching email {{.Email}} and username {{.Username}}, but was unable to add the user to their team.\r\n"
  },
  {
    "id": "api.slackimport.slack_add_users.missing_email_address",
    "translation": "User {{.Username}} does not have an email address in the Slack export. Used {{.Email}} as a placeholder. The user should update their email address once logged in to the system.\r\n"
  },
  {
    "id": "api.slackimport.slack_add_users.unable_import",
    "translation": "Unable to import Slack user: {{.Username}}.\r\n"
  },
  {
    "id": "api.slackimport.slack_import.log",
    "translation": "Mattermost Slack Import Log\r\n"
  },
  {
    "id": "api.slackimport.slack_import.note1",
    "translation": "- Some messages may not have been imported because they were not supported by this importer.\r\n"
  },
  {
    "id": "api.slackimport.slack_import.note2",
    "translation": "- Slack bot messages are currently not supported.\r\n"
  },
  {
    "id": "api.slackimport.slack_import.note3",
    "translation": "- Additional errors may be found in the server logs.\r\n"
  },
  {
    "id": "api.slackimport.slack_import.notes",
    "translation": "\r\nNotes:\r\n"
  },
  {
    "id": "api.slackimport.slack_import.open.app_error",
    "translation": "Unable to open the file: {{.Filename}}.\r\n"
  },
  {
    "id": "api.slackimport.slack_import.team_fail",
    "translation": "Unable to get the team to import into.\r\n"
  },
  {
    "id": "api.slackimport.slack_import.zip.app_error",
    "translation": "Unable to open the Slack export zip file.\r\n"
  },
  {
    "id": "api.slackimport.slack_import.zip.file_too_large",
    "translation": "{{.Filename}} in zip archive too large to process for Slack import\r\n"
  },
  {
    "id": "api.status.user_not_found.app_error",
    "translation": "User not found."
  },
  {
    "id": "api.system.id_loaded.not_available.app_error",
    "translation": "ID Loaded Push Notifications are not configured or supported on this server."
  },
  {
    "id": "api.system.logs.download_bytes_buffer.app_error",
    "translation": "Failed to write logs to buffer"
  },
  {
    "id": "api.system.logs.invalidFilter",
    "translation": "Invalid log filter"
  },
  {
    "id": "api.system.update_notices.clear_failed",
    "translation": "Clearing old product notices failed"
  },
  {
    "id": "api.system.update_notices.fetch_failed",
    "translation": "Fetching product notices failed"
  },
  {
    "id": "api.system.update_notices.parse_failed",
    "translation": "Parsing product notices failed"
  },
  {
    "id": "api.system.update_notices.validating_failed",
    "translation": "Validating product notice conditions failed"
  },
  {
    "id": "api.system.update_viewed_notices.failed",
    "translation": "Updating viewed notices failed"
  },
  {
    "id": "api.team.add_members.error",
    "translation": "Error adding team member(s)."
  },
  {
    "id": "api.team.add_members.user_denied",
    "translation": "This team is managed by groups.  This user is not part of a group that is synced to this team."
  },
  {
    "id": "api.team.add_team_member.invalid_body.app_error",
    "translation": "Unable to parse the request body."
  },
  {
    "id": "api.team.add_user_to_team.added",
    "translation": "%v added to the team by %v."
  },
  {
    "id": "api.team.add_user_to_team.missing_parameter.app_error",
    "translation": "Parameter required to add user to team."
  },
  {
    "id": "api.team.add_user_to_team_from_invite.guest.app_error",
    "translation": "Guests are restricted from joining a team via an invite link. Please request a guest email invitation to the team."
  },
  {
    "id": "api.team.demote_user_to_guest.disabled.error",
    "translation": "Guest accounts are disabled."
  },
  {
    "id": "api.team.demote_user_to_guest.license.error",
    "translation": "Your license does not support guest accounts"
  },
  {
    "id": "api.team.get_all_teams.insufficient_permissions",
    "translation": "You don't have the appropriate permissions to list all teams"
  },
  {
    "id": "api.team.get_invite_info.not_open_team",
    "translation": "Invite is invalid because this is not an open team."
  },
  {
    "id": "api.team.get_team_icon.filesettings_no_driver.app_error",
    "translation": "Invalid driver name for file settings.  Must be 'local' or 'amazons3'."
  },
  {
    "id": "api.team.get_team_icon.read_file.app_error",
    "translation": "Unable to read the team icon file."
  },
  {
    "id": "api.team.import_team.array.app_error",
    "translation": "Empty array under 'file' in request."
  },
  {
    "id": "api.team.import_team.integer.app_error",
    "translation": "Filesize not an integer."
  },
  {
    "id": "api.team.import_team.no_file.app_error",
    "translation": "No file under 'file' in request."
  },
  {
    "id": "api.team.import_team.no_import_from.app_error",
    "translation": "Malformed request: importFrom field is not present."
  },
  {
    "id": "api.team.import_team.open.app_error",
    "translation": "Could not open file."
  },
  {
    "id": "api.team.import_team.parse.app_error",
    "translation": "Could not parse multipart form."
  },
  {
    "id": "api.team.import_team.unavailable.app_error",
    "translation": "Malformed request: filesize field is not present."
  },
  {
    "id": "api.team.import_team.unknown_import_from.app_error",
    "translation": "Unknown import source."
  },
  {
    "id": "api.team.invalidate_all_email_invites.app_error",
    "translation": "Error invalidating email invites."
  },
  {
    "id": "api.team.invite_guests.channel_in_invalid_team.app_error",
    "translation": "The channels of the invite must be part of the team of the invite."
  },
  {
    "id": "api.team.invite_guests_to_channels.disabled.error",
    "translation": "Guest accounts are disabled"
  },
  {
    "id": "api.team.invite_guests_to_channels.invalid_body.app_error",
    "translation": "Invalid or missing request body."
  },
  {
    "id": "api.team.invite_guests_to_channels.license.error",
    "translation": "Your license does not support guest accounts"
  },
  {
    "id": "api.team.invite_members.disabled.app_error",
    "translation": "Email invitations are disabled."
  },
  {
    "id": "api.team.invite_members.invalid_email.app_error",
    "translation": "The following email addresses do not belong to an accepted domain: {{.Addresses}}. Please contact your System Administrator for details."
  },
  {
    "id": "api.team.invite_members.no_one.app_error",
    "translation": "No one to invite."
  },
  {
    "id": "api.team.invite_members.unable_to_send_email.app_error",
    "translation": "Error while sending the email"
  },
  {
    "id": "api.team.invite_members.unable_to_send_email_with_defaults.app_error",
    "translation": "SMTP is not configured in System Console"
  },
  {
    "id": "api.team.invite_members_to_team_and_channels.invalid_body.app_error",
    "translation": "Invalid request body."
  },
  {
    "id": "api.team.is_team_creation_allowed.disabled.app_error",
    "translation": "Team creation has been disabled. Please ask your System Administrator for details."
  },
  {
    "id": "api.team.is_team_creation_allowed.domain.app_error",
    "translation": "The user cannot be added as the domain associated with the account is not permitted. Contact your System Administrator for additional details."
  },
  {
    "id": "api.team.join_team.post_and_forget",
    "translation": "%v joined the team."
  },
  {
    "id": "api.team.join_user_to_team.allowed_domains.app_error",
    "translation": "The user cannot be added as the domain associated with the account is not permitted. Contact your System Administrator for additional details."
  },
  {
    "id": "api.team.leave.left",
    "translation": "%v left the team."
  },
  {
    "id": "api.team.move_channel.post.error",
    "translation": "Failed to post channel move message."
  },
  {
    "id": "api.team.move_channel.success",
    "translation": "This channel has been moved to this team from %v."
  },
  {
    "id": "api.team.remove_member.group_constrained.app_error",
    "translation": "Unable to remove a user from a group-constrained team."
  },
  {
    "id": "api.team.remove_team_icon.get_team.app_error",
    "translation": "An error occurred getting the team."
  },
  {
    "id": "api.team.remove_user_from_team.missing.app_error",
    "translation": "The user does not appear to be part of this team."
  },
  {
    "id": "api.team.remove_user_from_team.removed",
    "translation": "%v removed from the team."
  },
  {
    "id": "api.team.search_teams.pagination_not_implemented.private_team_search",
    "translation": "Pagination not implemented for private-only team search."
  },
  {
    "id": "api.team.search_teams.pagination_not_implemented.public_team_search",
    "translation": "Pagination not implemented for public-only team search."
  },
  {
    "id": "api.team.set_team_icon.array.app_error",
    "translation": "Empty array under 'image' in request."
  },
  {
    "id": "api.team.set_team_icon.check_image_limits.app_error",
    "translation": "Image limits check failed. Resolution is too high."
  },
  {
    "id": "api.team.set_team_icon.decode.app_error",
    "translation": "Could not decode team icon."
  },
  {
    "id": "api.team.set_team_icon.encode.app_error",
    "translation": "Could not encode team icon."
  },
  {
    "id": "api.team.set_team_icon.get_team.app_error",
    "translation": "An error occurred getting the team."
  },
  {
    "id": "api.team.set_team_icon.no_file.app_error",
    "translation": "No file under 'image' in request."
  },
  {
    "id": "api.team.set_team_icon.open.app_error",
    "translation": "Could not open image file."
  },
  {
    "id": "api.team.set_team_icon.parse.app_error",
    "translation": "Could not parse multipart form."
  },
  {
    "id": "api.team.set_team_icon.storage.app_error",
    "translation": "Unable to upload team icon. Image storage is not configured."
  },
  {
    "id": "api.team.set_team_icon.too_large.app_error",
    "translation": "Unable to upload team icon. File is too large."
  },
  {
    "id": "api.team.set_team_icon.write_file.app_error",
    "translation": "Could not save team icon."
  },
  {
    "id": "api.team.team_icon.update.app_error",
    "translation": "An error occurred updating the team icon."
  },
  {
    "id": "api.team.update_member_roles.not_a_member",
    "translation": "Specified user is not a member of specified team."
  },
  {
    "id": "api.team.update_restricted_domains.mismatch.app_error",
    "translation": "Restricting team to {{ .Domain }} is not allowed by the system config. Please contact your system administrator."
  },
  {
    "id": "api.team.update_team_member_roles.guest.app_error",
    "translation": "Invalid team member update: A guest cannot be made team member or team admin, please promote as a user first."
  },
  {
    "id": "api.team.update_team_member_roles.guest_and_user.app_error",
    "translation": "Invalid team member update: A user must be a guest or a user but not both."
  },
  {
    "id": "api.team.update_team_member_roles.user_and_guest.app_error",
    "translation": "Invalid team member update: A guest cannot be set for a single team, a System Admin must promote or demote users to/from guests."
  },
  {
    "id": "api.team.update_team_scheme.license.error",
    "translation": "Your license does not support updating a team's scheme"
  },
  {
    "id": "api.team.update_team_scheme.scheme_scope.error",
    "translation": "Unable to set the scheme to the team because the supplied scheme is not a team scheme."
  },
  {
    "id": "api.team.user.missing_account",
    "translation": "Unable to find the user."
  },
  {
    "id": "api.templates.cloud_welcome_email.add_apps_info",
    "translation": "Add apps to your workspace"
  },
  {
    "id": "api.templates.cloud_welcome_email.add_apps_sub_info",
    "translation": "Streamline your work with tools like GitHub, Jira and Zoom. Explore all of the integrations we have on our"
  },
  {
    "id": "api.templates.cloud_welcome_email.app_market_place",
    "translation": "app marketplace."
  },
  {
    "id": "api.templates.cloud_welcome_email.button",
    "translation": "Open Mattermost"
  },
  {
    "id": "api.templates.cloud_welcome_email.download_mm_info",
    "translation": "Download the Mattermost App"
  },
  {
    "id": "api.templates.cloud_welcome_email.info",
    "translation": "Thanks for creating "
  },
  {
    "id": "api.templates.cloud_welcome_email.info2",
    "translation": "Make sure to save or bookmark your link for future use."
  },
  {
    "id": "api.templates.cloud_welcome_email.invite_info",
    "translation": "Invite people to your workspace"
  },
  {
    "id": "api.templates.cloud_welcome_email.invite_sub_info",
    "translation": "Share this link to invite your members to join {{.WorkSpace}}:"
  },
  {
    "id": "api.templates.cloud_welcome_email.mm_apps",
    "translation": "mobile and desktop apps"
  },
  {
    "id": "api.templates.cloud_welcome_email.signin_sub_info",
    "translation": "Sign into your workspace on our"
  },
  {
    "id": "api.templates.cloud_welcome_email.signin_sub_info2",
    "translation": "for the best experience on Windows, Linux, Mac, iOS and Android."
  },
  {
    "id": "api.templates.cloud_welcome_email.start_questions",
    "translation": "Having questions about getting started? Email us at"
  },
  {
    "id": "api.templates.cloud_welcome_email.subject",
    "translation": "Congratulations!"
  },
  {
    "id": "api.templates.cloud_welcome_email.subtitle",
    "translation": "Set up your workspace"
  },
  {
    "id": "api.templates.cloud_welcome_email.subtitle_info",
    "translation": "Take the following steps to build out your teams and get the most out of your workspace."
  },
  {
    "id": "api.templates.cloud_welcome_email.title",
    "translation": "Your workspace is ready to go!"
  },
  {
    "id": "api.templates.deactivate_body.info",
    "translation": "You deactivated your account on {{ .SiteURL }}."
  },
  {
    "id": "api.templates.deactivate_body.title",
    "translation": "Your account has been deactivated at {{ .ServerURL }}"
  },
  {
    "id": "api.templates.deactivate_body.warning",
    "translation": "If this change was not initiated by you or you want to reactivate your account, contact your system administrator."
  },
  {
    "id": "api.templates.deactivate_subject",
    "translation": "[{{ .SiteName }}] Your account at {{ .ServerURL }} has been deactivated"
  },
  {
    "id": "api.templates.email_change_body.info",
    "translation": "Your email address for {{.TeamDisplayName}} has been changed to {{.NewEmail}}."
  },
  {
    "id": "api.templates.email_change_body.title",
    "translation": "You updated your email"
  },
  {
    "id": "api.templates.email_change_subject",
    "translation": "[{{ .SiteName }}] Your email address has changed"
  },
  {
    "id": "api.templates.email_change_verify_body.button",
    "translation": "Verify Email"
  },
  {
    "id": "api.templates.email_change_verify_body.info",
    "translation": "To finish updating your email address for {{.TeamDisplayName}}, please click the link below to confirm this is the right address."
  },
  {
    "id": "api.templates.email_change_verify_body.title",
    "translation": "You successfully updated your email"
  },
  {
    "id": "api.templates.email_change_verify_subject",
    "translation": "[{{ .SiteName }}] Verify new email address"
  },
  {
    "id": "api.templates.email_footer",
    "translation": "To change your notification preferences, log in to your team site and go to Settings > Notifications."
  },
  {
    "id": "api.templates.email_footer_v2",
    "translation": "© 2022 Mattermost, Inc. 530 Lytton Avenue, Second floor, Palo Alto, CA, 94301"
  },
  {
    "id": "api.templates.email_info1",
    "translation": "Any questions at all, mail us any time: "
  },
  {
    "id": "api.templates.email_info2",
    "translation": "Best wishes,"
  },
  {
    "id": "api.templates.email_info3",
    "translation": "The {{.SiteName}} Team"
  },
  {
    "id": "api.templates.email_organization",
    "translation": "Sent by "
  },
  {
    "id": "api.templates.email_us_anytime_at",
    "translation": "Email us any time at "
  },
  {
    "id": "api.templates.email_warning",
    "translation": "If you did not make this change, please contact the system administrator."
  },
  {
    "id": "api.templates.invite_body.button",
    "translation": "Join now"
  },
  {
    "id": "api.templates.invite_body.subTitle",
    "translation": "Start collaborating with your team on Mattermost"
  },
  {
    "id": "api.templates.invite_body.title",
    "translation": "{{ .SenderName }} invited you to join the {{ .TeamDisplayName }} team."
  },
  {
    "id": "api.templates.invite_body.title.reminder",
    "translation": "Reminder"
  },
  {
    "id": "api.templates.invite_body_footer.info",
    "translation": "Mattermost is a flexible, open source messaging platform that enables secure team collaboration."
  },
  {
    "id": "api.templates.invite_body_footer.learn_more",
    "translation": "Learn more"
  },
  {
    "id": "api.templates.invite_body_footer.title",
    "translation": "What is Mattermost?"
  },
  {
    "id": "api.templates.invite_body_guest.subTitle",
    "translation": "You were invited as a guest to collaborate with the team"
  },
  {
    "id": "api.templates.invite_guest_subject",
    "translation": "[{{ .SiteName }}] {{ .SenderName }} invited you to join the team {{ .TeamDisplayName }} as a guest"
  },
  {
    "id": "api.templates.invite_subject",
    "translation": "[{{ .SiteName }}] {{ .SenderName }} invited you to join {{ .TeamDisplayName }} Team"
  },
  {
    "id": "api.templates.invite_team_and_channel_body.title",
    "translation": "{{ .SenderName }} invited you to join the {{ .ChannelName }} Channel on the {{ .TeamDisplayName }} Team"
  },
  {
    "id": "api.templates.invite_team_and_channel_subject",
    "translation": "[{{ .SiteName }}] {{ .SenderName }} invited you to join the {{ .ChannelName }} Channel on the {{ .TeamDisplayName }} Team"
  },
  {
    "id": "api.templates.invite_team_and_channels_body.title",
    "translation": "{{ .SenderName }} invited you to join {{ .ChannelsLen }} channels on the {{ .TeamDisplayName }} Team"
  },
  {
    "id": "api.templates.invite_team_and_channels_subject",
    "translation": "[{{ .SiteName }}] {{ .SenderName }} invited you to join {{ .ChannelsLen }} channels on the {{ .TeamDisplayName }} Team"
  },
  {
    "id": "api.templates.ip_filters_changed.button",
    "translation": "Review changes"
  },
  {
    "id": "api.templates.ip_filters_changed.subTitle",
    "translation": "@{{ .InitiatingUsername }} changed the IP filtering settings for your workspace at the URL: {{ .SiteURL }}"
  },
  {
    "id": "api.templates.ip_filters_changed.subject",
    "translation": "Changes to Your Workspace's IP Filters"
  },
  {
    "id": "api.templates.ip_filters_changed.title",
    "translation": "IP filtering changes for your workspace"
  },
  {
    "id": "api.templates.ip_filters_changed_footer.contact_support",
    "translation": "Contact support"
  },
  {
    "id": "api.templates.ip_filters_changed_footer.log_in_to_customer_portal",
    "translation": "Log in to the customer portal to reset IP filtering"
  },
  {
    "id": "api.templates.ip_filters_changed_footer.send_an_email_to",
    "translation": "Send an email to {{ .InitiatingUserEmail }}"
  },
  {
    "id": "api.templates.ip_filters_changed_footer.title",
    "translation": "Having trouble accessing your workspace?"
  },
  {
    "id": "api.templates.license_up_for_renewal_contact_sales",
    "translation": "Contact sales"
  },
  {
    "id": "api.templates.license_up_for_renewal_subject",
    "translation": "Your license is up for renewal"
  },
  {
    "id": "api.templates.license_up_for_renewal_subtitle",
    "translation": "{{.UserName}}, your subscription is set to expire in {{.Days}} days. We hope you’re experiencing the flexible, secure team collaboration that Mattermost enables. Renew soon to ensure your team can keep enjoying these benefits."
  },
  {
    "id": "api.templates.license_up_for_renewal_title",
    "translation": "Your Mattermost subscription is up for renewal"
  },
  {
    "id": "api.templates.mfa_activated_body.info",
    "translation": "Multi-factor authentication has been added to your account on {{ .SiteURL }}."
  },
  {
    "id": "api.templates.mfa_activated_body.title",
    "translation": "Multi-factor authentication was added"
  },
  {
    "id": "api.templates.mfa_change_subject",
    "translation": "[{{ .SiteName }}] Your MFA has been updated"
  },
  {
    "id": "api.templates.mfa_deactivated_body.info",
    "translation": "Multi-factor authentication has been removed from your account on {{ .SiteURL }}."
  },
  {
    "id": "api.templates.mfa_deactivated_body.title",
    "translation": "Multi-factor authentication was removed"
  },
  {
    "id": "api.templates.password_change_body.info",
    "translation": "Your password has been updated for {{.TeamDisplayName}} on {{ .TeamURL }} by {{.Method}}."
  },
  {
    "id": "api.templates.password_change_body.title",
    "translation": "Your password has been updated"
  },
  {
    "id": "api.templates.password_change_subject",
    "translation": "[{{ .SiteName }}] Your password has been updated"
  },
  {
    "id": "api.templates.post_body.button",
    "translation": "Reply in Mattermost"
  },
  {
    "id": "api.templates.questions_footer.info",
    "translation": "Need help or have questions? Email us at "
  },
  {
    "id": "api.templates.questions_footer.title",
    "translation": "Questions?"
  },
  {
    "id": "api.templates.remove_expired_license.body.title",
    "translation": "Your Enterprise Edition license has expired and some features may be disabled. Please renew your license now."
  },
  {
    "id": "api.templates.remove_expired_license.subject",
    "translation": "Mattermost Enterprise license has been disabled."
  },
  {
    "id": "api.templates.reset_body.button",
    "translation": "Reset Password"
  },
  {
    "id": "api.templates.reset_body.info",
    "translation": "The password reset link expires in 24 hours."
  },
  {
    "id": "api.templates.reset_body.subTitle",
    "translation": "Click the button below to reset your password. If you didn’t request this, you can safely ignore this email."
  },
  {
    "id": "api.templates.reset_body.title",
    "translation": "Reset Your Password"
  },
  {
    "id": "api.templates.reset_subject",
    "translation": "[{{ .SiteName }}] Reset your password"
  },
  {
    "id": "api.templates.signin_change_email.body.info",
    "translation": "You updated your sign-in method on {{ .SiteName }} to {{.Method}}."
  },
  {
    "id": "api.templates.signin_change_email.body.method_email",
    "translation": "email and password"
  },
  {
    "id": "api.templates.signin_change_email.body.title",
    "translation": "You updated your sign-in method"
  },
  {
    "id": "api.templates.signin_change_email.subject",
    "translation": "[{{ .SiteName }}] Your sign-in method has been updated"
  },
  {
    "id": "api.templates.user_access_token_body.info",
    "translation": "A personal access token was added to your account on {{ .SiteURL }}. They can be used to access {{.SiteName}} with your account."
  },
  {
    "id": "api.templates.user_access_token_body.title",
    "translation": "Personal access token added to your account"
  },
  {
    "id": "api.templates.user_access_token_subject",
    "translation": "[{{ .SiteName }}] Personal access token added to your account"
  },
  {
    "id": "api.templates.username_change_body.info",
    "translation": "Your username for {{.TeamDisplayName}} has been changed to {{.NewUsername}}."
  },
  {
    "id": "api.templates.username_change_body.title",
    "translation": "You updated your username"
  },
  {
    "id": "api.templates.username_change_subject",
    "translation": "[{{ .SiteName }}] Your username has changed"
  },
  {
    "id": "api.templates.verify_body.button",
    "translation": "Verify Email"
  },
  {
    "id": "api.templates.verify_body.info",
    "translation": "This email address was used to create an account with Mattermost."
  },
  {
    "id": "api.templates.verify_body.info1",
    "translation": "If it was not you, you can safely ignore this email."
  },
  {
    "id": "api.templates.verify_body.serverURL",
    "translation": "{{ .ServerURL }}."
  },
  {
    "id": "api.templates.verify_body.subTitle1",
    "translation": "Thanks for joining "
  },
  {
    "id": "api.templates.verify_body.subTitle2",
    "translation": "Click below to verify your email address."
  },
  {
    "id": "api.templates.verify_body.title",
    "translation": "Verify your email address"
  },
  {
    "id": "api.templates.verify_subject",
    "translation": "[{{ .SiteName }}] Email Verification"
  },
  {
    "id": "api.templates.welcome_body.app_download_button",
    "translation": "Download"
  },
  {
    "id": "api.templates.welcome_body.app_download_info",
    "translation": "For the best experience, download the apps for PC, Mac, iOS and Android."
  },
  {
    "id": "api.templates.welcome_body.app_download_title",
    "translation": "Download the desktop and mobile apps"
  },
  {
    "id": "api.templates.welcome_body.button",
    "translation": "Verify Email"
  },
  {
    "id": "api.templates.welcome_body.info",
    "translation": "This email address was used to create an account with Mattermost."
  },
  {
    "id": "api.templates.welcome_body.info1",
    "translation": "If it was not you, you can safely ignore this email."
  },
  {
    "id": "api.templates.welcome_body.serverURL",
    "translation": "{{ .ServerURL }}."
  },
  {
    "id": "api.templates.welcome_body.subTitle1",
    "translation": "Thanks for joining "
  },
  {
    "id": "api.templates.welcome_body.subTitle2",
    "translation": "Click below to verify your email address."
  },
  {
    "id": "api.templates.welcome_body.title",
    "translation": "Welcome to the team"
  },
  {
    "id": "api.templates.welcome_subject",
    "translation": "[{{ .SiteName }}] You joined {{ .ServerURL }}"
  },
  {
    "id": "api.unable_to_create_zip_file",
    "translation": "Error creating zip file."
  },
  {
    "id": "api.unable_to_read_file_from_backend",
    "translation": "Error reading file from backend"
  },
  {
    "id": "api.unmarshal_error",
    "translation": "Failed to unmarshal."
  },
  {
    "id": "api.upgrade_to_enterprise.already-done.app_error",
    "translation": "You have already upgraded to Mattermost Enterprise Edition. Please restart the server to finish the upgrade."
  },
  {
    "id": "api.upgrade_to_enterprise.already-enterprise.app_error",
    "translation": "You cannot upgrade because you are already running Mattermost Enterprise Edition."
  },
  {
    "id": "api.upgrade_to_enterprise.app_error",
    "translation": "An upgrade to Mattermost Enterprise Edition is already running."
  },
  {
    "id": "api.upgrade_to_enterprise.generic_error.app_error",
    "translation": "Mattermost was unable to upgrade to Enterprise Edition."
  },
  {
    "id": "api.upgrade_to_enterprise.invalid-permission.app_error",
    "translation": "Mattermost was unable to upgrade to Enterprise Edition. The Mattermost system user {{.MattermostUsername}} does not have write access to the necessary binary file. A system administrator can update the file permissions by executing the following command on the server where Mattermost is installed:\n\n```\nchmod +w \"{{.Path}}\"\n```\n\nAfter changing the file permissions, try to upgrade Mattermost again. When you have upgraded and restarted, remember to restore the original binary file permissions:\n\n```\nchmod -w \"{{.Path}}\"\n```"
  },
  {
    "id": "api.upgrade_to_enterprise.invalid-user-and-permission.app_error",
    "translation": "Mattermost was unable to upgrade to Enterprise Edition. The Mattermost system user {{.MattermostUsername}} does not have write access to the necessary binary file. A system administrator can update the file permissions by executing the following command on the server where Mattermost is installed:\n\n```\nchown {{.MattermostUsername}} \"{{.Path}}\"\nchmod +w \"{{.Path}}\"\n```\n\nAfter changing the file permissions, try to upgrade Mattermost again. When you have upgraded and restarted, remember to restore the original binary file permissions:\n\n```\nchown {{.FileUsername}} \"{{.Path}}\"\nchmod -w \"{{.Path}}\"\n```"
  },
  {
    "id": "api.upgrade_to_enterprise.invalid-user.app_error",
    "translation": "Mattermost was unable to upgrade to Enterprise Edition. The Mattermost system user {{.MattermostUsername}} does not have write access to the necessary binary file. A system administrator can update the file permissions by executing the following command on the server where Mattermost is installed:\n\n```\nchown {{.MattermostUsername}} \"{{.Path}}\"\n```\n\nAfter changing the file permissions, try to upgrade Mattermost again. When you have upgraded and restarted, remember to restore the original binary file permissions:\n\n```\nchown {{.FileUsername}} \"{{.Path}}\"\n```"
  },
  {
    "id": "api.upgrade_to_enterprise.system_not_supported.app_error",
    "translation": "Mattermost was unable to upgrade to Enterprise Edition. This feature will only work on Linux systems with x86-64 architecture."
  },
  {
    "id": "api.upgrade_to_enterprise_status.app_error",
    "translation": "Mattermost was unable to upgrade to Enterprise Edition."
  },
  {
    "id": "api.upgrade_to_enterprise_status.signature.app_error",
    "translation": "Mattermost was unable to upgrade to Enterprise Edition. The digital signature of the downloaded binary file could not be verified."
  },
  {
    "id": "api.upload.create.upload_channel_not_shared_with_remote.app_error",
    "translation": "Failed to upload file. Upload channel is not shared with remote."
  },
  {
    "id": "api.upload.create.upload_too_large.app_error",
    "translation": "Unable to upload file. File is too large."
  },
  {
    "id": "api.upload.get_upload.forbidden.app_error",
    "translation": "Failed to get upload."
  },
  {
    "id": "api.upload.upload_data.invalid_content_length",
    "translation": "Invalid Content-Length."
  },
  {
    "id": "api.upload.upload_data.invalid_content_type",
    "translation": "Invalid Content-Type for multipart upload."
  },
  {
    "id": "api.upload.upload_data.multipart_error",
    "translation": "Failed to process the multipart data."
  },
  {
    "id": "api.user.activate_mfa.email_and_ldap_only.app_error",
    "translation": "MFA is not available for this account type."
  },
  {
    "id": "api.user.add_direct_channels_and_forget.failed.error",
    "translation": "Failed to add direct channel preferences for user user_id={{.UserId}}, team_id={{.TeamId}}, err={{.Error}}"
  },
  {
    "id": "api.user.add_user_to_group_syncables.not_ldap_user.app_error",
    "translation": "not an ldap user"
  },
  {
    "id": "api.user.auth_switch.not_available.email_signup_disabled.app_error",
    "translation": "Authentication Transfer is not available as email signup is disabled."
  },
  {
    "id": "api.user.auth_switch.not_available.login_disabled.app_error",
    "translation": "Authentication Transfer is not available as neither email login nor username login is enabled."
  },
  {
    "id": "api.user.authorize_oauth_user.bad_response.app_error",
    "translation": "Bad response from token request."
  },
  {
    "id": "api.user.authorize_oauth_user.bad_token.app_error",
    "translation": "Bad token type."
  },
  {
    "id": "api.user.authorize_oauth_user.invalid_state.app_error",
    "translation": "Invalid state"
  },
  {
    "id": "api.user.authorize_oauth_user.missing.app_error",
    "translation": "Missing access token."
  },
  {
    "id": "api.user.authorize_oauth_user.response.app_error",
    "translation": "Received invalid response from OAuth service provider."
  },
  {
    "id": "api.user.authorize_oauth_user.saml_response_too_long.app_error",
    "translation": "SAML response is too long"
  },
  {
    "id": "api.user.authorize_oauth_user.service.app_error",
    "translation": "Token request to {{.Service}} failed."
  },
  {
    "id": "api.user.authorize_oauth_user.token_failed.app_error",
    "translation": "Token request failed."
  },
  {
    "id": "api.user.authorize_oauth_user.unsupported.app_error",
    "translation": "{{.Service}} SSO through OAuth 2.0 not available on this server."
  },
  {
    "id": "api.user.autocomplete_users.missing_team_id.app_error",
    "translation": "Team id parameter is required to autocomplete by channel."
  },
  {
    "id": "api.user.check_user_login_attempts.too_many.app_error",
    "translation": "Your account is locked because of too many failed password attempts. Please reset your password."
  },
  {
    "id": "api.user.check_user_mfa.bad_code.app_error",
    "translation": "Invalid MFA token."
  },
  {
    "id": "api.user.check_user_password.invalid.app_error",
    "translation": "Login failed because of invalid password."
  },
  {
    "id": "api.user.complete_switch_with_oauth.blank_email.app_error",
    "translation": "Blank email."
  },
  {
    "id": "api.user.complete_switch_with_oauth.parse.app_error",
    "translation": "Could not parse auth data out of {{.Service}} user object."
  },
  {
    "id": "api.user.create_email_token.error",
    "translation": "Failed to create token data for email verification"
  },
  {
    "id": "api.user.create_oauth_user.already_attached.app_error",
    "translation": "There is already an account associated with that email address using a sign in method other than {{.Service}}. Please sign in using {{.Auth}}."
  },
  {
    "id": "api.user.create_oauth_user.create.app_error",
    "translation": "Could not create user out of {{.Service}} user object."
  },
  {
    "id": "api.user.create_password_token.error",
    "translation": "Unable to create password recovery token"
  },
  {
    "id": "api.user.create_profile_image.default_font.app_error",
    "translation": "Could not create default profile image font."
  },
  {
    "id": "api.user.create_profile_image.encode.app_error",
    "translation": "Could not encode default profile image."
  },
  {
    "id": "api.user.create_profile_image.initial.app_error",
    "translation": "Could not add user initial to default profile picture."
  },
  {
    "id": "api.user.create_user.accepted_domain.app_error",
    "translation": "The email you provided does not belong to an accepted domain. Please contact your administrator or sign up with a different email."
  },
  {
    "id": "api.user.create_user.bad_token_email_data.app_error",
    "translation": "The email address in the token does not match the one in the user data."
  },
  {
    "id": "api.user.create_user.disabled.app_error",
    "translation": "User creation is disabled."
  },
  {
    "id": "api.user.create_user.guest_accounts.disabled.app_error",
    "translation": "Guest accounts are disabled."
  },
  {
    "id": "api.user.create_user.guest_accounts.license.app_error",
    "translation": "Your license does not support guest accounts."
  },
  {
    "id": "api.user.create_user.invalid_invitation_type.app_error",
    "translation": "Unable to create the user, invalid invitation."
  },
  {
    "id": "api.user.create_user.no_open_server",
    "translation": "This server does not allow open signups.  Please speak with your Administrator to receive an invitation."
  },
  {
    "id": "api.user.create_user.signup_email_disabled.app_error",
    "translation": "User sign-up with email is disabled."
  },
  {
    "id": "api.user.create_user.signup_link_expired.app_error",
    "translation": "The signup link has expired."
  },
  {
    "id": "api.user.create_user.signup_link_invalid.app_error",
    "translation": "The signup link does not appear to be valid."
  },
  {
    "id": "api.user.create_user.user_limits.exceeded",
    "translation": "Can't create user. Server exceeds safe user limit. Contact your administrator with: ERROR_SAFETY_LIMITS_EXCEEDED."
  },
  {
    "id": "api.user.delete_channel.not_enabled.app_error",
    "translation": "Permanent channel deletion feature is not enabled. Please contact your System Administrator."
  },
  {
    "id": "api.user.delete_team.not_enabled.app_error",
    "translation": "Permanent team deletion feature is not enabled. Please contact your System Administrator."
  },
  {
    "id": "api.user.delete_user.not_enabled.app_error",
    "translation": "Permanent user deletion feature is not enabled. Please contact your System Administrator."
  },
  {
    "id": "api.user.demote_user_to_guest.already_guest.app_error",
    "translation": "Unable to convert the user to guest because is already a guest."
  },
  {
    "id": "api.user.email_to_ldap.not_available.app_error",
    "translation": "AD/LDAP not available on this server."
  },
  {
    "id": "api.user.email_to_oauth.not_available.app_error",
    "translation": "Authentication Transfer not configured or available on this server."
  },
  {
    "id": "api.user.get_authorization_code.endpoint.app_error",
    "translation": "Error retrieving endpoint from Discovery Document."
  },
  {
    "id": "api.user.get_profile_image_path.app_error",
    "translation": "Error while checking if a user has a custom profile image."
  },
  {
    "id": "api.user.get_uploads_for_user.forbidden.app_error",
    "translation": "Failed to get uploads."
  },
  {
    "id": "api.user.get_user_by_email.permissions.app_error",
    "translation": "Unable to get user by email."
  },
  {
    "id": "api.user.get_users.validation.app_error",
    "translation": "Error fetching roles during validation."
  },
  {
    "id": "api.user.invalidate_password_recovery_tokens.error",
    "translation": "Unable to get tokens by type when invalidating password recovery tokens"
  },
  {
    "id": "api.user.invalidate_password_recovery_tokens_delete.error",
    "translation": "Unable to remove token when invalidating password recovery tokens"
  },
  {
    "id": "api.user.invalidate_password_recovery_tokens_parse.error",
    "translation": "Unable to parse token when invalidating password recovery tokens"
  },
  {
    "id": "api.user.invalidate_verify_email_tokens.error",
    "translation": "Unable to get tokens by type when invalidating email verification tokens"
  },
  {
    "id": "api.user.invalidate_verify_email_tokens_delete.error",
    "translation": "Unable to remove token when invalidating email verification tokens"
  },
  {
    "id": "api.user.invalidate_verify_email_tokens_parse.error",
    "translation": "Unable to parse token when invalidating email verification tokens"
  },
  {
    "id": "api.user.ldap_to_email.not_available.app_error",
    "translation": "AD/LDAP not available on this server."
  },
  {
    "id": "api.user.ldap_to_email.not_ldap_account.app_error",
    "translation": "This user account does not use AD/LDAP."
  },
  {
    "id": "api.user.login.blank_pwd.app_error",
    "translation": "Password field must not be blank"
  },
  {
    "id": "api.user.login.bot_login_forbidden.app_error",
    "translation": "Bot login is forbidden."
  },
  {
    "id": "api.user.login.client_side_cert.certificate.app_error",
    "translation": "Attempted to sign in using the experimental feature ClientSideCert without providing a valid certificate."
  },
  {
    "id": "api.user.login.client_side_cert.license.app_error",
    "translation": "Attempt to use the experimental feature ClientSideCertEnable without a valid enterprise license."
  },
  {
    "id": "api.user.login.guest_accounts.disabled.error",
    "translation": "Guest accounts are disabled"
  },
  {
    "id": "api.user.login.guest_accounts.license.error",
    "translation": "Your license does not support guest accounts"
  },
  {
    "id": "api.user.login.inactive.app_error",
    "translation": "Login failed because your account has been deactivated.  Please contact an administrator."
  },
  {
    "id": "api.user.login.invalid_credentials_email",
    "translation": "Enter a valid email and/or password"
  },
  {
    "id": "api.user.login.invalid_credentials_email_username",
    "translation": "Enter a valid email or username and/or password."
  },
  {
    "id": "api.user.login.invalid_credentials_sso",
    "translation": "Enter a valid email or username and/or password, or sign in using another method."
  },
  {
    "id": "api.user.login.invalid_credentials_username",
    "translation": "Enter a valid username and/or password."
  },
  {
    "id": "api.user.login.not_verified.app_error",
    "translation": "Login failed because email address has not been verified."
  },
  {
    "id": "api.user.login.remote_users.login.error",
    "translation": "Login failed because remote users are not allow to log in."
  },
  {
    "id": "api.user.login.use_auth_service.app_error",
    "translation": "Please sign in using {{.AuthService}}."
  },
  {
    "id": "api.user.login_by_cws.invalid_token.app_error",
    "translation": "CWS token is not valid"
  },
  {
    "id": "api.user.login_by_oauth.bot_login_forbidden.app_error",
    "translation": "Bot login is forbidden."
  },
  {
    "id": "api.user.login_by_oauth.not_available.app_error",
    "translation": "{{.Service}} SSO through OAuth 2.0 not available on this server."
  },
  {
    "id": "api.user.login_by_oauth.parse.app_error",
    "translation": "Could not parse auth data out of {{.Service}} user object."
  },
  {
    "id": "api.user.login_cws.license.error",
    "translation": "CWS login is forbidden."
  },
  {
    "id": "api.user.login_ldap.not_available.app_error",
    "translation": "AD/LDAP not available on this server."
  },
  {
    "id": "api.user.login_with_desktop_token.not_oauth_or_saml_user.app_error",
    "translation": "User is not an OAuth or SAML user."
  },
  {
    "id": "api.user.oauth_to_email.context.app_error",
    "translation": "Update password failed because context user_id did not match provided user's id."
  },
  {
    "id": "api.user.oauth_to_email.not_available.app_error",
    "translation": "Authentication Transfer not configured or available on this server."
  },
  {
    "id": "api.user.patch_user.login_provider_attribute_set.app_error",
    "translation": "Field '{{.Field}}' must be set through user's login provider."
  },
  {
    "id": "api.user.promote_guest_to_user.no_guest.app_error",
    "translation": "Unable to convert the guest to regular user because is not a guest."
  },
  {
    "id": "api.user.reset_password.broken_token.app_error",
    "translation": "The reset password token does not appear to be valid."
  },
  {
    "id": "api.user.reset_password.invalid_link.app_error",
    "translation": "The reset password link does not appear to be valid."
  },
  {
    "id": "api.user.reset_password.link_expired.app_error",
    "translation": "The password reset link has expired."
  },
  {
    "id": "api.user.reset_password.method",
    "translation": "using a reset password link"
  },
  {
    "id": "api.user.reset_password.sso.app_error",
    "translation": "Unable to reset password for SSO accounts."
  },
  {
    "id": "api.user.reset_password.token_parse.error",
    "translation": "Unable to parse the reset password token"
  },
  {
    "id": "api.user.saml.not_available.app_error",
    "translation": "SAML 2.0 is not configured or supported on this server."
  },
  {
    "id": "api.user.send_cloud_welcome_email.error",
    "translation": "Failed to send cloud welcome email"
  },
  {
    "id": "api.user.send_deactivate_email_and_forget.failed.error",
    "translation": "Failed to send the deactivate account email successfully"
  },
  {
    "id": "api.user.send_email_change_verify_email_and_forget.error",
    "translation": "Failed to send email change verification email successfully"
  },
  {
    "id": "api.user.send_password_reset.send.app_error",
    "translation": "Failed to send password reset email successfully."
  },
  {
    "id": "api.user.send_password_reset.sso.app_error",
    "translation": "Unable to reset password for SSO accounts."
  },
  {
    "id": "api.user.send_sign_in_change_email_and_forget.error",
    "translation": "Failed to send update password email successfully"
  },
  {
    "id": "api.user.send_verify_email_and_forget.failed.error",
    "translation": "Failed to send verification email successfully"
  },
  {
    "id": "api.user.update_active.cannot_enable_guest_when_guest_feature_is_disabled.app_error",
    "translation": "You cannot activate a guest account because Guest Access feature is not enabled."
  },
  {
    "id": "api.user.update_active.cannot_modify_status_when_user_is_managed_by_ldap.app_error",
    "translation": "You cannot modify user status. User is managed by LDAP"
  },
  {
    "id": "api.user.update_active.not_enable.app_error",
    "translation": "You cannot deactivate yourself because this feature is not enabled. Please contact your System Administrator."
  },
  {
    "id": "api.user.update_active.permissions.app_error",
    "translation": "You do not have the appropriate permissions."
  },
  {
    "id": "api.user.update_oauth_user_attrs.get_user.app_error",
    "translation": "Could not get user from {{.Service}} user object."
  },
  {
    "id": "api.user.update_password.context.app_error",
    "translation": "Update password failed because context user_id did not match props user_id."
  },
  {
    "id": "api.user.update_password.failed.app_error",
    "translation": "Update password failed."
  },
  {
    "id": "api.user.update_password.incorrect.app_error",
    "translation": "The \"Current Password\" you entered is incorrect. Please check that Caps Lock is off and try again."
  },
  {
    "id": "api.user.update_password.menu",
    "translation": "using the settings menu"
  },
  {
    "id": "api.user.update_password.oauth.app_error",
    "translation": "Update password failed because the user is logged in through an OAuth service."
  },
  {
    "id": "api.user.update_password.password_hash.app_error",
    "translation": "There was an internal error saving the password."
  },
  {
    "id": "api.user.update_password.user_and_hashed.app_error",
    "translation": "Only system administrators can set already-hashed passwords."
  },
  {
    "id": "api.user.update_password.valid_account.app_error",
    "translation": "Update password failed because we couldn't find a valid account."
  },
  {
    "id": "api.user.update_user.accepted_domain.app_error",
    "translation": "The email you provided does not belong to an accepted domain. Please contact your administrator or sign up with a different email."
  },
  {
    "id": "api.user.update_user.accepted_guest_domain.app_error",
    "translation": "The email you provided does not belong to an accepted domain for guest accounts. Please contact your administrator or sign up with a different email."
  },
  {
    "id": "api.user.update_user.login_provider_attribute_set.app_error",
    "translation": "Field '{{.Field}}' must be set through user's login provider."
  },
  {
    "id": "api.user.update_user_auth.invalid_request",
    "translation": "Request is missing either AuthData or AuthService parameter."
  },
  {
    "id": "api.user.update_user_roles.license.app_error",
    "translation": "Custom Permission Schemes not supported by current license"
  },
  {
    "id": "api.user.upload_profile_user.array.app_error",
    "translation": "Empty array under 'image' in request."
  },
  {
    "id": "api.user.upload_profile_user.check_image_limits.app_error",
    "translation": "Image limits check failed. Resolution is too high."
  },
  {
    "id": "api.user.upload_profile_user.decode.app_error",
    "translation": "Could not decode profile image."
  },
  {
    "id": "api.user.upload_profile_user.encode.app_error",
    "translation": "Could not encode profile image."
  },
  {
    "id": "api.user.upload_profile_user.login_provider_attribute_set.app_error",
    "translation": "Profile picture must be set through user's login provider."
  },
  {
    "id": "api.user.upload_profile_user.no_file.app_error",
    "translation": "No file under 'image' in request."
  },
  {
    "id": "api.user.upload_profile_user.open.app_error",
    "translation": "Could not open image file."
  },
  {
    "id": "api.user.upload_profile_user.parse.app_error",
    "translation": "Could not parse multipart form."
  },
  {
    "id": "api.user.upload_profile_user.storage.app_error",
    "translation": "Unable to upload file. Image storage is not configured."
  },
  {
    "id": "api.user.upload_profile_user.too_large.app_error",
    "translation": "Unable to upload profile image. File is too large."
  },
  {
    "id": "api.user.upload_profile_user.upload_profile.app_error",
    "translation": "Couldn't upload profile image."
  },
  {
    "id": "api.user.verify_email.bad_link.app_error",
    "translation": "Bad verify email link."
  },
  {
    "id": "api.user.verify_email.broken_token.app_error",
    "translation": "Bad verify email token type."
  },
  {
    "id": "api.user.verify_email.link_expired.app_error",
    "translation": "The email verification link has expired."
  },
  {
    "id": "api.user.verify_email.token_parse.error",
    "translation": "Failed to parse token data from email verification"
  },
  {
    "id": "api.user.view_archived_channels.get_posts_for_channel.app_error",
    "translation": "Cannot retrieve posts for an archived channel"
  },
  {
    "id": "api.user.view_archived_channels.get_users_in_channel.app_error",
    "translation": "Cannot retrieve users for an archived channel"
  },
  {
    "id": "api.web_socket.connect.upgrade.app_error",
    "translation": "URL Blocked because of CORS. Url: {{.BlockedOrigin}}"
  },
  {
    "id": "api.web_socket_router.bad_action.app_error",
    "translation": "Unknown WebSocket action."
  },
  {
    "id": "api.web_socket_router.bad_seq.app_error",
    "translation": "Invalid sequence for WebSocket message."
  },
  {
    "id": "api.web_socket_router.no_action.app_error",
    "translation": "No websocket action."
  },
  {
    "id": "api.web_socket_router.not_authenticated.app_error",
    "translation": "WebSocket connection is not authenticated. Please log in and try again."
  },
  {
    "id": "api.webhook.create_outgoing.intersect.app_error",
    "translation": "Outgoing webhooks from the same channel cannot have the same trigger words/callback URLs."
  },
  {
    "id": "api.webhook.create_outgoing.not_open.app_error",
    "translation": "Outgoing webhooks can only be created for public channels."
  },
  {
    "id": "api.webhook.create_outgoing.permissions.app_error",
    "translation": "Invalid permissions to create outgoing webhook."
  },
  {
    "id": "api.webhook.create_outgoing.triggers.app_error",
    "translation": "Either trigger_words or channel_id must be set."
  },
  {
    "id": "api.webhook.team_mismatch.app_error",
    "translation": "Unable to update webhook across teams."
  },
  {
    "id": "api.webhook.update_outgoing.intersect.app_error",
    "translation": "Outgoing webhooks from the same channel cannot have the same trigger words/callback URLs."
  },
  {
    "id": "api.websocket_handler.invalid_param.app_error",
    "translation": "Invalid {{.Name}} parameter."
  },
  {
    "id": "api.websocket_handler.server_busy.app_error",
    "translation": "Server is busy, non-critical services are temporarily unavailable."
  },
  {
    "id": "api4.plugin.reattachPlugin.invalid_request",
    "translation": "Failed to parse request"
  },
  {
    "id": "app.acknowledgement.delete.app_error",
    "translation": "Unable to delete acknowledgement."
  },
  {
    "id": "app.acknowledgement.get.app_error",
    "translation": "Unable to get acknowledgement."
  },
  {
    "id": "app.acknowledgement.getforpost.get.app_error",
    "translation": "Unable to get acknowledgement for post."
  },
  {
    "id": "app.acknowledgement.save.save.app_error",
    "translation": "Unable to save acknowledgement for post."
  },
  {
    "id": "app.admin.saml.failure_decode_metadata_xml_from_idp.app_error",
    "translation": "Could not decode the XML metadata information received from the Identity Provider."
  },
  {
    "id": "app.admin.saml.failure_read_response_body_from_idp.app_error",
    "translation": "Failure encountered when reading the response payload received from the Identity Provider."
  },
  {
    "id": "app.admin.saml.invalid_response_from_idp.app_error",
    "translation": "Could not read the response received from the Identity Provider."
  },
  {
    "id": "app.admin.test_email.failure",
    "translation": "Connection unsuccessful: {{.Error}}"
  },
  {
    "id": "app.admin.test_site_url.failure",
    "translation": "This is not a valid live URL"
  },
  {
    "id": "app.analytics.getanalytics.internal_error",
    "translation": "Unable to get the analytics."
  },
  {
    "id": "app.audit.get.finding.app_error",
    "translation": "We encountered an error finding the audits."
  },
  {
    "id": "app.audit.get.limit.app_error",
    "translation": "Limit exceeded for paging."
  },
  {
    "id": "app.audit.permanent_delete_by_user.app_error",
    "translation": "We encountered an error deleting the audits."
  },
  {
    "id": "app.audit.save.saving.app_error",
    "translation": "We encountered an error saving the audit."
  },
  {
    "id": "app.bot.createbot.internal_error",
    "translation": "Unable to save the bot."
  },
  {
    "id": "app.bot.get_disable_bot_sysadmin_message",
    "translation": "{{if .disableBotsSetting}}{{if .printAllBots}}{{.UserName}} was deactivated. They managed the following bot accounts which have now been disabled.\n\n{{.BotNames}}{{else}}{{.UserName}} was deactivated. They managed {{.NumBots}} bot accounts which have now been disabled, including the following:\n\n{{.BotNames}}{{end}}You can take ownership of each bot by enabling it at **Integrations > Bot Accounts** and creating new tokens for the bot.\n\nFor more information, see our [documentation](https://docs.mattermost.com/developer/bot-accounts.html#what-happens-when-a-user-who-owns-bot-accounts-is-disabled).{{else}}{{if .printAllBots}}{{.UserName}} was deactivated. They managed the following bot accounts which are still enabled.\n\n{{.BotNames}}\n{{else}}{{.UserName}} was deactivated. They managed {{.NumBots}} bot accounts which are still enabled, including the following:\n\n{{.BotNames}}{{end}}We strongly recommend you to take ownership of each bot by re-enabling it at **Integrations > Bot Accounts** and creating new tokens for the bot.\n\nFor more information, see our [documentation](https://docs.mattermost.com/developer/bot-accounts.html#what-happens-when-a-user-who-owns-bot-accounts-is-disabled).\n\nIf you want bot accounts to disable automatically after owner deactivation, set “Disable bot accounts when owner is deactivated” in **System Console > Integrations > Bot Accounts** to true.{{end}}"
  },
  {
    "id": "app.bot.get_system_bot.empty_admin_list.app_error",
    "translation": "List of admins is empty."
  },
  {
    "id": "app.bot.getbot.internal_error",
    "translation": "Unable to get the bot."
  },
  {
    "id": "app.bot.getbots.internal_error",
    "translation": "Unable to get the bots."
  },
  {
    "id": "app.bot.patchbot.internal_error",
    "translation": "Unable to update the bot."
  },
  {
    "id": "app.bot.permanent_delete.internal_error",
    "translation": "Unable to delete the bot permanently."
  },
  {
    "id": "app.bot.permenent_delete.bad_id",
    "translation": "Unable to delete the bot."
  },
  {
    "id": "app.bot.update.app_error",
    "translation": "Unable to update the bot."
  },
  {
    "id": "app.channel.add_member.deleted_user.app_error",
    "translation": "Unable to add the user as a member of the channel."
  },
  {
    "id": "app.channel.analytics_type_count.app_error",
    "translation": "Unable to get channel type counts."
  },
  {
    "id": "app.channel.autofollow.app_error",
    "translation": "Failed to update thread membership for mentioned user"
  },
  {
    "id": "app.channel.bookmark.delete.app_error",
    "translation": "Could not delete bookmark."
  },
  {
    "id": "app.channel.bookmark.get.app_error",
    "translation": "Could not get bookmark."
  },
  {
    "id": "app.channel.bookmark.get_existing.app_err",
    "translation": "Could not get existing bookmark to update."
  },
  {
    "id": "app.channel.bookmark.save.app_error",
    "translation": "Could not save bookmark."
  },
  {
    "id": "app.channel.bookmark.update.app_error",
    "translation": "Could not update bookmark."
  },
  {
    "id": "app.channel.bookmark.update_sort.app_error",
    "translation": "Could not sort the bookmark."
  },
  {
    "id": "app.channel.bookmark.update_sort.invalid_input.app_error",
    "translation": "Could not sort the bookmark. Invalid input."
  },
  {
    "id": "app.channel.bookmark.update_sort.missing_bookmark.app_error",
    "translation": "Could not sort the bookmark. Not found."
  },
  {
    "id": "app.channel.clear_all_custom_role_assignments.select.app_error",
    "translation": "Failed to retrieve the channel members."
  },
  {
    "id": "app.channel.count_posts_since.app_error",
    "translation": "Unable to count messages since given date."
  },
  {
    "id": "app.channel.count_urgent_posts_since.app_error",
    "translation": "Unable to count urgent posts since given date."
  },
  {
    "id": "app.channel.create_channel.internal_error",
    "translation": "Unable to save channel."
  },
  {
    "id": "app.channel.create_channel.no_team_id.app_error",
    "translation": "Must specify the team ID to create a channel."
  },
  {
    "id": "app.channel.create_direct_channel.internal_error",
    "translation": "Unable to save direct channel."
  },
  {
    "id": "app.channel.create_initial_sidebar_categories.internal_error",
    "translation": "Unable to create initial sidebar categories for user."
  },
  {
    "id": "app.channel.delete.app_error",
    "translation": "Unable to delete the channel."
  },
  {
    "id": "app.channel.elasticsearch_channel_index.notify_admin.message",
    "translation": "Your Elasticsearch channel index schema is out of date. It is recommended to regenerate your channel index.\nClick the `Rebuild Channels Index` button in [Elasticsearch section in System Console]({{.ElasticsearchSection}}) to fix the issue.\nSee Mattermost changelog for more information."
  },
  {
    "id": "app.channel.get.existing.app_error",
    "translation": "Unable to find the existing channel {{.channel_id}}."
  },
  {
    "id": "app.channel.get.find.app_error",
    "translation": "We encountered an error finding the channel {{.channel_id}}."
  },
  {
    "id": "app.channel.get_all.app_error",
    "translation": "Unable to get all the channels."
  },
  {
    "id": "app.channel.get_all_channels.app_error",
    "translation": "Unable to get all the channels."
  },
  {
    "id": "app.channel.get_all_channels_count.app_error",
    "translation": "Unable to count all the channels."
  },
  {
    "id": "app.channel.get_all_direct.app_error",
    "translation": "Unable to get all the direct channels."
  },
  {
    "id": "app.channel.get_by_name.existing.app_error",
    "translation": "Unable to find the existing channel."
  },
  {
    "id": "app.channel.get_by_name.missing.app_error",
    "translation": "Channel does not exist."
  },
  {
    "id": "app.channel.get_by_scheme.app_error",
    "translation": "Unable to get the channels for the provided scheme."
  },
  {
    "id": "app.channel.get_channel_counts.get.app_error",
    "translation": "Unable to get the channel counts."
  },
  {
    "id": "app.channel.get_channels.get.app_error",
    "translation": "Unable to get the channels."
  },
  {
    "id": "app.channel.get_channels.not_found.app_error",
    "translation": "No channels were found."
  },
  {
    "id": "app.channel.get_channels_batch_for_indexing.get.app_error",
    "translation": "Unable to get the channels batch for indexing."
  },
  {
    "id": "app.channel.get_channels_by_ids.app_error",
    "translation": "Unable to get channels by ids."
  },
  {
    "id": "app.channel.get_channels_by_ids.get.app_error",
    "translation": "Unable to get the channels."
  },
  {
    "id": "app.channel.get_channels_by_ids.not_found.app_error",
    "translation": "No channel found."
  },
  {
    "id": "app.channel.get_channels_member_count.existing.app_error",
    "translation": "Unable to find member count for given channels."
  },
  {
    "id": "app.channel.get_channels_member_count.find.app_error",
    "translation": "Unable to find member count."
  },
  {
    "id": "app.channel.get_channels_with_unreads_and_with_mentions.app_error",
    "translation": "Unable to check unreads and mentions"
  },
  {
    "id": "app.channel.get_common_teams.incorrect_channel_type",
    "translation": "Channel is not a group message."
  },
  {
    "id": "app.channel.get_common_teams.store_get_common_teams_error",
    "translation": "Couldn't fetch common teams."
  },
  {
    "id": "app.channel.get_deleted.existing.app_error",
    "translation": "Unable to find the existing deleted channel."
  },
  {
    "id": "app.channel.get_deleted.missing.app_error",
    "translation": "No deleted channels exist."
  },
  {
    "id": "app.channel.get_file_count.app_error",
    "translation": "Unable to get the file count for the channel"
  },
  {
    "id": "app.channel.get_for_post.app_error",
    "translation": "Unable to get the channel for the given post."
  },
  {
    "id": "app.channel.get_member.app_error",
    "translation": "Unable to get the channel member."
  },
  {
    "id": "app.channel.get_member.missing.app_error",
    "translation": "No channel member found for that user ID and channel ID."
  },
  {
    "id": "app.channel.get_member_count.app_error",
    "translation": "Unable to get the channel member count."
  },
  {
    "id": "app.channel.get_members.app_error",
    "translation": "Unable to get the channel members."
  },
  {
    "id": "app.channel.get_members_by_ids.app_error",
    "translation": "Unable to get the channel members."
  },
  {
    "id": "app.channel.get_more_channels.get.app_error",
    "translation": "Unable to get the channels."
  },
  {
    "id": "app.channel.get_pinnedpost_count.app_error",
    "translation": "Unable to get the channel pinned post count."
  },
  {
    "id": "app.channel.get_priority_for_posts.app_error",
    "translation": "Unable to get the priority for posts"
  },
  {
    "id": "app.channel.get_private_channels.get.app_error",
    "translation": "Unable to get private channels."
  },
  {
    "id": "app.channel.get_public_channels.get.app_error",
    "translation": "Unable to get public channels."
  },
  {
    "id": "app.channel.get_unread.app_error",
    "translation": "Unable to get the channel unread messages."
  },
  {
    "id": "app.channel.gm_conversion_set_categories.delete_all.error",
    "translation": "Couldn't delete existing sidebar categories for converted GM."
  },
  {
    "id": "app.channel.group_message_conversion.channel_member_missing",
    "translation": "Cannot find user's channel membership"
  },
  {
    "id": "app.channel.group_message_conversion.incorrect_team",
    "translation": "The specified team ID in conversion request does not contain all the group message members"
  },
  {
    "id": "app.channel.group_message_conversion.original_channel_not_gm",
    "translation": "The channel being converted is not a group message. You can only convert group messages"
  },
  {
    "id": "app.channel.group_message_conversion.post_message.error",
    "translation": "Failed to create group message to channel conversion post"
  },
  {
    "id": "app.channel.migrate_channel_members.select.app_error",
    "translation": "Failed to select the batch of channel members."
  },
  {
    "id": "app.channel.move_channel.members_do_not_match.error",
    "translation": "Unable to move a channel unless all its members are already members of the destination team."
  },
  {
    "id": "app.channel.patch_channel_members_notify_props.app_error",
    "translation": "Unable to update channel members' notify props."
  },
  {
    "id": "app.channel.patch_channel_members_notify_props.too_many",
    "translation": "Unable to update that many channel members. Only {{.Max}} channel members can be updated at once."
  },
  {
    "id": "app.channel.permanent_delete.app_error",
    "translation": "Unable to delete the channel."
  },
  {
    "id": "app.channel.permanent_delete_members_by_user.app_error",
    "translation": "Unable to remove the channel member."
  },
  {
    "id": "app.channel.pinned_posts.app_error",
    "translation": "Unable to find the pinned posts."
  },
  {
    "id": "app.channel.post_update_channel_purpose_message.post.error",
    "translation": "Failed to post channel purpose message"
  },
  {
    "id": "app.channel.post_update_channel_purpose_message.removed",
    "translation": "%s removed the channel purpose (was: %s)"
  },
  {
    "id": "app.channel.post_update_channel_purpose_message.retrieve_user.error",
    "translation": "Failed to retrieve user while updating channel purpose message %v"
  },
  {
    "id": "app.channel.post_update_channel_purpose_message.updated_from",
    "translation": "%s updated the channel purpose from: %s to: %s"
  },
  {
    "id": "app.channel.post_update_channel_purpose_message.updated_to",
    "translation": "%s updated the channel purpose to: %s"
  },
  {
    "id": "app.channel.remove_all_deactivated_members.app_error",
    "translation": "We could not remove the deactivated users from the channel."
  },
  {
    "id": "app.channel.remove_member.app_error",
    "translation": "Unable to remove the channel member."
  },
  {
    "id": "app.channel.reset_all_channel_schemes.app_error",
    "translation": "We could not reset the channel schemes."
  },
  {
    "id": "app.channel.restore.app_error",
    "translation": "Unable to restore the channel."
  },
  {
    "id": "app.channel.save_member.exists.app_error",
    "translation": "A channel member with that ID already exists."
  },
  {
    "id": "app.channel.search.app_error",
    "translation": "We encountered an error searching channels."
  },
  {
    "id": "app.channel.search_group_channels.app_error",
    "translation": "Unable to get the group channels for the given user and term."
  },
  {
    "id": "app.channel.sidebar_categories.app_error",
    "translation": "Failed to insert record to database."
  },
  {
    "id": "app.channel.update.bad_id",
    "translation": "Unable to update the channel."
  },
  {
    "id": "app.channel.update_channel.internal_error",
    "translation": "Unable to update channel."
  },
  {
    "id": "app.channel.update_last_viewed_at.app_error",
    "translation": "Unable to update the last viewed at time."
  },
  {
    "id": "app.channel.update_last_viewed_at_post.app_error",
    "translation": "Unable to mark channel as unread."
  },
  {
    "id": "app.channel.update_member.app_error",
    "translation": "Unable to update the channel member."
  },
  {
    "id": "app.channel.update_member.notify_props_limit_exceeded.app_error",
    "translation": "Unable to update the channel member, notify props size limit exceeded."
  },
  {
    "id": "app.channel.user_belongs_to_channels.app_error",
    "translation": "Unable to determine if the user belongs to a list of channels."
  },
  {
    "id": "app.channel_member_history.log_join_event.internal_error",
    "translation": "Failed to record channel member history."
  },
  {
    "id": "app.channel_member_history.log_leave_event.internal_error",
    "translation": "Failed to record channel member history. Failed to update existing join record"
  },
  {
    "id": "app.cloud.trial_plan_bot_message",
    "translation": "{{.UsersNum}} members of the {{.WorkspaceName}} workspace have requested starting the Enterprise trial for access to: "
  },
  {
    "id": "app.cloud.trial_plan_bot_message_single",
    "translation": "{{.UsersNum}} member of the {{.WorkspaceName}} workspace has requested starting the Enterprise trial for access to: "
  },
  {
    "id": "app.cloud.upgrade_plan_bot_message",
    "translation": "{{.UsersNum}} members of the {{.WorkspaceName}} workspace have requested a workspace upgrade for: "
  },
  {
    "id": "app.cloud.upgrade_plan_bot_message_single",
    "translation": "{{.UsersNum}} member of the {{.WorkspaceName}} workspace has requested a workspace upgrade for: "
  },
  {
    "id": "app.command.createcommand.internal_error",
    "translation": "Unable to save the command."
  },
  {
    "id": "app.command.deletecommand.internal_error",
    "translation": "Unable to delete the command."
  },
  {
    "id": "app.command.getcommand.internal_error",
    "translation": "Unable to get the command."
  },
  {
    "id": "app.command.listallcommands.internal_error",
    "translation": "Unable to list the commands."
  },
  {
    "id": "app.command.listautocompletecommands.internal_error",
    "translation": "Unable to list the autocomplete commands."
  },
  {
    "id": "app.command.listteamcommands.internal_error",
    "translation": "Unable to list the team commands."
  },
  {
    "id": "app.command.movecommand.internal_error",
    "translation": "Unable to move the command."
  },
  {
    "id": "app.command.regencommandtoken.internal_error",
    "translation": "Unable to regenerate the command token."
  },
  {
    "id": "app.command.tryexecutecustomcommand.internal_error",
    "translation": "Unable to execute the custom command."
  },
  {
    "id": "app.command.updatecommand.internal_error",
    "translation": "Unable to update the command."
  },
  {
    "id": "app.command_webhook.create_command_webhook.existing",
    "translation": "You cannot update an existing CommandWebhook."
  },
  {
    "id": "app.command_webhook.create_command_webhook.internal_error",
    "translation": "Unable to save the CommandWebhook."
  },
  {
    "id": "app.command_webhook.get.internal_error",
    "translation": "Unable to get the webhook."
  },
  {
    "id": "app.command_webhook.get.missing",
    "translation": "Unable to find the webhook."
  },
  {
    "id": "app.command_webhook.handle_command_webhook.parse",
    "translation": "Unable to parse incoming data."
  },
  {
    "id": "app.command_webhook.try_use.internal_error",
    "translation": "Unable to use the webhook."
  },
  {
    "id": "app.command_webhook.try_use.invalid",
    "translation": "Invalid webhook."
  },
  {
    "id": "app.compile_csv_chunks.header_error",
    "translation": "Failed to write CSV headers."
  },
  {
    "id": "app.compile_report_chunks.unsupported_format",
    "translation": "Unsupported report format."
  },
  {
    "id": "app.compliance.get.finding.app_error",
    "translation": "We encountered an error retrieving the compliance reports."
  },
  {
    "id": "app.compliance.save.saving.app_error",
    "translation": "We encountered an error saving the compliance report."
  },
  {
    "id": "app.create_basic_user.save_member.app_error",
    "translation": "Unable to create default team memberships"
  },
  {
    "id": "app.create_basic_user.save_member.conflict.app_error",
    "translation": "Unable to create default team membership because they already exists"
  },
  {
    "id": "app.create_basic_user.save_member.max_accounts.app_error",
    "translation": "Unable to create default team membership because no more members are allowed in that team"
  },
  {
    "id": "app.custom_group.unique_name",
    "translation": "group name is not unique"
  },
  {
    "id": "app.custom_profile_attributes.cpa_group_id.app_error",
    "translation": "Cannot register Custom Profile Attributes property group"
  },
  {
    "id": "app.custom_profile_attributes.create_property_field.app_error",
    "translation": "Unable to create Custom Profile Attribute field"
  },
  {
    "id": "app.custom_profile_attributes.get_property_field.app_error",
    "translation": "Unable to get Custom Profile Attribute field"
  },
  {
    "id": "app.custom_profile_attributes.limit_reached.app_error",
    "translation": "Custom Profile Attributes field limit reached"
  },
  {
    "id": "app.custom_profile_attributes.list_property_values.app_error",
    "translation": "Unable to get custom profile attribute values"
  },
  {
    "id": "app.custom_profile_attributes.property_field_delete.app_error",
    "translation": "Unable to delete Custom Profile Attribute field"
  },
  {
    "id": "app.custom_profile_attributes.property_field_deleted.app_error",
    "translation": "Cannot create value for deleted property field"
  },
  {
    "id": "app.custom_profile_attributes.property_field_not_found.app_error",
    "translation": "Custom Profile Attribute field not found"
  },
  {
    "id": "app.custom_profile_attributes.property_field_update.app_error",
    "translation": "Unable to update Custom Profile Attribute field"
  },
  {
    "id": "app.custom_profile_attributes.property_value_creation.app_error",
    "translation": "Cannot create property value"
  },
  {
    "id": "app.custom_profile_attributes.property_value_list.app_error",
    "translation": "Unable to retrieve property values"
  },
  {
    "id": "app.custom_profile_attributes.property_value_update.app_error",
    "translation": "Cannot update property value"
  },
  {
    "id": "app.custom_profile_attributes.search_property_fields.app_error",
    "translation": "Unable to search Custom Profile Attribute fields"
  },
  {
    "id": "app.delete_scheduled_post.delete_error",
    "translation": "Failed to delete scheduled post from database."
  },
  {
    "id": "app.delete_scheduled_post.delete_permission.error",
    "translation": "You do not have permission to delete this resource."
  },
  {
    "id": "app.delete_scheduled_post.existing_scheduled_post.not_exist",
    "translation": "Scheduled post does not exist."
  },
  {
    "id": "app.delete_scheduled_post.get_scheduled_post.error",
    "translation": "Unable to fetch existing scheduled post from database."
  },
  {
    "id": "app.desktop_token.generateServerToken.invalid_or_expired",
    "translation": "Token does not exist or is expired"
  },
  {
    "id": "app.desktop_token.validate.invalid",
    "translation": "Token is not valid or is expired"
  },
  {
    "id": "app.desktop_token.validate.no_user",
    "translation": "Cannot find a user for this token"
  },
  {
    "id": "app.draft.delete.app_error",
    "translation": "Unable to delete the Draft."
  },
  {
    "id": "app.draft.feature_disabled",
    "translation": "Drafts feature is disabled."
  },
  {
    "id": "app.draft.get.app_error",
    "translation": "Unable to get the Draft."
  },
  {
    "id": "app.draft.get_drafts.app_error",
    "translation": "Unable to get user's Drafts."
  },
  {
    "id": "app.draft.get_for_draft.app_error",
    "translation": "Unable to get files for Draft."
  },
  {
    "id": "app.draft.save.app_error",
    "translation": "Unable to save the Draft."
  },
  {
    "id": "app.email.no_rate_limiter.app_error",
    "translation": "Rate limiter is not set up."
  },
  {
    "id": "app.email.rate_limit_exceeded.app_error",
    "translation": "Invite emails rate limit exceeded. Timer will be reset after {{.ResetAfter}} seconds. Please retry after {{.RetryAfter}} seconds."
  },
  {
    "id": "app.email.setup_rate_limiter.app_error",
    "translation": "Error occurred in the rate limiter."
  },
  {
    "id": "app.emoji.create.internal_error",
    "translation": "Unable to save emoji."
  },
  {
    "id": "app.emoji.delete.app_error",
    "translation": "Unable to delete the emoji."
  },
  {
    "id": "app.emoji.delete.no_results",
    "translation": "We couldn’t find the emoji to delete."
  },
  {
    "id": "app.emoji.get.app_error",
    "translation": "Unable to get the emoji."
  },
  {
    "id": "app.emoji.get.no_result",
    "translation": "We couldn’t find the emoji."
  },
  {
    "id": "app.emoji.get_by_name.app_error",
    "translation": "Unable to get the emoji."
  },
  {
    "id": "app.emoji.get_by_name.no_result",
    "translation": "We couldn’t find the emoji."
  },
  {
    "id": "app.emoji.get_list.internal_error",
    "translation": "Unable to get the emoji."
  },
  {
    "id": "app.eport.generate_presigned_url.config.app_error",
    "translation": "This actions requires the use of a dedicated export store."
  },
  {
    "id": "app.eport.generate_presigned_url.driver.app_error",
    "translation": "Your export store driver does not support presign url generation."
  },
  {
    "id": "app.eport.generate_presigned_url.featureflag.app_error",
    "translation": "This feature is restricted by a feature flag."
  },
  {
    "id": "app.eport.generate_presigned_url.fileexist.app_error",
    "translation": "Unable to check if the file exists."
  },
  {
    "id": "app.eport.generate_presigned_url.link.app_error",
    "translation": "Unable to generate the presigned url."
  },
  {
    "id": "app.eport.generate_presigned_url.notfound.app_error",
    "translation": "The export file was not found."
  },
  {
    "id": "app.export.export_attachment.copy_file.error",
    "translation": "Failed to copy file during export."
  },
  {
    "id": "app.export.export_attachment.create_file.error",
    "translation": "Failed to create file during export."
  },
  {
    "id": "app.export.export_attachment.mkdirall.error",
    "translation": "Failed to create directory during export."
  },
  {
    "id": "app.export.export_attachment.zip_create_header.error",
    "translation": "Failed to create zip header during export."
  },
  {
    "id": "app.export.export_custom_emoji.copy_emoji_images.error",
    "translation": "Unable to copy custom emoji images"
  },
  {
    "id": "app.export.export_custom_emoji.mkdir.error",
    "translation": "Unable to create a directory for custom emoji images"
  },
  {
    "id": "app.export.export_write_line.io_writer.error",
    "translation": "An error occurred writing the export data."
  },
  {
    "id": "app.export.export_write_line.json_marshall.error",
    "translation": "An error occurred marshalling the JSON data for export."
  },
  {
    "id": "app.export.marshal.app_error",
    "translation": "Unable to marshal response."
  },
  {
    "id": "app.export.zip_create.error",
    "translation": "Failed to add file to zip archive during export."
  },
  {
    "id": "app.file.cloud.get.app_error",
    "translation": "Can not fetch the file as it is past the cloud plan's limit."
  },
  {
    "id": "app.file_info.get.app_error",
    "translation": "Unable to get the file info."
  },
  {
    "id": "app.file_info.get.gif.app_error",
    "translation": "Could not decode gif."
  },
  {
    "id": "app.file_info.get_by_post_id.app_error",
    "translation": "Failed to find files for post."
  },
  {
    "id": "app.file_info.get_for_post.app_error",
    "translation": "Unable to get the file info for the post."
  },
  {
    "id": "app.file_info.get_with_options.app_error",
    "translation": "Unable to get the file info with options"
  },
  {
    "id": "app.file_info.permanent_delete_by_user.app_error",
    "translation": "Unable to delete attachments of the user."
  },
  {
    "id": "app.file_info.permanent_delete_for_post.app_error",
    "translation": "Failed to permanently delete file for post."
  },
  {
    "id": "app.file_info.save.app_error",
    "translation": "Unable to save the file info."
  },
  {
    "id": "app.file_info.seek.gif.app_error",
    "translation": "Unable to seek to the beginning of the GIF data."
  },
  {
    "id": "app.file_info.set_searchable_content.app_error",
    "translation": "Unable to set the searchable content of the file."
  },
  {
    "id": "app.get_user_team_scheduled_posts.error",
    "translation": "Error occurred fetching scheduled posts."
  },
  {
    "id": "app.group.crud_permission",
    "translation": "Unable to perform operation for that source type."
  },
  {
    "id": "app.group.group_syncable_already_deleted",
    "translation": "group syncable was already deleted"
  },
  {
    "id": "app.group.id.app_error",
    "translation": "invalid id property for group."
  },
  {
    "id": "app.group.no_rows",
    "translation": "no matching group found"
  },
  {
    "id": "app.group.permanent_delete_members_by_user.app_error",
    "translation": "Unable to remove the group member with UserID \"{{.UserId}}\"."
  },
  {
    "id": "app.group.uniqueness_error",
    "translation": "group member already exists"
  },
  {
    "id": "app.group.username_conflict",
    "translation": "user with username \"{{.Username}}\" already exists."
  },
  {
    "id": "app.import.attachment.bad_file.error",
    "translation": "Error reading the file at: \"{{.FilePath}}\""
  },
  {
    "id": "app.import.attachment.file_stat.error",
    "translation": "Error reading the file status: \"{{.FilePath}}\""
  },
  {
    "id": "app.import.attachment.file_upload.error",
    "translation": "Error uploading the file: \"{{.FilePath}}\""
  },
  {
    "id": "app.import.attachment.seek_file.error",
    "translation": "Error seeking the file: \"{{.FilePath}}\""
  },
  {
    "id": "app.import.bulk_import.file_scan.error",
    "translation": "Error reading import data file."
  },
  {
    "id": "app.import.bulk_import.json_decode.error",
    "translation": "JSON decode of line failed."
  },
  {
    "id": "app.import.bulk_import.unsupported_version.error",
    "translation": "Incorrect or missing version in the data import file. Make sure version is the first object in your import file and try again."
  },
  {
    "id": "app.import.custom_status.error",
    "translation": "Unable to set custom status."
  },
  {
    "id": "app.import.emoji.bad_file.error",
    "translation": "Error reading import emoji image file. Emoji with name: \"{{.EmojiName}}\""
  },
  {
    "id": "app.import.generate_password.app_error",
    "translation": "Error generating password."
  },
  {
    "id": "app.import.get_teams_by_names.some_teams_not_found.error",
    "translation": "Some teams not found"
  },
  {
    "id": "app.import.get_users_by_username.some_users_not_found.error",
    "translation": "Some users not found"
  },
  {
    "id": "app.import.import_bot.owner_could_not_found.error",
    "translation": "Unable to find owner of the bot"
  },
  {
    "id": "app.import.import_channel.deleting.app_error",
    "translation": "Unable to archive imported channel."
  },
  {
    "id": "app.import.import_channel.scheme_deleted.error",
    "translation": "Unable to set a channel to use a deleted scheme."
  },
  {
    "id": "app.import.import_channel.scheme_wrong_scope.error",
    "translation": "Channel must be assigned to a Channel-scoped scheme."
  },
  {
    "id": "app.import.import_channel.team_not_found.error",
    "translation": "Error importing channel. Team with name \"{{.TeamName}}\" could not be found."
  },
  {
    "id": "app.import.import_direct_channel.create_direct_channel.error",
    "translation": "Failed to create direct channel"
  },
  {
    "id": "app.import.import_direct_channel.create_group_channel.error",
    "translation": "Failed to create group channel"
  },
  {
    "id": "app.import.import_direct_channel.get_channel_members.error",
    "translation": "Failed to get channel members for direct channel"
  },
  {
    "id": "app.import.import_direct_channel.no_members.error",
    "translation": "There are no members for the direct channel"
  },
  {
    "id": "app.import.import_direct_channel.update_header_failed.error",
    "translation": "Failed to update direct channel header"
  },
  {
    "id": "app.import.import_direct_post.create_direct_channel.error",
    "translation": "Failed to get direct channel"
  },
  {
    "id": "app.import.import_direct_post.create_group_channel.error",
    "translation": "Failed to get group channel"
  },
  {
    "id": "app.import.import_line.null_bot.error",
    "translation": "Import data line has type \"bot\" but the bot object is null"
  },
  {
    "id": "app.import.import_line.null_channel.error",
    "translation": "Import data line has type \"channel\" but the channel object is null."
  },
  {
    "id": "app.import.import_line.null_direct_channel.error",
    "translation": "Import data line has type \"direct_channel\" but the direct_channel object is null."
  },
  {
    "id": "app.import.import_line.null_direct_post.error",
    "translation": "Import data line has type \"direct_post\" but the direct_post object is null."
  },
  {
    "id": "app.import.import_line.null_emoji.error",
    "translation": "Import data line has type \"emoji\" but the emoji object is null."
  },
  {
    "id": "app.import.import_line.null_post.error",
    "translation": "Import data line has type \"post\" but the post object is null."
  },
  {
    "id": "app.import.import_line.null_role.error",
    "translation": "Import data line has type \"role\" but the role object is null."
  },
  {
    "id": "app.import.import_line.null_scheme.error",
    "translation": "Import data line has type \"scheme\" but the scheme object is null."
  },
  {
    "id": "app.import.import_line.null_team.error",
    "translation": "Import data line has type \"team\" but the team object is null."
  },
  {
    "id": "app.import.import_line.null_user.error",
    "translation": "Import data line has type \"user\" but the user object is null."
  },
  {
    "id": "app.import.import_line.unknown_line_type.error",
    "translation": "Import data line has unknown type \"{{.Type}}\"."
  },
  {
    "id": "app.import.import_post.channel_not_found.error",
    "translation": "Error importing post. Channel with name \"{{.ChannelName}}\" could not be found."
  },
  {
    "id": "app.import.import_post.save_preferences.error",
    "translation": "Error importing post. Failed to save preferences."
  },
  {
    "id": "app.import.import_post.user_not_found.error",
    "translation": "Error importing post. User with username \"{{.Username}}\" could not be found."
  },
  {
    "id": "app.import.import_scheme.scope_change.error",
    "translation": "The bulk importer cannot change the scope of an already-existing scheme."
  },
  {
    "id": "app.import.import_team.scheme_deleted.error",
    "translation": "Unable to set a team to use a deleted scheme."
  },
  {
    "id": "app.import.import_team.scheme_wrong_scope.error",
    "translation": "Team must be assigned to a Team-scoped scheme."
  },
  {
    "id": "app.import.import_user.save_preferences.error",
    "translation": "Error importing user preferences. Failed to save preferences."
  },
  {
    "id": "app.import.import_user_channels.channel_not_found.error",
    "translation": "Error importing user channels. Channel not found."
  },
  {
    "id": "app.import.import_user_channels.save_preferences.error",
    "translation": "Error importing user channel memberships. Failed to save preferences."
  },
  {
    "id": "app.import.import_user_teams.save_members.conflict.app_error",
    "translation": "Unable to import the new team membership because it already exists"
  },
  {
    "id": "app.import.import_user_teams.save_members.error",
    "translation": "Unable to import team memberships"
  },
  {
    "id": "app.import.import_user_teams.save_members.max_accounts.app_error",
    "translation": "Unable to import team membership because no more members are allowed in that team"
  },
  {
    "id": "app.import.import_user_teams.save_preferences.error",
    "translation": "Unable to save the team theme preferences"
  },
  {
    "id": "app.import.process_import_data_file_version_line.invalid_version.error",
    "translation": "Unable to read the version of the data import file."
  },
  {
    "id": "app.import.validate_bot_import_data.owner_missing.error",
    "translation": "Bot owner is missing"
  },
  {
    "id": "app.import.validate_channel_import_data.display_name_length.error",
    "translation": "Channel display_name is not within permitted length constraints."
  },
  {
    "id": "app.import.validate_channel_import_data.header_length.error",
    "translation": "Channel header is too long."
  },
  {
    "id": "app.import.validate_channel_import_data.name_characters.error",
    "translation": "Channel name contains invalid characters."
  },
  {
    "id": "app.import.validate_channel_import_data.name_length.error",
    "translation": "Channel name is too long."
  },
  {
    "id": "app.import.validate_channel_import_data.name_missing.error",
    "translation": "Missing required channel property: name"
  },
  {
    "id": "app.import.validate_channel_import_data.purpose_length.error",
    "translation": "Channel purpose is too long."
  },
  {
    "id": "app.import.validate_channel_import_data.scheme_invalid.error",
    "translation": "Invalid scheme name for channel."
  },
  {
    "id": "app.import.validate_channel_import_data.team_missing.error",
    "translation": "Missing required channel property: team"
  },
  {
    "id": "app.import.validate_channel_import_data.type_invalid.error",
    "translation": "Channel type is invalid."
  },
  {
    "id": "app.import.validate_channel_import_data.type_missing.error",
    "translation": "Missing required channel property: type."
  },
  {
    "id": "app.import.validate_direct_channel_import_data.header_length.error",
    "translation": "Direct channel header is too long"
  },
  {
    "id": "app.import.validate_direct_channel_import_data.members_required.error",
    "translation": "Missing required direct channel property: members"
  },
  {
    "id": "app.import.validate_direct_channel_import_data.members_too_few.error",
    "translation": "Direct channel members list contains too few items"
  },
  {
    "id": "app.import.validate_direct_channel_import_data.members_too_many.error",
    "translation": "Direct channel members list contains too many items"
  },
  {
    "id": "app.import.validate_direct_channel_import_data.unknown_favoriter.error",
    "translation": "Direct channel can only be favorited by members. \"{{.Username}}\" is not a member."
  },
  {
    "id": "app.import.validate_direct_post_import_data.channel_members_required.error",
    "translation": "Missing required direct post property: channel_members"
  },
  {
    "id": "app.import.validate_direct_post_import_data.channel_members_too_few.error",
    "translation": "Direct post channel members list contains too few items"
  },
  {
    "id": "app.import.validate_direct_post_import_data.channel_members_too_many.error",
    "translation": "Direct post channel members list contains too many items"
  },
  {
    "id": "app.import.validate_direct_post_import_data.create_at_missing.error",
    "translation": "Missing required direct post property: create_at"
  },
  {
    "id": "app.import.validate_direct_post_import_data.create_at_zero.error",
    "translation": "CreateAt must be greater than 0"
  },
  {
    "id": "app.import.validate_direct_post_import_data.message_length.error",
    "translation": "Message is too long"
  },
  {
    "id": "app.import.validate_direct_post_import_data.message_missing.error",
    "translation": "Missing required direct post property: message"
  },
  {
    "id": "app.import.validate_direct_post_import_data.unknown_flagger.error",
    "translation": "Direct post can only be flagged by members of the channel it is in. \"{{.Username}}\" is not a member."
  },
  {
    "id": "app.import.validate_direct_post_import_data.user_missing.error",
    "translation": "Missing required direct post property: user"
  },
  {
    "id": "app.import.validate_emoji_import_data.empty.error",
    "translation": "Import emoji data empty."
  },
  {
    "id": "app.import.validate_emoji_import_data.image_missing.error",
    "translation": "Import emoji image field missing or blank."
  },
  {
    "id": "app.import.validate_emoji_import_data.name_missing.error",
    "translation": "Import emoji name field missing or blank."
  },
  {
    "id": "app.import.validate_post_import_data.channel_missing.error",
    "translation": "Missing required Post property: Channel."
  },
  {
    "id": "app.import.validate_post_import_data.create_at_missing.error",
    "translation": "Missing required Post property: create_at."
  },
  {
    "id": "app.import.validate_post_import_data.create_at_zero.error",
    "translation": "Post CreateAt property must not be zero."
  },
  {
    "id": "app.import.validate_post_import_data.message_length.error",
    "translation": "Post Message property is longer than the maximum permitted length."
  },
  {
    "id": "app.import.validate_post_import_data.message_missing.error",
    "translation": "Missing required Post property: Message."
  },
  {
    "id": "app.import.validate_post_import_data.props_too_large.error",
    "translation": "Post Props are longer than the maximum permitted length."
  },
  {
    "id": "app.import.validate_post_import_data.team_missing.error",
    "translation": "Missing required Post property: Team."
  },
  {
    "id": "app.import.validate_post_import_data.user_missing.error",
    "translation": "Missing required Post property: User."
  },
  {
    "id": "app.import.validate_reaction_import_data.create_at_before_parent.error",
    "translation": "Reaction CreateAt property must be greater than the parent post CreateAt."
  },
  {
    "id": "app.import.validate_reaction_import_data.create_at_missing.error",
    "translation": "Missing required Reaction property: create_at."
  },
  {
    "id": "app.import.validate_reaction_import_data.create_at_zero.error",
    "translation": "Reaction CreateAt property must not be zero."
  },
  {
    "id": "app.import.validate_reaction_import_data.emoji_name_length.error",
    "translation": "Reaction EmojiName property is longer than the maximum permitted length."
  },
  {
    "id": "app.import.validate_reaction_import_data.emoji_name_missing.error",
    "translation": "Missing required Reaction property: EmojiName."
  },
  {
    "id": "app.import.validate_reaction_import_data.user_missing.error",
    "translation": "Missing required Reaction property: User."
  },
  {
    "id": "app.import.validate_reply_import_data.create_at_missing.error",
    "translation": "Missing required Reply property: create_at."
  },
  {
    "id": "app.import.validate_reply_import_data.create_at_zero.error",
    "translation": "Reply CreateAt property must not be zero."
  },
  {
    "id": "app.import.validate_reply_import_data.message_length.error",
    "translation": "Reply Message property is longer than the maximum permitted length."
  },
  {
    "id": "app.import.validate_reply_import_data.message_missing.error",
    "translation": "Missing required Reply property: Message."
  },
  {
    "id": "app.import.validate_reply_import_data.user_missing.error",
    "translation": "Missing required Reply property: User."
  },
  {
    "id": "app.import.validate_role_import_data.description_invalid.error",
    "translation": "Invalid role description."
  },
  {
    "id": "app.import.validate_role_import_data.display_name_invalid.error",
    "translation": "Invalid role display name."
  },
  {
    "id": "app.import.validate_role_import_data.invalid_permission.error",
    "translation": "Invalid permission on role."
  },
  {
    "id": "app.import.validate_role_import_data.name_invalid.error",
    "translation": "Invalid role name."
  },
  {
    "id": "app.import.validate_scheme_import_data.description_invalid.error",
    "translation": "Invalid scheme description."
  },
  {
    "id": "app.import.validate_scheme_import_data.display_name_invalid.error",
    "translation": "Invalid scheme display name."
  },
  {
    "id": "app.import.validate_scheme_import_data.name_invalid.error",
    "translation": "Invalid scheme name."
  },
  {
    "id": "app.import.validate_scheme_import_data.null_scope.error",
    "translation": "Scheme scope is required."
  },
  {
    "id": "app.import.validate_scheme_import_data.unknown_scheme.error",
    "translation": "Unknown scheme scope."
  },
  {
    "id": "app.import.validate_scheme_import_data.wrong_roles_for_scope.error",
    "translation": "The wrong roles were provided for a scheme with this scope."
  },
  {
    "id": "app.import.validate_team_import_data.description_length.error",
    "translation": "Team description is too long."
  },
  {
    "id": "app.import.validate_team_import_data.display_name_length.error",
    "translation": "Team display_name is not within permitted length constraints."
  },
  {
    "id": "app.import.validate_team_import_data.display_name_missing.error",
    "translation": "Missing required team property: display_name."
  },
  {
    "id": "app.import.validate_team_import_data.name_characters.error",
    "translation": "Team name contains invalid characters."
  },
  {
    "id": "app.import.validate_team_import_data.name_length.error",
    "translation": "Team name is too long."
  },
  {
    "id": "app.import.validate_team_import_data.name_missing.error",
    "translation": "Missing required team property: name."
  },
  {
    "id": "app.import.validate_team_import_data.name_reserved.error",
    "translation": "Team name contains reserved words."
  },
  {
    "id": "app.import.validate_team_import_data.scheme_invalid.error",
    "translation": "Invalid scheme name for team."
  },
  {
    "id": "app.import.validate_team_import_data.type_invalid.error",
    "translation": "Team type is not valid."
  },
  {
    "id": "app.import.validate_team_import_data.type_missing.error",
    "translation": "Missing required team property: type."
  },
  {
    "id": "app.import.validate_user_channels_import_data.channel_name_missing.error",
    "translation": "Channel name missing from User's Channel Membership."
  },
  {
    "id": "app.import.validate_user_channels_import_data.invalid_notify_props_desktop.error",
    "translation": "Invalid Desktop NotifyProps for User's Channel Membership."
  },
  {
    "id": "app.import.validate_user_channels_import_data.invalid_notify_props_mark_unread.error",
    "translation": "Invalid MarkUnread NotifyProps for User's Channel Membership."
  },
  {
    "id": "app.import.validate_user_channels_import_data.invalid_notify_props_mobile.error",
    "translation": "Invalid Mobile NotifyProps for User's Channel Membership."
  },
  {
    "id": "app.import.validate_user_channels_import_data.invalid_roles.error",
    "translation": "Invalid roles for User's Channel Membership."
  },
  {
    "id": "app.import.validate_user_import_data.advanced_props_email_interval.error",
    "translation": "Invalid email batching interval setting for User"
  },
  {
    "id": "app.import.validate_user_import_data.advanced_props_feature_markdown_preview.error",
    "translation": "Invalid markdown preview setting for User"
  },
  {
    "id": "app.import.validate_user_import_data.advanced_props_formatting.error",
    "translation": "Invalid post formatting setting for User"
  },
  {
    "id": "app.import.validate_user_import_data.advanced_props_show_unread_section.error",
    "translation": "Invalid show unread section setting for User"
  },
  {
    "id": "app.import.validate_user_import_data.auth_data_and_password.error",
    "translation": "User AuthData and Password are mutually exclusive."
  },
  {
    "id": "app.import.validate_user_import_data.auth_data_and_service_dependency.error",
    "translation": "User AuthService and AuthData are mutually inclusive."
  },
  {
    "id": "app.import.validate_user_import_data.auth_data_length.error",
    "translation": "User AuthData is too long."
  },
  {
    "id": "app.import.validate_user_import_data.email_length.error",
    "translation": "User email has an invalid length."
  },
  {
    "id": "app.import.validate_user_import_data.email_missing.error",
    "translation": "Missing required user property: email."
  },
  {
    "id": "app.import.validate_user_import_data.first_name_length.error",
    "translation": "User First Name is too long."
  },
  {
    "id": "app.import.validate_user_import_data.guest_roles_conflict.error",
    "translation": "User roles are not consistent with guest status."
  },
  {
    "id": "app.import.validate_user_import_data.last_name_length.error",
    "translation": "User Last Name is too long."
  },
  {
    "id": "app.import.validate_user_import_data.nickname_length.error",
    "translation": "User nickname is too long."
  },
  {
    "id": "app.import.validate_user_import_data.notify_props_channel_trigger_invalid.error",
    "translation": "Invalid Channel Trigger Notify Prop for user."
  },
  {
    "id": "app.import.validate_user_import_data.notify_props_comments_trigger_invalid.error",
    "translation": "Invalid Comments Prop value for user."
  },
  {
    "id": "app.import.validate_user_import_data.notify_props_desktop_invalid.error",
    "translation": "Invalid Desktop Notify Prop value for user."
  },
  {
    "id": "app.import.validate_user_import_data.notify_props_desktop_sound_invalid.error",
    "translation": "Invalid Desktop Sound Notify Prop value for user."
  },
  {
    "id": "app.import.validate_user_import_data.notify_props_email_invalid.error",
    "translation": "Invalid Email Notify Prop value for user."
  },
  {
    "id": "app.import.validate_user_import_data.notify_props_mobile_invalid.error",
    "translation": "Invalid Mobile Notify Prop value for user."
  },
  {
    "id": "app.import.validate_user_import_data.notify_props_mobile_push_status_invalid.error",
    "translation": "Invalid Mobile Push Status Notify Prop for user."
  },
  {
    "id": "app.import.validate_user_import_data.password_length.error",
    "translation": "User Password has invalid length."
  },
  {
    "id": "app.import.validate_user_import_data.position_length.error",
    "translation": "User Position is too long."
  },
  {
    "id": "app.import.validate_user_import_data.profile_image.error",
    "translation": "Invalid profile image."
  },
  {
    "id": "app.import.validate_user_import_data.roles_invalid.error",
    "translation": "User roles are not valid."
  },
  {
    "id": "app.import.validate_user_import_data.username_invalid.error",
    "translation": "Username is not valid."
  },
  {
    "id": "app.import.validate_user_import_data.username_missing.error",
    "translation": "Missing require user property: username."
  },
  {
    "id": "app.import.validate_user_teams_import_data.invalid_auth_service.error",
    "translation": "Invalid auth service: {{.AuthService}}"
  },
  {
    "id": "app.import.validate_user_teams_import_data.invalid_roles.error",
    "translation": "Invalid roles for User's Team Membership."
  },
  {
    "id": "app.import.validate_user_teams_import_data.invalid_team_theme.error",
    "translation": "Invalid team theme for the User"
  },
  {
    "id": "app.import.validate_user_teams_import_data.team_name_missing.error",
    "translation": "Team name missing from User's Team Membership."
  },
  {
    "id": "app.insert_error",
    "translation": "insert error"
  },
  {
    "id": "app.job.download_export_results_not_enabled",
    "translation": "DownloadExportResults in config.json is false. Please set this to true to download the results of this job."
  },
  {
    "id": "app.job.error",
    "translation": "Error during job execution."
  },
  {
    "id": "app.job.get.app_error",
    "translation": "Unable to get the job."
  },
  {
    "id": "app.job.get_all.app_error",
    "translation": "Unable to get the jobs."
  },
  {
    "id": "app.job.get_all_jobs_by_type_and_status.app_error",
    "translation": "Unable to get the all jobs by type and status."
  },
  {
    "id": "app.job.get_count_by_status_and_type.app_error",
    "translation": "Unable to get the job count by status and type."
  },
  {
    "id": "app.job.get_newest_job_by_status_and_type.app_error",
    "translation": "Unable to get the newest job by status and type."
  },
  {
    "id": "app.job.save.app_error",
    "translation": "Unable to save the job."
  },
  {
    "id": "app.job.update.app_error",
    "translation": "Unable to update the job."
  },
  {
    "id": "app.job.update_status.app_error",
    "translation": "Unable to update job status. Invalid status set"
  },
  {
    "id": "app.last_accessible_file.app_error",
    "translation": "Error fetching last accessible file"
  },
  {
    "id": "app.last_accessible_post.app_error",
    "translation": "Error fetching last accessible post"
  },
  {
    "id": "app.limits.get_app_limits.user_count.store_error",
    "translation": "Failed to get user count"
  },
  {
    "id": "app.login.doLogin.updateLastLogin.error",
    "translation": "Could not update last login timestamp"
  },
  {
    "id": "app.member_count",
    "translation": "error retrieving member count"
  },
  {
    "id": "app.notification.body.dm.subTitle",
    "translation": "While you were away, {{.SenderName}} sent you a new Direct Message."
  },
  {
    "id": "app.notification.body.dm.time",
    "translation": "{{.Hour}}:{{.Minute}} {{.TimeZone}}"
  },
  {
    "id": "app.notification.body.dm.title",
    "translation": "{{.SenderName}} sent you a new message"
  },
  {
    "id": "app.notification.body.group.subTitle",
    "translation": "While you were away, {{.SenderName}} sent a message to your group."
  },
  {
    "id": "app.notification.body.group.title",
    "translation": "{{.SenderName}} sent you a new message"
  },
  {
    "id": "app.notification.body.mention.subTitle",
    "translation": "While you were away, {{.SenderName}} mentioned you in the {{.ChannelName}} channel."
  },
  {
    "id": "app.notification.body.mention.title",
    "translation": "{{.SenderName}} mentioned you in a message"
  },
  {
    "id": "app.notification.body.thread.title",
    "translation": "{{.SenderName}} replied to a thread"
  },
  {
    "id": "app.notification.body.thread_channel.subTitle",
    "translation": "While you were away, {{.SenderName}} replied to a thread you're following."
  },
  {
    "id": "app.notification.body.thread_channel_full.subTitle",
    "translation": "While you were away, {{.SenderName}} replied to a thread you're following in {{.ChannelName}}."
  },
  {
    "id": "app.notification.body.thread_dm.subTitle",
    "translation": "While you were away, {{.SenderName}} replied to a thread in your Direct Message."
  },
  {
    "id": "app.notification.body.thread_gm.subTitle",
    "translation": "While you were away, {{.SenderName}} replied to a thread in your group."
  },
  {
    "id": "app.notification.footer.info",
    "translation": " and go to Settings > Notifications"
  },
  {
    "id": "app.notification.footer.infoLogin",
    "translation": "Login to Mattermost"
  },
  {
    "id": "app.notification.footer.title",
    "translation": "Want to change your notifications settings?"
  },
  {
    "id": "app.notification.subject.direct.full",
    "translation": "[{{.SiteName}}] New Direct Message from {{.SenderDisplayName}} on {{.Month}} {{.Day}}, {{.Year}}"
  },
  {
    "id": "app.notification.subject.group_message.full",
    "translation": "[{{ .SiteName }}] New Group Message in {{ .ChannelName}} on {{.Month}} {{.Day}}, {{.Year}}"
  },
  {
    "id": "app.notification.subject.group_message.generic",
    "translation": "[{{ .SiteName }}] New Group Message on {{.Month}} {{.Day}}, {{.Year}}"
  },
  {
    "id": "app.notification.subject.notification.full",
    "translation": "[{{ .SiteName }}] Notification in {{ .TeamName}} on {{.Month}} {{.Day}}, {{.Year}}"
  },
  {
    "id": "app.notifications.send_test_message.errors.create_post",
    "translation": "The post cannot be created"
  },
  {
    "id": "app.notifications.send_test_message.errors.no_bot",
    "translation": "Cannot get the system bot"
  },
  {
    "id": "app.notifications.send_test_message.errors.no_channel",
    "translation": "Cannot get the system bot direct message"
  },
  {
    "id": "app.notifications.send_test_message.errors.no_user",
    "translation": "Cannot get the user"
  },
  {
    "id": "app.notifications.send_test_message.message_body",
    "translation": "If you received this test notification, it worked!"
  },
  {
    "id": "app.notify_admin.save.app_error",
    "translation": "Unable to save notify data."
  },
  {
    "id": "app.notify_admin.send_notification_post.app_error",
    "translation": "Unable to send notification post."
  },
  {
    "id": "app.oauth.delete_app.app_error",
    "translation": "An error occurred while deleting the OAuth2 App."
  },
  {
    "id": "app.oauth.get_access_data_by_user_for_app.app_error",
    "translation": "We encountered an error finding all the access tokens."
  },
  {
    "id": "app.oauth.get_app.find.app_error",
    "translation": "Unable to find the requested app."
  },
  {
    "id": "app.oauth.get_app.finding.app_error",
    "translation": "We encountered an error finding the app."
  },
  {
    "id": "app.oauth.get_app_by_user.find.app_error",
    "translation": "Unable to find any existing apps."
  },
  {
    "id": "app.oauth.get_apps.find.app_error",
    "translation": "An error occurred while finding the OAuth2 Apps."
  },
  {
    "id": "app.oauth.permanent_delete_auth_data_by_user.app_error",
    "translation": "Unable to remove the authorization code."
  },
  {
    "id": "app.oauth.remove_access_data.app_error",
    "translation": "Unable to remove the access token."
  },
  {
    "id": "app.oauth.remove_auth_data_by_client_id.app_error",
    "translation": "Unable to remove oauth data."
  },
  {
    "id": "app.oauth.save_app.existing.app_error",
    "translation": "Must call update for existing app."
  },
  {
    "id": "app.oauth.save_app.save.app_error",
    "translation": "Unable to save the app."
  },
  {
    "id": "app.oauth.update_app.find.app_error",
    "translation": "Unable to find the existing app to update."
  },
  {
    "id": "app.oauth.update_app.updating.app_error",
    "translation": "We encountered an error updating the app."
  },
  {
    "id": "app.plugin.cluster.save_config.app_error",
    "translation": "The plugin configuration in your config.json file must be updated manually when using ReadOnlyConfig with clustering enabled."
  },
  {
    "id": "app.plugin.config.app_error",
    "translation": "Error saving plugin state in config."
  },
  {
    "id": "app.plugin.deactivate.app_error",
    "translation": "Unable to deactivate plugin."
  },
  {
    "id": "app.plugin.delete_public_key.delete.app_error",
    "translation": "An error occurred while deleting the public key."
  },
  {
    "id": "app.plugin.disabled.app_error",
    "translation": "Plugins have been disabled. Please check your logs for details."
  },
  {
    "id": "app.plugin.extract.app_error",
    "translation": "An error occurred extracting the plugin bundle."
  },
  {
    "id": "app.plugin.filesystem.app_error",
    "translation": "Encountered filesystem error."
  },
  {
    "id": "app.plugin.flag_managed.app_error",
    "translation": "Unable to set plugin as managed by the file store."
  },
  {
    "id": "app.plugin.get_cluster_plugin_statuses.app_error",
    "translation": "Unable to get plugin statuses from the cluster."
  },
  {
    "id": "app.plugin.get_plugins.app_error",
    "translation": "Unable to get active plugins."
  },
  {
    "id": "app.plugin.get_public_key.get_file.app_error",
    "translation": "An error occurred while getting the public key from the store."
  },
  {
    "id": "app.plugin.get_statuses.app_error",
    "translation": "Unable to get plugin statuses."
  },
  {
    "id": "app.plugin.install.app_error",
    "translation": "Unable to install plugin."
  },
  {
    "id": "app.plugin.install_id.app_error",
    "translation": "Unable to install plugin. A plugin with the same ID is already installed."
  },
  {
    "id": "app.plugin.install_id_failed_remove.app_error",
    "translation": "Unable to install plugin. A plugin with the same ID is already installed and failed to be removed."
  },
  {
    "id": "app.plugin.install_marketplace_plugin.app_error",
    "translation": "Failed to install marketplace plugin."
  },
  {
    "id": "app.plugin.invalid_id.app_error",
    "translation": "Plugin Id must be at least {{.Min}} characters, at most {{.Max}} characters and match {{.Regex}}."
  },
  {
    "id": "app.plugin.invalid_version.app_error",
    "translation": "Plugin version could not be parsed."
  },
  {
    "id": "app.plugin.manifest.app_error",
    "translation": "Unable to find manifest for extracted plugin."
  },
  {
    "id": "app.plugin.marketplace_client.app_error",
    "translation": "Failed to create marketplace client."
  },
  {
    "id": "app.plugin.marketplace_client.failed_to_fetch",
    "translation": "Failed to get plugins from the marketplace server."
  },
  {
    "id": "app.plugin.marketplace_disabled.app_error",
    "translation": "Marketplace has been disabled. Please check your logs for details."
  },
  {
    "id": "app.plugin.marketplace_plugin_request.app_error",
    "translation": "Failed to decode the marketplace plugin request."
  },
  {
    "id": "app.plugin.marketplace_plugins.not_found.app_error",
    "translation": "Could not find the requested marketplace plugin."
  },
  {
    "id": "app.plugin.marketplace_plugins.signature_not_found.app_error",
    "translation": "Could not find the requested marketplace plugin signature."
  },
  {
    "id": "app.plugin.marshal.app_error",
    "translation": "Failed to marshal marketplace plugins."
  },
  {
    "id": "app.plugin.modify_saml.app_error",
    "translation": "Can't modify saml files."
  },
  {
    "id": "app.plugin.mvdir.app_error",
    "translation": "Unable to move plugin from temporary directory to final destination. Another plugin may be using the same directory name."
  },
  {
    "id": "app.plugin.not_installed.app_error",
    "translation": "Plugin is not installed."
  },
  {
    "id": "app.plugin.reattach.app_error",
    "translation": "Failed to reattach plugin"
  },
  {
    "id": "app.plugin.remove.app_error",
    "translation": "Unable to delete plugin."
  },
  {
    "id": "app.plugin.remove_bundle.app_error",
    "translation": "Unable to remove plugin bundle from file store."
  },
  {
    "id": "app.plugin.restart.app_error",
    "translation": "Unable to restart plugin on upgrade."
  },
  {
    "id": "app.plugin.seek.app_error",
    "translation": "Unable to reset the read position to the start of the plugin bundle."
  },
  {
    "id": "app.plugin.signature_decode.app_error",
    "translation": "Unable to decode base64 signature."
  },
  {
    "id": "app.plugin.skip_installation.app_error",
    "translation": "Skipping installation of plugin {{.Id}} since existing version is equal or newer."
  },
  {
    "id": "app.plugin.store_bundle.app_error",
    "translation": "Unable to store the plugin to the configured file store."
  },
  {
    "id": "app.plugin.store_signature.app_error",
    "translation": "Unable to store the plugin signature to the configured file store."
  },
  {
    "id": "app.plugin.subpath_parse.app_error",
    "translation": "Failed to parse SiteURL subpath"
  },
  {
    "id": "app.plugin.sync.list_filestore.app_error",
    "translation": "Error reading files from the plugins folder in the file store."
  },
  {
    "id": "app.plugin.sync.read_local_folder.app_error",
    "translation": "Error reading local plugins folder."
  },
  {
    "id": "app.plugin.upload_disabled.app_error",
    "translation": "Plugins and/or plugin uploads have been disabled."
  },
  {
    "id": "app.plugin.webapp_bundle.app_error",
    "translation": "Unable to generate plugin webapp bundle."
  },
  {
    "id": "app.plugin.write_file.read.app_error",
    "translation": "An error occurred while reading the file."
  },
  {
    "id": "app.plugin.write_file.saving.app_error",
    "translation": "An error occurred while saving the file."
  },
  {
    "id": "app.plugin_store.delete.app_error",
    "translation": "Could not delete plugin key value."
  },
  {
    "id": "app.plugin_store.get.app_error",
    "translation": "Could not get plugin key value."
  },
  {
    "id": "app.plugin_store.list.app_error",
    "translation": "Unable to list all the plugin keys."
  },
  {
    "id": "app.plugin_store.save.app_error",
    "translation": "Could not save or update plugin key value."
  },
  {
    "id": "app.post.analytics_posts_count.app_error",
    "translation": "Unable to get post counts."
  },
  {
    "id": "app.post.analytics_posts_count_by_day.app_error",
    "translation": "Unable to get post counts by day."
  },
  {
    "id": "app.post.analytics_teams_count.app_error",
    "translation": "Unable to get teams usage"
  },
  {
    "id": "app.post.analytics_user_counts_posts_by_day.app_error",
    "translation": "Unable to get user counts with posts."
  },
  {
    "id": "app.post.cloud.get.app_error",
    "translation": "Can not fetch the post as it is past the cloud's plan limit."
  },
  {
    "id": "app.post.create_post.shared_dm_or_gm.app_error",
    "translation": "Cannot create the post in a DM or GM with remote users"
  },
  {
    "id": "app.post.delete.app_error",
    "translation": "Unable to delete the post."
  },
  {
    "id": "app.post.delete_post.get_team.app_error",
    "translation": "An error occurred getting the team."
  },
  {
    "id": "app.post.get.app_error",
    "translation": "Unable to get the post."
  },
  {
    "id": "app.post.get_direct_posts.app_error",
    "translation": "Unable to get direct posts."
  },
  {
    "id": "app.post.get_files_batch_for_indexing.get.app_error",
    "translation": "Unable to get the files batch for indexing."
  },
  {
    "id": "app.post.get_flagged_posts.app_error",
    "translation": "Unable to get the flagged posts."
  },
  {
    "id": "app.post.get_post_after_time.app_error",
    "translation": "Unable to get post after time bound."
  },
  {
    "id": "app.post.get_post_id_around.app_error",
    "translation": "Unable to get post around time bound."
  },
  {
    "id": "app.post.get_posts.app_error",
    "translation": "Limit exceeded for paging."
  },
  {
    "id": "app.post.get_posts_around.get.app_error",
    "translation": "Unable to get the posts for the channel."
  },
  {
    "id": "app.post.get_posts_batch_for_indexing.get.app_error",
    "translation": "Unable to get the posts batch for indexing."
  },
  {
    "id": "app.post.get_posts_created_at.app_error",
    "translation": "Unable to get the posts for the channel."
  },
  {
    "id": "app.post.get_posts_since.app_error",
    "translation": "Unable to get the posts for the channel."
  },
  {
    "id": "app.post.get_root_posts.app_error",
    "translation": "Unable to get the posts for the channel."
  },
  {
    "id": "app.post.marshal.app_error",
    "translation": "Failed to marshal post."
  },
  {
    "id": "app.post.move_thread.from_another_channel",
    "translation": "This thread was moved from another channel"
  },
  {
    "id": "app.post.move_thread_command.channel.multiple_messages",
    "translation": "A thread with {{.NumMessages}} messages has been moved: {{.Link}}\n"
  },
  {
    "id": "app.post.move_thread_command.channel.one_message",
    "translation": "A message has been moved: {{.Link}}\n"
  },
  {
    "id": "app.post.move_thread_command.direct_or_group.multiple_messages",
    "translation": "A thread with {{.NumMessages}} messages has been moved to a Direct/Group Message\n"
  },
  {
    "id": "app.post.move_thread_command.direct_or_group.one_message",
    "translation": "A message has been moved to a Direct/Group Message\n"
  },
  {
    "id": "app.post.move_thread_command.error",
    "translation": "Unable to remove thread"
  },
  {
    "id": "app.post.overwrite.app_error",
    "translation": "Unable to overwrite the Post."
  },
  {
    "id": "app.post.permanent_delete_by_channel.app_error",
    "translation": "Unable to delete the posts by channel."
  },
  {
    "id": "app.post.permanent_delete_by_user.app_error",
    "translation": "Unable to select the posts to delete for the user."
  },
  {
    "id": "app.post.permanent_delete_post.error",
    "translation": "Failed to permanently delete post."
  },
  {
    "id": "app.post.save.app_error",
    "translation": "Unable to save the Post."
  },
  {
    "id": "app.post.save.existing.app_error",
    "translation": "You cannot update an existing Post."
  },
  {
    "id": "app.post.save.thread_membership.app_error",
    "translation": "Unable to save thread membership for post."
  },
  {
    "id": "app.post.search.app_error",
    "translation": "Error searching posts"
  },
  {
    "id": "app.post.update.app_error",
    "translation": "Unable to update the Post."
  },
  {
    "id": "app.post_persistent_notification.delete_by_channel.app_error",
    "translation": "Unable to delete the persistent notifications by channel."
  },
  {
    "id": "app.post_persistent_notification.delete_by_team.app_error",
    "translation": "Unable to delete the persistent notifications by team."
  },
  {
    "id": "app.post_priority.delete_persistent_notification_post.app_error",
    "translation": "Failed to delete persistent notification post"
  },
  {
    "id": "app.post_prority.get_for_post.app_error",
    "translation": "Unable to get postpriority for post"
  },
  {
    "id": "app.post_reminder_dm",
    "translation": "Hi there, here's your reminder about this message from @{{.Username}}: {{.SiteURL}}/{{.TeamName}}/pl/{{.PostId}}"
  },
  {
    "id": "app.preference.delete.app_error",
    "translation": "We encountered an error while deleting preferences."
  },
  {
    "id": "app.preference.get.app_error",
    "translation": "We encountered an error while finding preferences."
  },
  {
    "id": "app.preference.get_all.app_error",
    "translation": "We encountered an error while finding preferences."
  },
  {
    "id": "app.preference.get_category.app_error",
    "translation": "We encountered an error while finding preferences."
  },
  {
    "id": "app.preference.permanent_delete_by_user.app_error",
    "translation": "We encountered an error while deleting preferences."
  },
  {
    "id": "app.preference.save.updating.app_error",
    "translation": "We encountered an error while updating preferences."
  },
  {
    "id": "app.prepackged-plugin.invalid_version.app_error",
    "translation": "Prepackged plugin version could not be parsed."
  },
  {
    "id": "app.reaction.bulk_get_for_post_ids.app_error",
    "translation": "Unable to get reactions for post."
  },
  {
    "id": "app.reaction.delete_all_with_emoji_name.get_reactions.app_error",
    "translation": "Unable to get all reactions with this emoji name."
  },
  {
    "id": "app.reaction.get_for_post.app_error",
    "translation": "Unable to get reactions for post."
  },
  {
    "id": "app.reaction.permanent_delete_by_user.app_error",
    "translation": "Unable to delete reactions for user."
  },
  {
    "id": "app.reaction.save.save.app_error",
    "translation": "Unable to save reaction."
  },
  {
    "id": "app.reaction.save.save.too_many_reactions",
    "translation": "Reaction limit has been reached for this post."
  },
  {
    "id": "app.recover.delete.app_error",
    "translation": "Unable to delete token."
  },
  {
    "id": "app.recover.save.app_error",
    "translation": "Unable to save the token."
  },
  {
    "id": "app.report.date_range.all_time",
    "translation": "all time"
  },
  {
    "id": "app.report.date_range.last_30_days",
    "translation": "the last 30 days"
  },
  {
    "id": "app.report.date_range.last_6_months",
    "translation": "the last 6 months"
  },
  {
    "id": "app.report.date_range.previous_month",
    "translation": "the previous month"
  },
  {
    "id": "app.report.get_user_count_for_report.store_error",
    "translation": "Failed to fetch user count."
  },
  {
    "id": "app.report.get_user_report.store_error",
    "translation": "Failed to fetch user report."
  },
  {
    "id": "app.report.send_report_to_user.export_finished",
    "translation": "Your export is ready. The CSV file contains user data for {{.DateRange}}. Click on the link below to download the report."
  },
  {
    "id": "app.report.send_report_to_user.failed_to_save",
    "translation": "Failed to save file info."
  },
  {
    "id": "app.report.send_report_to_user.missing_date_range",
    "translation": "Missing date range"
  },
  {
    "id": "app.report.send_report_to_user.missing_user_id",
    "translation": "No user id to send the report to"
  },
  {
    "id": "app.report.start_users_batch_export.job_exists",
    "translation": "Job already exists for this user and date range."
  },
  {
    "id": "app.report.start_users_batch_export.license_error",
    "translation": "Batch reporting export only available to Pro and Enterprise."
  },
  {
    "id": "app.report.start_users_batch_export.started_export",
    "translation": "You've started an export of user data for {{.DateRange}}. When the export is complete, a CSV file will be delivered to you in this direct message."
  },
  {
    "id": "app.role.check_roles_exist.role_not_found",
    "translation": "The provided role does not exist"
  },
  {
    "id": "app.role.get.app_error",
    "translation": "Unable to get role."
  },
  {
    "id": "app.role.get_all.app_error",
    "translation": "Unable to get all the roles."
  },
  {
    "id": "app.role.get_by_name.app_error",
    "translation": "Unable to get role."
  },
  {
    "id": "app.role.get_by_names.app_error",
    "translation": "Unable to get roles."
  },
  {
    "id": "app.role.permanent_delete_all.app_error",
    "translation": "We could not permanently delete all the roles."
  },
  {
    "id": "app.role.save.insert.app_error",
    "translation": "Unable to save new role."
  },
  {
    "id": "app.role.save.invalid_role.app_error",
    "translation": "The role was not valid."
  },
  {
    "id": "app.save_config.app_error",
    "translation": "An error occurred saving the configuration."
  },
  {
    "id": "app.save_config.plugin_hook_error",
    "translation": "An error occurred running the plugin hook on configuration save."
  },
  {
    "id": "app.save_csv_chunk.write_error",
    "translation": "Failed to write CSV chunk."
  },
  {
    "id": "app.save_report_chunk.unsupported_format",
    "translation": "Unsupported report format."
  },
  {
    "id": "app.save_scheduled_post.channel_deleted.app_error",
    "translation": "Cannot schedule post in an archived channel."
  },
  {
    "id": "app.save_scheduled_post.save.app_error",
    "translation": "Error occurred saving the scheduled post."
  },
  {
    "id": "app.scheduled_post.error_reason.channel_archived",
    "translation": "Channel is archived"
  },
  {
    "id": "app.scheduled_post.error_reason.channel_not_found",
    "translation": "Channel not found"
  },
  {
    "id": "app.scheduled_post.error_reason.invalid_post",
    "translation": "Invalid post content"
  },
  {
    "id": "app.scheduled_post.error_reason.no_channel_member",
    "translation": "Not a member of the channel"
  },
  {
    "id": "app.scheduled_post.error_reason.no_channel_permission",
    "translation": "No permission to post in channel"
  },
  {
    "id": "app.scheduled_post.error_reason.thread_deleted",
    "translation": "Thread has been deleted"
  },
  {
    "id": "app.scheduled_post.error_reason.unable_to_send",
    "translation": "Unable to send the message"
  },
  {
    "id": "app.scheduled_post.error_reason.unknown",
    "translation": "Unknown Error"
  },
  {
    "id": "app.scheduled_post.error_reason.user_deleted",
    "translation": "User account is deleted"
  },
  {
    "id": "app.scheduled_post.error_reason.user_missing",
    "translation": "User does not exist"
  },
  {
    "id": "app.scheduled_post.failed_message_detail",
    "translation": {
      "one": "- {{.Count}} in channel {{.ChannelName}}. Reason: {{.ErrorReason}}",
      "other": "- {{.Count}} in channel {{.ChannelName}}. Reason: {{.ErrorReason}}"
    }
  },
  {
    "id": "app.scheduled_post.failed_messages",
    "translation": {
      "one": "Failed to send {{.Count}} scheduled post.",
      "other": "Failed to send {{.Count}} scheduled posts."
    }
  },
  {
    "id": "app.scheduled_post.permanent_delete_by_user.app_error",
    "translation": "Unable to delete scheduled posts for user."
  },
  {
    "id": "app.scheduled_post.private_channel",
    "translation": "Private channel"
  },
  {
    "id": "app.scheduled_post.unknown_channel",
    "translation": "Unknown Channel"
  },
  {
    "id": "app.scheme.delete.app_error",
    "translation": "Unable to delete this scheme."
  },
  {
    "id": "app.scheme.get.app_error",
    "translation": "Unable to get the scheme."
  },
  {
    "id": "app.scheme.get_all_page.app_error",
    "translation": "Unable to get page of schemes."
  },
  {
    "id": "app.scheme.permanent_delete_all.app_error",
    "translation": "We could not permanently delete the schemes."
  },
  {
    "id": "app.scheme.save.app_error",
    "translation": "Unable to create the scheme."
  },
  {
    "id": "app.scheme.save.invalid_scheme.app_error",
    "translation": "The provided scheme is invalid."
  },
  {
    "id": "app.schemes.is_phase_2_migration_completed.not_completed.app_error",
    "translation": "This API endpoint is not accessible as required migrations have not yet completed."
  },
  {
    "id": "app.select_error",
    "translation": "select error"
  },
  {
    "id": "app.session.analytics_session_count.app_error",
    "translation": "Unable to count the sessions."
  },
  {
    "id": "app.session.extend_session_expiry.app_error",
    "translation": "Unable to extend session length"
  },
  {
    "id": "app.session.get.app_error",
    "translation": "We encountered an error finding the session."
  },
  {
    "id": "app.session.get_lru_sessions.app_error",
    "translation": "Unable to get least recently used sessions."
  },
  {
    "id": "app.session.get_sessions.app_error",
    "translation": "We encountered an error while finding user sessions."
  },
  {
    "id": "app.session.permanent_delete_sessions_by_user.app_error",
    "translation": "Unable to remove all the sessions for the user."
  },
  {
    "id": "app.session.remove.app_error",
    "translation": "Unable to remove the session."
  },
  {
    "id": "app.session.remove_all_sessions_for_team.app_error",
    "translation": "Unable to remove all the sessions."
  },
  {
    "id": "app.session.save.app_error",
    "translation": "Unable to save the session."
  },
  {
    "id": "app.session.save.existing.app_error",
    "translation": "Unable to update existing session."
  },
  {
    "id": "app.session.set_extra_session_prop.app_error",
    "translation": "Unable to update the extra session properties."
  },
  {
    "id": "app.session.update_device_id.app_error",
    "translation": "Unable to update the device id."
  },
  {
    "id": "app.status.get.app_error",
    "translation": "Encountered an error retrieving the status."
  },
  {
    "id": "app.status.get.missing.app_error",
    "translation": "No entry for that status exists."
  },
  {
    "id": "app.submit_interactive_dialog.json_error",
    "translation": "Encountered an error encoding JSON for the interactive dialog."
  },
  {
    "id": "app.system.complete_onboarding_request.app_error",
    "translation": "Failed to decode the complete onboarding request."
  },
  {
    "id": "app.system.complete_onboarding_request.no_first_user",
    "translation": "Onboarding can only be completed by a System Administrator."
  },
  {
    "id": "app.system.get_by_name.app_error",
    "translation": "Unable to find the system variable."
  },
  {
    "id": "app.system.get_onboarding_request.app_error",
    "translation": "Failed to get onboarding completion status."
  },
  {
    "id": "app.system.permanent_delete_by_name.app_error",
    "translation": "We could not permanently delete the system table entry."
  },
  {
    "id": "app.system.save.app_error",
    "translation": "We encountered an error saving the system property."
  },
  {
    "id": "app.system.system_bot.bot_displayname",
    "translation": "System"
  },
  {
    "id": "app.system_install_date.parse_int.app_error",
    "translation": "Failed to parse installation date."
  },
  {
    "id": "app.team.analytics_team_count.app_error",
    "translation": "Unable to count the teams."
  },
  {
    "id": "app.team.clear_all_custom_role_assignments.select.app_error",
    "translation": "Failed to retrieve the team members."
  },
  {
    "id": "app.team.clear_cache.app_error",
    "translation": "Error clearing team member cache"
  },
  {
    "id": "app.team.get.find.app_error",
    "translation": "Unable to find the existing team."
  },
  {
    "id": "app.team.get.finding.app_error",
    "translation": "We encountered an error finding the team."
  },
  {
    "id": "app.team.get_active_member_count.app_error",
    "translation": "Unable to count the team members."
  },
  {
    "id": "app.team.get_all.app_error",
    "translation": "We could not get all teams."
  },
  {
    "id": "app.team.get_all_private_team_listing.app_error",
    "translation": "We could not get all private teams."
  },
  {
    "id": "app.team.get_all_team_listing.app_error",
    "translation": "We could not get all teams."
  },
  {
    "id": "app.team.get_by_invite_id.finding.app_error",
    "translation": "Unable to find the existing team."
  },
  {
    "id": "app.team.get_by_name.app_error",
    "translation": "Unable to find the existing team."
  },
  {
    "id": "app.team.get_by_name.missing.app_error",
    "translation": "Unable to find the existing team."
  },
  {
    "id": "app.team.get_by_scheme.app_error",
    "translation": "Unable to get the channels for the provided scheme."
  },
  {
    "id": "app.team.get_common_team_ids_for_users.app_error",
    "translation": "Unable to get the common team IDs."
  },
  {
    "id": "app.team.get_member.app_error",
    "translation": "Unable to get the team member."
  },
  {
    "id": "app.team.get_member.missing.app_error",
    "translation": "No team member found for that user ID and team ID."
  },
  {
    "id": "app.team.get_member_count.app_error",
    "translation": "Unable to count the team members."
  },
  {
    "id": "app.team.get_members.app_error",
    "translation": "Unable to get the team members."
  },
  {
    "id": "app.team.get_members_by_ids.app_error",
    "translation": "Unable to get the team members."
  },
  {
    "id": "app.team.get_unread.app_error",
    "translation": "Unable to get the teams unread messages."
  },
  {
    "id": "app.team.get_user_team_ids.app_error",
    "translation": "Unable to get the list of teams of a user."
  },
  {
    "id": "app.team.invite_id.group_constrained.error",
    "translation": "Unable to join a group-constrained team by invite."
  },
  {
    "id": "app.team.invite_token.group_constrained.error",
    "translation": "Unable to join a group-constrained team by token."
  },
  {
    "id": "app.team.join_user_to_team.max_accounts.app_error",
    "translation": "This team has reached the maximum number of allowed accounts. Contact your System Administrator to set a higher limit."
  },
  {
    "id": "app.team.join_user_to_team.save_member.app_error",
    "translation": "Unable to create the new team membership"
  },
  {
    "id": "app.team.join_user_to_team.save_member.conflict.app_error",
    "translation": "Unable to create the new team membership because it already exists"
  },
  {
    "id": "app.team.join_user_to_team.save_member.max_accounts.app_error",
    "translation": "Unable to create the new team membership because the team has reached the limit of members"
  },
  {
    "id": "app.team.migrate_team_members.update.app_error",
    "translation": "Failed to update the team member."
  },
  {
    "id": "app.team.permanent_delete.app_error",
    "translation": "Unable to delete the existing team."
  },
  {
    "id": "app.team.permanentdeleteteam.internal_error",
    "translation": "Unable to delete team."
  },
  {
    "id": "app.team.remove_member.app_error",
    "translation": "Unable to remove the team member."
  },
  {
    "id": "app.team.rename_team.name_occupied",
    "translation": "Unable to rename the team, the name is already in use."
  },
  {
    "id": "app.team.reset_all_team_schemes.app_error",
    "translation": "We could not reset the team schemes."
  },
  {
    "id": "app.team.save.app_error",
    "translation": "Unable to save the team."
  },
  {
    "id": "app.team.save.existing.app_error",
    "translation": "Must call update for existing team."
  },
  {
    "id": "app.team.save_member.save.app_error",
    "translation": "Unable to save the team member."
  },
  {
    "id": "app.team.search_all_team.app_error",
    "translation": "We encountered an error searching teams."
  },
  {
    "id": "app.team.search_open_team.app_error",
    "translation": "We encountered an error searching open teams."
  },
  {
    "id": "app.team.search_private_team.app_error",
    "translation": "We encountered an error searching private teams."
  },
  {
    "id": "app.team.update.find.app_error",
    "translation": "Unable to find the existing team to update."
  },
  {
    "id": "app.team.update.updating.app_error",
    "translation": "We encountered an error updating the team."
  },
  {
    "id": "app.team.user_belongs_to_teams.app_error",
    "translation": "Unable to determine if the user belongs to a list of teams."
  },
  {
    "id": "app.teams.analytics_teams_count.app_error",
    "translation": "Unable to get team count"
  },
  {
    "id": "app.terms_of_service.create.app_error",
    "translation": "Unable to save terms of service."
  },
  {
    "id": "app.terms_of_service.create.existing.app_error",
    "translation": "Must not call save for existing terms of service."
  },
  {
    "id": "app.terms_of_service.get.app_error",
    "translation": "Unable to fetch terms of service."
  },
  {
    "id": "app.terms_of_service.get.no_rows.app_error",
    "translation": "No terms of service found."
  },
  {
    "id": "app.thread.get_threadmembers_for_export.app_error",
    "translation": "Unable to get thread members for export."
  },
  {
    "id": "app.thread.mark_all_as_read_by_channels.app_error",
    "translation": "Unable to mark all threads as read by channel"
  },
  {
    "id": "app.update_error",
    "translation": "update error"
  },
  {
    "id": "app.update_scheduled_post.existing_scheduled_post.not_exist",
    "translation": "Scheduled post does not exist."
  },
  {
    "id": "app.update_scheduled_post.get_scheduled_post.error",
    "translation": "Unable to fetch existing scheduled post from database."
  },
  {
    "id": "app.update_scheduled_post.update.error",
    "translation": "Failed to save updated scheduled post in database."
  },
  {
    "id": "app.update_scheduled_post.update_permission.error",
    "translation": "You do not have permission to update this resource."
  },
  {
    "id": "app.upload.create.cannot_upload_to_deleted_channel.app_error",
    "translation": "Cannot upload to a deleted channel."
  },
  {
    "id": "app.upload.create.incorrect_channel_id.app_error",
    "translation": "Cannot upload to the specified channel."
  },
  {
    "id": "app.upload.create.save.app_error",
    "translation": "Failed to save upload."
  },
  {
    "id": "app.upload.get.app_error",
    "translation": "Failed to get upload."
  },
  {
    "id": "app.upload.get_for_user.app_error",
    "translation": "Failed to get uploads for user."
  },
  {
    "id": "app.upload.run_plugins_hook.move_fail",
    "translation": "Failed to move file."
  },
  {
    "id": "app.upload.run_plugins_hook.rejected",
    "translation": "Unable to upload file {{.Filename}}. Rejected by plugin: {{.Reason}}"
  },
  {
    "id": "app.upload.upload_data.concurrent.app_error",
    "translation": "Unable to upload data from more than one request."
  },
  {
    "id": "app.upload.upload_data.first_part_too_small.app_error",
    "translation": "Failed to upload data. First part must be at least {{.Size}} Bytes."
  },
  {
    "id": "app.upload.upload_data.gen_info.app_error",
    "translation": "Failed to generate file info from uploaded data."
  },
  {
    "id": "app.upload.upload_data.large_image.app_error",
    "translation": "{{.Filename}} dimensions ({{.Width}} by {{.Height}} pixels) exceed the limits."
  },
  {
    "id": "app.upload.upload_data.move_file.app_error",
    "translation": "Failed to move uploaded file."
  },
  {
    "id": "app.upload.upload_data.read_file.app_error",
    "translation": "Failed to read a file."
  },
  {
    "id": "app.upload.upload_data.save.app_error",
    "translation": "Failed to save file info."
  },
  {
    "id": "app.upload.upload_data.update.app_error",
    "translation": "Failed to update the upload session."
  },
  {
    "id": "app.usage.get_storage_usage.app_error",
    "translation": "Failed to get storage usage."
  },
  {
    "id": "app.user.analytics_daily_active_users.app_error",
    "translation": "Unable to get the active users during the requested period."
  },
  {
    "id": "app.user.analytics_get_inactive_users_count.app_error",
    "translation": "We could not count the inactive users."
  },
  {
    "id": "app.user.clear_all_custom_role_assignments.select.app_error",
    "translation": "Failed to retrieve the users."
  },
  {
    "id": "app.user.convert_bot_to_user.app_error",
    "translation": "Unable to convert bot to user."
  },
  {
    "id": "app.user.demote_user_to_guest.user_update.app_error",
    "translation": "Failed to update the user."
  },
  {
    "id": "app.user.get.app_error",
    "translation": "We encountered an error finding the account."
  },
  {
    "id": "app.user.get_badge_count.app_error",
    "translation": "We could not get the badge count for the user."
  },
  {
    "id": "app.user.get_by_auth.missing_account.app_error",
    "translation": "Unable to find an existing account matching your authentication type for this team. This team may require an invite from the team owner to join."
  },
  {
    "id": "app.user.get_by_auth.other.app_error",
    "translation": "We encountered an error trying to find the account by authentication type."
  },
  {
    "id": "app.user.get_by_username.app_error",
    "translation": "Unable to find an existing account matching your username for this team. This team may require an invite from the team owner to join."
  },
  {
    "id": "app.user.get_known_users.get_users.app_error",
    "translation": "Unable to get know users from the database."
  },
  {
    "id": "app.user.get_new_users.app_error",
    "translation": "We encountered an error while finding the new users."
  },
  {
    "id": "app.user.get_profile_by_group_channel_ids_for_user.app_error",
    "translation": "We encountered an error while finding user profiles."
  },
  {
    "id": "app.user.get_profiles.app_error",
    "translation": "We encountered an error while finding user profiles."
  },
  {
    "id": "app.user.get_recently_active_users.app_error",
    "translation": "We encountered an error while finding the recently active users."
  },
  {
    "id": "app.user.get_thread_count_for_user.app_error",
    "translation": "We could not get thread count for the user."
  },
  {
    "id": "app.user.get_thread_membership_for_user.app_error",
    "translation": "Unable to get user thread membership"
  },
  {
    "id": "app.user.get_thread_membership_for_user.not_found",
    "translation": "User thread membership doesn't exist"
  },
  {
    "id": "app.user.get_threads_for_user.app_error",
    "translation": "Unable to get user threads"
  },
  {
    "id": "app.user.get_threads_for_user.not_found",
    "translation": "User thread doesn't exist or is not followed"
  },
  {
    "id": "app.user.get_total_users_count.app_error",
    "translation": "We could not count the users."
  },
  {
    "id": "app.user.get_unread_count.app_error",
    "translation": "We could not get the unread message count for the user."
  },
  {
    "id": "app.user.get_users_batch_for_indexing.get_users.app_error",
    "translation": "Unable to get the users batch for indexing."
  },
  {
    "id": "app.user.missing_account.const",
    "translation": "Unable to find the user."
  },
  {
    "id": "app.user.permanent_delete.app_error",
    "translation": "Unable to delete the existing account."
  },
  {
    "id": "app.user.permanentdeleteuser.internal_error",
    "translation": "Unable to delete user."
  },
  {
    "id": "app.user.promote_guest.user_update.app_error",
    "translation": "Failed to update the user."
  },
  {
    "id": "app.user.save.app_error",
    "translation": "Unable to save the account."
  },
  {
    "id": "app.user.save.email_exists.app_error",
    "translation": "An account with that email already exists."
  },
  {
    "id": "app.user.save.existing.app_error",
    "translation": "Must call update for existing user."
  },
  {
    "id": "app.user.save.groupname.app_error",
    "translation": "Unable to determine if that username already exists"
  },
  {
    "id": "app.user.save.username_exists.app_error",
    "translation": "An account with that username already exists."
  },
  {
    "id": "app.user.search.app_error",
    "translation": "Unable to find any user matching the search parameters."
  },
  {
    "id": "app.user.send_auto_response.app_error",
    "translation": "Unable to send auto response from user."
  },
  {
    "id": "app.user.store_is_empty.app_error",
    "translation": "Failed to check if user store is empty."
  },
  {
    "id": "app.user.update.countAdmins.app_error",
    "translation": "Error determining number of System Admin accounts."
  },
  {
    "id": "app.user.update.find.app_error",
    "translation": "Unable to find the existing account to update."
  },
  {
    "id": "app.user.update.finding.app_error",
    "translation": "We encountered an error finding the account."
  },
  {
    "id": "app.user.update.lastAdmin.app_error",
    "translation": "Cannot demote last System Admin."
  },
  {
    "id": "app.user.update_active.user_limit.exceeded",
    "translation": "Can't activate user. Server exceeds safe user limit. Contact your administrator with: ERROR_SAFETY_LIMITS_EXCEEDED."
  },
  {
    "id": "app.user.update_active_for_multiple_users.updating.app_error",
    "translation": "Unable to deactivate guests."
  },
  {
    "id": "app.user.update_auth_data.app_error",
    "translation": "Unable to update the auth data."
  },
  {
    "id": "app.user.update_auth_data.email_exists.app_error",
    "translation": "Unable to switch account to {{.Service}}. An account using the email {{.Email}} already exists."
  },
  {
    "id": "app.user.update_failed_pwd_attempts.app_error",
    "translation": "Unable to update the failed_attempts."
  },
  {
    "id": "app.user.update_thread_follow_for_user.app_error",
    "translation": "Unable to update following state for thread"
  },
  {
    "id": "app.user.update_thread_read_for_user.app_error",
    "translation": "Unable to update read state for thread"
  },
  {
    "id": "app.user.update_thread_read_for_user_by_post.app_error",
    "translation": "Invalid post_id"
  },
  {
    "id": "app.user.update_threads_read_for_user.app_error",
    "translation": "Unable to update all user threads as read"
  },
  {
    "id": "app.user.update_update.app_error",
    "translation": "Unable to update the date of the last update of the user."
  },
  {
    "id": "app.user.verify_email.app_error",
    "translation": "Unable to update verify email field."
  },
  {
    "id": "app.user_access_token.delete.app_error",
    "translation": "Unable to delete the personal access token."
  },
  {
    "id": "app.user_access_token.disabled",
    "translation": "Personal access tokens are disabled on this server. Please contact your system administrator for details."
  },
  {
    "id": "app.user_access_token.get_all.app_error",
    "translation": "Unable to get all personal access tokens."
  },
  {
    "id": "app.user_access_token.get_by_user.app_error",
    "translation": "Unable to get the personal access tokens by user."
  },
  {
    "id": "app.user_access_token.invalid_or_missing",
    "translation": "Invalid or missing token."
  },
  {
    "id": "app.user_access_token.save.app_error",
    "translation": "Unable to save the personal access token."
  },
  {
    "id": "app.user_access_token.search.app_error",
    "translation": "We encountered an error searching user access tokens."
  },
  {
    "id": "app.user_access_token.update_token_disable.app_error",
    "translation": "Unable to disable the access token."
  },
  {
    "id": "app.user_access_token.update_token_enable.app_error",
    "translation": "Unable to enable the access token."
  },
  {
    "id": "app.user_terms_of_service.delete.app_error",
    "translation": "Unable to delete terms of service."
  },
  {
    "id": "app.user_terms_of_service.get_by_user.app_error",
    "translation": "Unable to fetch terms of service."
  },
  {
    "id": "app.user_terms_of_service.get_by_user.no_rows.app_error",
    "translation": "No terms of service found."
  },
  {
    "id": "app.user_terms_of_service.save.app_error",
    "translation": "Unable to save terms of service."
  },
  {
    "id": "app.valid_password_generic.app_error",
    "translation": "Password is not valid"
  },
  {
    "id": "app.webhooks.analytics_incoming_count.app_error",
    "translation": "Unable to count the incoming webhooks."
  },
  {
    "id": "app.webhooks.analytics_outgoing_count.app_error",
    "translation": "Unable to count the outgoing webhooks."
  },
  {
    "id": "app.webhooks.delete_incoming.app_error",
    "translation": "Unable to delete the webhook."
  },
  {
    "id": "app.webhooks.delete_outgoing.app_error",
    "translation": "Unable to delete the webhook."
  },
  {
    "id": "app.webhooks.get_incoming.app_error",
    "translation": "Unable to get the webhook."
  },
  {
    "id": "app.webhooks.get_incoming_by_channel.app_error",
    "translation": "Unable to get the webhooks."
  },
  {
    "id": "app.webhooks.get_incoming_by_user.app_error",
    "translation": "Unable to get the webhook."
  },
  {
    "id": "app.webhooks.get_incoming_count.app_error",
    "translation": "Unable to get the webhook for teamID={{.TeamID}}, userID={{.UserID}}, err={{.Error}}."
  },
  {
    "id": "app.webhooks.get_outgoing.app_error",
    "translation": "Unable to get the webhook."
  },
  {
    "id": "app.webhooks.get_outgoing_by_channel.app_error",
    "translation": "Unable to get the webhooks."
  },
  {
    "id": "app.webhooks.get_outgoing_by_team.app_error",
    "translation": "Unable to get the webhooks."
  },
  {
    "id": "app.webhooks.permanent_delete_incoming_by_channel.app_error",
    "translation": "Unable to delete the webhook."
  },
  {
    "id": "app.webhooks.permanent_delete_incoming_by_user.app_error",
    "translation": "Unable to delete the webhook."
  },
  {
    "id": "app.webhooks.permanent_delete_outgoing_by_channel.app_error",
    "translation": "Unable to delete the webhook."
  },
  {
    "id": "app.webhooks.permanent_delete_outgoing_by_user.app_error",
    "translation": "Unable to delete the webhook."
  },
  {
    "id": "app.webhooks.save_incoming.app_error",
    "translation": "Unable to save the IncomingWebhook."
  },
  {
    "id": "app.webhooks.save_incoming.existing.app_error",
    "translation": "You cannot overwrite an existing IncomingWebhook."
  },
  {
    "id": "app.webhooks.save_outgoing.app_error",
    "translation": "Unable to save the OutgoingWebhook."
  },
  {
    "id": "app.webhooks.save_outgoing.override.app_error",
    "translation": "You cannot overwrite an existing OutgoingWebhook."
  },
  {
    "id": "app.webhooks.update_incoming.app_error",
    "translation": "Unable to update the IncomingWebhook."
  },
  {
    "id": "app.webhooks.update_outgoing.app_error",
    "translation": "Unable to update the webhook."
  },
  {
    "id": "basic_security_check.url.too_long_error",
    "translation": "URL is too long"
  },
  {
    "id": "bleveengine.already_started.error",
    "translation": "Bleve is already started."
  },
  {
    "id": "bleveengine.create_channel_index.error",
    "translation": "Error creating the bleve channel index."
  },
  {
    "id": "bleveengine.create_file_index.error",
    "translation": "Error creating the bleve file index."
  },
  {
    "id": "bleveengine.create_post_index.error",
    "translation": "Error creating the bleve post index."
  },
  {
    "id": "bleveengine.create_user_index.error",
    "translation": "Error creating the bleve user index."
  },
  {
    "id": "bleveengine.delete_channel.error",
    "translation": "Failed to delete the channel."
  },
  {
    "id": "bleveengine.delete_channel_posts.error",
    "translation": "Failed to delete channel posts"
  },
  {
    "id": "bleveengine.delete_file.error",
    "translation": "Failed to delete the file."
  },
  {
    "id": "bleveengine.delete_files_batch.error",
    "translation": "Failed to delete the files."
  },
  {
    "id": "bleveengine.delete_post.error",
    "translation": "Failed to delete the post."
  },
  {
    "id": "bleveengine.delete_post_files.error",
    "translation": "Failed to delete the post files."
  },
  {
    "id": "bleveengine.delete_user.error",
    "translation": "Failed to delete the user."
  },
  {
    "id": "bleveengine.delete_user_files.error",
    "translation": "Failed to delete the user files."
  },
  {
    "id": "bleveengine.delete_user_posts.error",
    "translation": "Failed to delete user posts"
  },
  {
    "id": "bleveengine.index_channel.error",
    "translation": "Failed to index the channel."
  },
  {
    "id": "bleveengine.index_file.error",
    "translation": "Failed to index the file."
  },
  {
    "id": "bleveengine.index_post.error",
    "translation": "Failed to index the post."
  },
  {
    "id": "bleveengine.index_user.error",
    "translation": "Failed to index the user."
  },
  {
    "id": "bleveengine.indexer.do_job.bulk_index_channels.batch_error",
    "translation": "Failed to index channel batch."
  },
  {
    "id": "bleveengine.indexer.do_job.bulk_index_files.batch_error",
    "translation": "Failed to index file batch."
  },
  {
    "id": "bleveengine.indexer.do_job.bulk_index_posts.batch_error",
    "translation": "Failed to index post batch."
  },
  {
    "id": "bleveengine.indexer.do_job.bulk_index_users.batch_error",
    "translation": "Failed to index user batch."
  },
  {
    "id": "bleveengine.indexer.do_job.engine_inactive",
    "translation": "Failed to run Bleve index job: engine is inactive."
  },
  {
    "id": "bleveengine.indexer.do_job.get_oldest_entity.error",
    "translation": "The oldest entity (user, channel or post) could not be retrieved from the database."
  },
  {
    "id": "bleveengine.indexer.do_job.parse_end_time.error",
    "translation": "Bleve indexing worker failed to parse the end time."
  },
  {
    "id": "bleveengine.indexer.do_job.parse_start_time.error",
    "translation": "Bleve indexing worker failed to parse the start time."
  },
  {
    "id": "bleveengine.indexer.index_batch.nothing_left_to_index.error",
    "translation": "Trying to index a new batch when all the entities are completed."
  },
  {
    "id": "bleveengine.purge_channel_index.error",
    "translation": "Failed to purge channel indexes."
  },
  {
    "id": "bleveengine.purge_file_index.error",
    "translation": "Failed to purge file indexes."
  },
  {
    "id": "bleveengine.purge_list.not_implemented",
    "translation": "Purge list feature is not available for Bleve."
  },
  {
    "id": "bleveengine.purge_post_index.error",
    "translation": "Failed to purge post indexes."
  },
  {
    "id": "bleveengine.purge_user_index.error",
    "translation": "Failed to purge user indexes."
  },
  {
    "id": "bleveengine.search_channels.error",
    "translation": "Channel search failed to complete."
  },
  {
    "id": "bleveengine.search_files.error",
    "translation": "File search failed to complete."
  },
  {
    "id": "bleveengine.search_posts.error",
    "translation": "Post search failed to complete."
  },
  {
    "id": "bleveengine.search_users_in_channel.nuchan.error",
    "translation": "User search failed to complete."
  },
  {
    "id": "bleveengine.search_users_in_channel.uchan.error",
    "translation": "User search failed to complete."
  },
  {
    "id": "bleveengine.search_users_in_team.error",
    "translation": "User search failed to complete."
  },
  {
    "id": "bleveengine.stop_channel_index.error",
    "translation": "Failed to close channel index."
  },
  {
    "id": "bleveengine.stop_file_index.error",
    "translation": "Failed to close file index."
  },
  {
    "id": "bleveengine.stop_post_index.error",
    "translation": "Failed to close post index."
  },
  {
    "id": "bleveengine.stop_user_index.error",
    "translation": "Failed to close user index."
  },
  {
    "id": "brand.save_brand_image.check_image_limits.app_error",
    "translation": "Image limits check failed. Resolution is too high."
  },
  {
    "id": "brand.save_brand_image.decode.app_error",
    "translation": "Unable to decode the image data."
  },
  {
    "id": "brand.save_brand_image.encode.app_error",
    "translation": "Unable to convert the image data to PNG format. Please try again."
  },
  {
    "id": "brand.save_brand_image.open.app_error",
    "translation": "Unable to upload the custom brand image. Make sure the image size is less than 2 MB and try again."
  },
  {
    "id": "brand.save_brand_image.save_image.app_error",
    "translation": "Unable to write the image file to your file storage. Please check your connection and try again."
  },
  {
    "id": "common.parse_error_int64",
    "translation": "Failed to parse the value:{{.Value}} to int64"
  },
  {
    "id": "ent.account_migration.get_all_failed",
    "translation": "Unable to get users."
  },
  {
    "id": "ent.account_migration.get_saml_users_failed",
    "translation": "Unable to get SAML users."
  },
  {
    "id": "ent.actiance.export.marshalToXml.appError",
    "translation": "Unable to convert export to XML."
  },
  {
    "id": "ent.actiance.export.write_file.appError",
    "translation": "Unable to write the export file."
  },
  {
    "id": "ent.api.post.send_notifications_and_forget.push_image_only",
    "translation": " attached a file."
  },
  {
    "id": "ent.cluster.config_changed.info",
    "translation": "Cluster configuration has changed for id={{ .id }}. The cluster may become unstable and a restart is required. To ensure the cluster is configured correctly you should perform a rolling restart immediately."
  },
  {
    "id": "ent.cluster.json_encode.error",
    "translation": "Error occurred while marshalling JSON request"
  },
  {
    "id": "ent.cluster.save_config.error",
    "translation": "System Console is set to read-only when High Availability is enabled unless ReadOnlyConfig is disabled in the configuration file."
  },
  {
    "id": "ent.cluster.timeout.error",
    "translation": "Timed out waiting for cluster response"
  },
  {
    "id": "ent.compliance.bad_export_type.appError",
    "translation": "Unknown output format {{.ExportType}}"
  },
  {
    "id": "ent.compliance.csv.attachment.copy.appError",
    "translation": "Unable to copy the attachment into the zip file."
  },
  {
    "id": "ent.compliance.csv.attachment.export.appError",
    "translation": "Unable to add attachment to the CSV export."
  },
  {
    "id": "ent.compliance.csv.file.creation.appError",
    "translation": "Unable to create temporary CSV export file."
  },
  {
    "id": "ent.compliance.csv.header.export.appError",
    "translation": "Unable to add header to the CSV export."
  },
  {
    "id": "ent.compliance.csv.metadata.close.appError",
    "translation": "Unable to close the zip file"
  },
  {
    "id": "ent.compliance.csv.metadata.export.appError",
    "translation": "Unable to add metadata file to the zip file."
  },
  {
    "id": "ent.compliance.csv.metadata.json.marshalling.appError",
    "translation": "Unable to convert metadata to json."
  },
  {
    "id": "ent.compliance.csv.metadata.json.zipfile.appError",
    "translation": "Unable to create the zip file"
  },
  {
    "id": "ent.compliance.csv.post.export.appError",
    "translation": "Unable to export a post."
  },
  {
    "id": "ent.compliance.csv.seek.appError",
    "translation": "Unable to seek to start of export file."
  },
  {
    "id": "ent.compliance.csv.warning.appError",
    "translation": "Unable to create the warning file."
  },
  {
    "id": "ent.compliance.csv.write_file.appError",
    "translation": "Unable to write the csv file."
  },
  {
    "id": "ent.compliance.csv.zip.creation.appError",
    "translation": "Unable to create the zip export file."
  },
  {
    "id": "ent.compliance.global_relay.attachments_removed.appError",
    "translation": "Uploaded file was removed from Global Relay export because it was too large to send."
  },
  {
    "id": "ent.compliance.global_relay.open_temporary_file.appError",
    "translation": "Unable to open the temporary export file."
  },
  {
    "id": "ent.compliance.global_relay.rewind_temporary_file.appError",
    "translation": "Unable to re-read the Global Relay temporary export file."
  },
  {
    "id": "ent.compliance.global_relay.write_file.appError",
    "translation": "Unable to write the global relay file."
  },
  {
    "id": "ent.compliance.licence_disable.app_error",
    "translation": "Compliance functionality disabled by current license. Please contact your system administrator about upgrading your enterprise license."
  },
  {
    "id": "ent.compliance.run_export.template_watcher.appError",
    "translation": "Unable to load export templates. Please try again."
  },
  {
    "id": "ent.compliance.run_failed.error",
    "translation": "Compliance export failed for job '{{.JobName}}' at '{{.FilePath}}'"
  },
  {
    "id": "ent.data_retention.generic.license.error",
    "translation": "Your license does not support Data Retention."
  },
  {
    "id": "ent.data_retention.policies.internal_error",
    "translation": "We encountered an error performing the requested operation."
  },
  {
    "id": "ent.data_retention.policies.invalid_policy",
    "translation": "Policy is invalid."
  },
  {
    "id": "ent.data_retention.run_failed.error",
    "translation": "Data retention job failed."
  },
  {
    "id": "ent.elasticsearch.aggregator_worker.create_index_job.error",
    "translation": "{{.Backend}} aggregator worker failed to create the indexing job"
  },
  {
    "id": "ent.elasticsearch.aggregator_worker.delete_indexes.error",
    "translation": "{{.Backend}} aggregator worker failed to delete the indexes"
  },
  {
    "id": "ent.elasticsearch.aggregator_worker.get_indexes.error",
    "translation": "{{.Backend}} aggregator worker failed to get indexes"
  },
  {
    "id": "ent.elasticsearch.aggregator_worker.index_job_failed.error",
    "translation": "{{.Backend}} aggregator worker failed due to the indexing job failing"
  },
  {
    "id": "ent.elasticsearch.create_client.ca_cert_missing",
    "translation": "Could not open the CA file for {{.Backend}}"
  },
  {
    "id": "ent.elasticsearch.create_client.client_cert_malformed",
    "translation": "Decoding of the client certificate for {{.Backend}} failed"
  },
  {
    "id": "ent.elasticsearch.create_client.client_cert_missing",
    "translation": "Could not open the client certificate file for {{.Backend}}"
  },
  {
    "id": "ent.elasticsearch.create_client.client_key_missing",
    "translation": "Could not open the client key file for {{.Backend}}"
  },
  {
    "id": "ent.elasticsearch.create_client.connect_failed",
    "translation": "Setting up {{.Backend}} Client Failed"
  },
  {
    "id": "ent.elasticsearch.create_template_channels_if_not_exists.template_create_failed",
    "translation": "Failed to create {{.Backend}} template for channels"
  },
  {
    "id": "ent.elasticsearch.create_template_file_info_if_not_exists.template_create_failed",
    "translation": "Failed to create {{.Backend}} template for files"
  },
  {
    "id": "ent.elasticsearch.create_template_posts_if_not_exists.template_create_failed",
    "translation": "Failed to create {{.Backend}} template for posts"
  },
  {
    "id": "ent.elasticsearch.create_template_users_if_not_exists.template_create_failed",
    "translation": "Failed to create {{.Backend}} template for users"
  },
  {
    "id": "ent.elasticsearch.data_retention_delete_indexes.delete_index.error",
    "translation": "Failed to delete {{.Backend}} index"
  },
  {
    "id": "ent.elasticsearch.data_retention_delete_indexes.get_indexes.error",
    "translation": "Failed to get {{.Backend}} indexes"
  },
  {
    "id": "ent.elasticsearch.delete_channel.error",
    "translation": "Failed to delete the channel"
  },
  {
    "id": "ent.elasticsearch.delete_channel_posts.error",
    "translation": "Failed to delete channel posts"
  },
  {
    "id": "ent.elasticsearch.delete_file.error",
    "translation": "Failed to delete file"
  },
  {
    "id": "ent.elasticsearch.delete_post.error",
    "translation": "Failed to delete the post"
  },
  {
    "id": "ent.elasticsearch.delete_post_files.error",
    "translation": "Failed to delete post files"
  },
  {
    "id": "ent.elasticsearch.delete_user.error",
    "translation": "Failed to delete the user"
  },
  {
    "id": "ent.elasticsearch.delete_user_files.error",
    "translation": "Failed to delete user files"
  },
  {
    "id": "ent.elasticsearch.delete_user_posts.error",
    "translation": "Failed to delete user posts"
  },
  {
    "id": "ent.elasticsearch.generic.disabled",
    "translation": "{{.Backend}} search is not enabled on this server"
  },
  {
    "id": "ent.elasticsearch.getAllChannelMembers.error",
    "translation": "Failed to get all channel members"
  },
  {
    "id": "ent.elasticsearch.getAllTeamMembers.error",
    "translation": "Failed to get all team members"
  },
  {
    "id": "ent.elasticsearch.index_channel.error",
    "translation": "Failed to index the channel"
  },
  {
    "id": "ent.elasticsearch.index_channels_batch.error",
    "translation": "Unable to get the channels batch for indexing."
  },
  {
    "id": "ent.elasticsearch.index_file.error",
    "translation": "Failed to index the file"
  },
  {
    "id": "ent.elasticsearch.index_post.error",
    "translation": "Failed to index the post"
  },
  {
    "id": "ent.elasticsearch.index_user.error",
    "translation": "Failed to index the user"
  },
  {
    "id": "ent.elasticsearch.indexer.do_job.get_oldest_entity.error",
    "translation": "The oldest entity (user, channel or post), could not be retrieved from the database"
  },
  {
    "id": "ent.elasticsearch.indexer.do_job.parse_end_time.error",
    "translation": "{{.Backend}} indexing worker failed to parse the end time"
  },
  {
    "id": "ent.elasticsearch.indexer.do_job.parse_start_time.error",
    "translation": "{{.Backend}} indexing worker failed to parse the start time"
  },
  {
    "id": "ent.elasticsearch.indexer.index_batch.nothing_left_to_index.error",
    "translation": "Trying to index a new batch when all the entities are completed"
  },
  {
    "id": "ent.elasticsearch.max_version.app_error",
    "translation": "{{.Backend}} version {{.Version}} is higher than max supported version of {{.MaxVersion}}"
  },
  {
    "id": "ent.elasticsearch.not_started.error",
    "translation": "{{.Backend}} is not started"
  },
  {
    "id": "ent.elasticsearch.post.get_files_batch_for_indexing.error",
    "translation": "Unable to get the files batch for indexing."
  },
  {
    "id": "ent.elasticsearch.post.get_posts_batch_for_indexing.error",
    "translation": "Unable to get the posts batch for indexing."
  },
  {
    "id": "ent.elasticsearch.purge_index.delete_failed",
    "translation": "Failed to delete an Elasticsearch index"
  },
  {
    "id": "ent.elasticsearch.purge_indexes.delete_failed",
    "translation": "Failed to delete Elasticsearch index"
  },
  {
    "id": "ent.elasticsearch.purge_indexes.unknown_index",
    "translation": "Failed to delete an unknown index specified"
  },
  {
    "id": "ent.elasticsearch.refresh_indexes.refresh_failed",
    "translation": "Failed to refresh Elasticsearch indexes"
  },
  {
    "id": "ent.elasticsearch.search_channels.disabled",
    "translation": "{{.Backend}} searching is disabled on this server"
  },
  {
    "id": "ent.elasticsearch.search_channels.search_failed",
    "translation": "Search failed to complete"
  },
  {
    "id": "ent.elasticsearch.search_channels.unmarshall_channel_failed",
    "translation": "Failed to decode search results"
  },
  {
    "id": "ent.elasticsearch.search_files.disabled",
    "translation": "{{.Backend}} files searching is disabled on this server"
  },
  {
    "id": "ent.elasticsearch.search_files.search_failed",
    "translation": "Search failed to complete"
  },
  {
    "id": "ent.elasticsearch.search_files.unmarshall_file_failed",
    "translation": "Failed to decode search results"
  },
  {
    "id": "ent.elasticsearch.search_posts.disabled",
    "translation": "{{.Backend}} searching is disabled on this server"
  },
  {
    "id": "ent.elasticsearch.search_posts.parse_matches_failed",
    "translation": "Failed to parse search result matches"
  },
  {
    "id": "ent.elasticsearch.search_posts.search_failed",
    "translation": "Search failed to complete"
  },
  {
    "id": "ent.elasticsearch.search_posts.unmarshall_post_failed",
    "translation": "Failed to decode search results"
  },
  {
    "id": "ent.elasticsearch.search_users.search_failed",
    "translation": "Search failed to complete"
  },
  {
    "id": "ent.elasticsearch.search_users.unmarshall_user_failed",
    "translation": "Failed to decode search results"
  },
  {
    "id": "ent.elasticsearch.start.get_server_version.app_error",
    "translation": "Failed to get {{.Backend}} server version."
  },
  {
    "id": "ent.elasticsearch.start.parse_server_version.app_error",
    "translation": "Failed to parse {{.Backend}} server version."
  },
  {
    "id": "ent.elasticsearch.stop.already_stopped.app_error",
    "translation": "{{.Backend}} is already stopped."
  },
  {
    "id": "ent.elasticsearch.test_config.indexing_disabled.error",
    "translation": "{{.Backend}} is disabled."
  },
  {
    "id": "ent.elasticsearch.test_config.license.error",
    "translation": "Your license does not support Elasticsearch."
  },
  {
    "id": "ent.elasticsearch.test_config.reenter_password",
    "translation": "The Elasticsearch Server URL or Username has changed. Please re-enter the Elasticsearch password to test connection."
  },
  {
    "id": "ent.get_users_in_channel_during",
    "translation": "Failed to get users in channel during specified time period."
  },
  {
    "id": "ent.id_loaded.license_disable.app_error",
    "translation": "Your license does not support ID Loaded Push Notifications."
  },
  {
    "id": "ent.jobs.start_synchronize_job.timeout",
    "translation": "Reached AD/LDAP synchronization job timeout."
  },
  {
    "id": "ent.ldap.app_error",
    "translation": "ldap interface was nil."
  },
  {
    "id": "ent.ldap.create_fail",
    "translation": "Unable to create LDAP user."
  },
  {
    "id": "ent.ldap.disabled.app_error",
    "translation": "AD/LDAP disabled or licence does not support AD/LDAP."
  },
  {
    "id": "ent.ldap.do_login.bind_admin_user.app_error",
    "translation": "Unable to bind to AD/LDAP server. Check BindUsername and BindPassword."
  },
  {
    "id": "ent.ldap.do_login.certificate.app_error",
    "translation": "Error loading LDAP TLS Certificate file."
  },
  {
    "id": "ent.ldap.do_login.invalid_password.app_error",
    "translation": "Invalid Password."
  },
  {
    "id": "ent.ldap.do_login.key.app_error",
    "translation": "Error loading LDAP TLS Key file."
  },
  {
    "id": "ent.ldap.do_login.licence_disable.app_error",
    "translation": "AD/LDAP functionality disabled by current license. Please contact your system administrator about upgrading your enterprise license."
  },
  {
    "id": "ent.ldap.do_login.matched_to_many_users.app_error",
    "translation": "Username given matches multiple users."
  },
  {
    "id": "ent.ldap.do_login.search_ldap_server.app_error",
    "translation": "Failed to search AD/LDAP server."
  },
  {
    "id": "ent.ldap.do_login.unable_to_connect.app_error",
    "translation": "Unable to connect to AD/LDAP server."
  },
  {
    "id": "ent.ldap.do_login.user_filtered.app_error",
    "translation": "Your AD/LDAP account does not have permission to use this Mattermost server. Please ask your System Administrator to check the AD/LDAP user filter."
  },
  {
    "id": "ent.ldap.do_login.user_not_registered.app_error",
    "translation": "User not registered on AD/LDAP server."
  },
  {
    "id": "ent.ldap.do_login.x509.app_error",
    "translation": "Error creating key pair"
  },
  {
    "id": "ent.ldap.no.users.checkcertificate",
    "translation": "No LDAP users found, check your user filter and certificates."
  },
  {
    "id": "ent.ldap.save_user.email_exists.ldap_app_error",
    "translation": "This account does not use AD/LDAP authentication. Please sign in using email and password."
  },
  {
    "id": "ent.ldap.save_user.username_exists.ldap_app_error",
    "translation": "An account with that username already exists. Please contact your Administrator."
  },
  {
    "id": "ent.ldap.syncronize.get_all.app_error",
    "translation": "Unable to get all users using AD/LDAP."
  },
  {
    "id": "ent.ldap.syncronize.get_all_groups.app_error",
    "translation": "error retrieving groups."
  },
  {
    "id": "ent.ldap.syncronize.populate_syncables",
    "translation": "error populating syncables"
  },
  {
    "id": "ent.ldap.syncronize.search_failure.app_error",
    "translation": "Failed to search users in AD/LDAP. Test if the Mattermost server can connect to your AD/LDAP server and try again."
  },
  {
    "id": "ent.ldap.syncronize.search_failure_size_exceeded.app_error",
    "translation": "Size Limit Exceeded. Try increasing your Maximum page size setting. Check out https://docs.mattermost.com/onboard/ad-ldap.html#i-see-the-log-error-ldap-result-code-4-size-limit-exceeded for more details."
  },
  {
    "id": "ent.ldap.validate_admin_filter.app_error",
    "translation": "Invalid AD/LDAP Admin Filter."
  },
  {
    "id": "ent.ldap.validate_filter.app_error",
    "translation": "Invalid AD/LDAP Filter."
  },
  {
    "id": "ent.ldap.validate_guest_filter.app_error",
    "translation": "Invalid AD/LDAP Guest Filter."
  },
  {
    "id": "ent.ldap_groups.group_search_error",
    "translation": "error retrieving ldap group"
  },
  {
    "id": "ent.ldap_groups.groups_search_error",
    "translation": "error retrieving ldap groups"
  },
  {
    "id": "ent.ldap_groups.members_of_group_error",
    "translation": "error retrieving members of group"
  },
  {
    "id": "ent.ldap_groups.no_rows",
    "translation": "no groups found with matching uid"
  },
  {
    "id": "ent.ldap_groups.reachable_groups_error",
    "translation": "error retrieving groups for user"
  },
  {
    "id": "ent.ldap_id_migrate.app_error",
    "translation": "unable to migrate."
  },
  {
    "id": "ent.message_export.actiance_export.get_attachment_error",
    "translation": "Failed to get file info for a post."
  },
  {
    "id": "ent.message_export.csv_export.get_attachment_error",
    "translation": "Failed to get file info for a post."
  },
  {
    "id": "ent.message_export.global_relay.attach_file.app_error",
    "translation": "Unable to add attachment to the Global Relay export."
  },
  {
    "id": "ent.message_export.global_relay.close_zip_file.app_error",
    "translation": "Unable to close the zip file."
  },
  {
    "id": "ent.message_export.global_relay.create_file_in_zip.app_error",
    "translation": "Unable to create the eml file."
  },
  {
    "id": "ent.message_export.global_relay.generate_email.app_error",
    "translation": "Unable to generate eml file data."
  },
  {
    "id": "ent.message_export.global_relay_export.deliver.close.app_error",
    "translation": "Unable to deliver the email to Global Relay."
  },
  {
    "id": "ent.message_export.global_relay_export.deliver.from_address.app_error",
    "translation": "Unable to set the email From address."
  },
  {
    "id": "ent.message_export.global_relay_export.deliver.msg.app_error",
    "translation": "Unable to set the email message."
  },
  {
    "id": "ent.message_export.global_relay_export.deliver.msg_data.app_error",
    "translation": "Unable to write the email message."
  },
  {
    "id": "ent.message_export.global_relay_export.deliver.parse_mail.app_error",
    "translation": "Unable to read the email information."
  },
  {
    "id": "ent.message_export.global_relay_export.deliver.to_address.app_error",
    "translation": "Unable to set the email To address."
  },
  {
    "id": "ent.message_export.global_relay_export.deliver.unable_to_connect_smtp_server.app_error",
    "translation": "Unable to connect to the smtp server"
  },
  {
    "id": "ent.message_export.global_relay_export.deliver.unable_to_get_file_info.app_error",
    "translation": "Unable to get the information of the export temporary file."
  },
  {
    "id": "ent.message_export.global_relay_export.deliver.unable_to_open_email_file.app_error",
    "translation": "Unable to get the an email from the temporary file."
  },
  {
    "id": "ent.message_export.global_relay_export.deliver.unable_to_open_zip_file_data.app_error",
    "translation": "Unable to open the export temporary file."
  },
  {
    "id": "ent.message_export.global_relay_export.get_attachment_error",
    "translation": "Failed to get file info for a post."
  },
  {
    "id": "ent.message_export.run_export.app_error",
    "translation": "Failed to select message export data."
  },
  {
    "id": "ent.migration.migratetoldap.duplicate_field",
    "translation": "Unable to migrate AD/LDAP users with specified field. Duplicate entry detected. Please remove all duplicates and try again."
  },
  {
    "id": "ent.migration.migratetoldap.user_not_found",
    "translation": "Unable to find user on AD/LDAP server: "
  },
  {
    "id": "ent.migration.migratetosaml.email_already_used_by_other_user",
    "translation": "Email already used by another SAML user."
  },
  {
    "id": "ent.migration.migratetosaml.user_not_found_in_users_mapping_file",
    "translation": "User not found in the users file."
  },
  {
    "id": "ent.migration.migratetosaml.username_already_used_by_other_user",
    "translation": "Username already used by another Mattermost user."
  },
  {
    "id": "ent.outgoing_oauth_connections.authenticate.app_error",
    "translation": "There was an error while authenticating the outgoing oauth connection: {{ .Error }}"
  },
  {
    "id": "ent.outgoing_oauth_connections.connection_matching_audience_exists.app_error",
    "translation": "There is already an outgoing oauth connection for the provided audience."
  },
  {
    "id": "ent.outgoing_oauth_connections.connection_matching_audience_exists.not_found",
    "translation": "There is no outgoing oauth connection for the provided audience."
  },
  {
    "id": "ent.outgoing_oauth_connections.delete_connection.app_error",
    "translation": "There was an error while deleting the outgoing oauth connection."
  },
  {
    "id": "ent.outgoing_oauth_connections.feature_disabled",
    "translation": "Outgoing OAuth connections are not available on this server."
  },
  {
    "id": "ent.outgoing_oauth_connections.get_connection.app_error",
    "translation": "There was an error retrieving the outgoing oauth connection."
  },
  {
    "id": "ent.outgoing_oauth_connections.get_connection.not_found.app_error",
    "translation": "The outgoing oauth connection was not found."
  },
  {
    "id": "ent.outgoing_oauth_connections.get_connection_for_audience.app_error",
    "translation": "There was an error retrieving the outgoing oauth connection for the audience."
  },
  {
    "id": "ent.outgoing_oauth_connections.get_connection_for_audience.not_found.app_error",
    "translation": "The outgoing oauth connection for the provided audience was not found."
  },
  {
    "id": "ent.outgoing_oauth_connections.get_connections.app_error",
    "translation": "There was an error retrieving the outgoing oauth connections."
  },
  {
    "id": "ent.outgoing_oauth_connections.license_disable.app_error",
    "translation": "Your license does not support outgoing oauth connections."
  },
  {
    "id": "ent.outgoing_oauth_connections.save_connection.app_error",
    "translation": "There was an error saving the outgoing oauth connection: {{ .Error }}"
  },
  {
    "id": "ent.outgoing_oauth_connections.save_connection.audience_duplicated",
    "translation": "There is already an outgoing oauth connection for the provided audience: {{ .Audience }}"
  },
  {
    "id": "ent.outgoing_oauth_connections.save_connection.audience_invalid",
    "translation": "The provided audience is invalid: {{ .Error }}"
  },
  {
    "id": "ent.outgoing_oauth_connections.update_connection.app_error",
    "translation": "There was an error updating the outgoing oauth connection: {{ .Error }}"
  },
  {
    "id": "ent.outgoing_oauth_connections.update_connection.audience_duplicated",
    "translation": "There is already an outgoing oauth connection for the provided audience: {{ .Audience }}"
  },
  {
    "id": "ent.outgoing_oauth_connections.update_connection.audience_invalid",
    "translation": "The provided audience is invalid: {{ .Error }}"
  },
  {
    "id": "ent.saml.attribute.app_error",
    "translation": "SAML login was unsuccessful because one of the attributes is incorrect. Please contact your System Administrator."
  },
  {
    "id": "ent.saml.build_request.app_error",
    "translation": "An error occurred while initiating the request to the Identity Provider. Please contact your System Administrator."
  },
  {
    "id": "ent.saml.configure.certificate_parse_error.app_error",
    "translation": "SAML could not load Identity Provider Public Certificate successfully, please contact your system administrator."
  },
  {
    "id": "ent.saml.configure.encryption_not_enabled.app_error",
    "translation": "SAML login was unsuccessful because encryption is not enabled. Please contact your System Administrator."
  },
  {
    "id": "ent.saml.configure.load_private_key.app_error",
    "translation": "SAML login was unsuccessful because the Service Provider Private Key was not found. Please contact your System Administrator."
  },
  {
    "id": "ent.saml.configure.not_encrypted_response.app_error",
    "translation": "SAML login was unsuccessful as the Identity Provider response is not encrypted. Please contact your System Administrator."
  },
  {
    "id": "ent.saml.do_login.empty_response.app_error",
    "translation": "We received an empty response from the Identity Provider."
  },
  {
    "id": "ent.saml.do_login.invalid_signature.app_error",
    "translation": "We received an invalid signature in the response from the Identity Provider. Please contact your System Administrator."
  },
  {
    "id": "ent.saml.do_login.invalid_time.app_error",
    "translation": "We received an invalid time in the response from the Identity Provider. Please contact your System Administrator."
  },
  {
    "id": "ent.saml.do_login.parse.app_error",
    "translation": "An error occurred while parsing the response from the Identity Provider. Please contact your System Administrator."
  },
  {
    "id": "ent.saml.license_disable.app_error",
    "translation": "Your license does not support SAML authentication."
  },
  {
    "id": "ent.saml.metadata.app_error",
    "translation": "An error occurred while building Service Provider Metadata."
  },
  {
    "id": "ent.saml.save_user.email_exists.saml_app_error",
    "translation": "This account does not use SAML authentication. Please sign in using email and password."
  },
  {
    "id": "ent.saml.save_user.username_exists.saml_app_error",
    "translation": "An account with that username already exists. Please contact your Administrator."
  },
  {
    "id": "ent.saml.service_disable.app_error",
    "translation": "SAML 2.0 is not configured or supported on this server."
  },
  {
    "id": "ent.user.complete_switch_with_oauth.blank_email.app_error",
    "translation": "Unable to complete SAML login with an empty email address."
  },
  {
    "id": "error",
    "translation": "Error"
  },
  {
    "id": "group_not_associated_to_synced_team",
    "translation": "Group cannot be associated to the channel until it is first associated to the parent group-synced team."
  },
  {
    "id": "groups.unsupported_syncable_type",
    "translation": "Unsupported syncable type '{{.Value}}'."
  },
  {
    "id": "humanize.list_join",
    "translation": "{{.OtherItems}} and {{.LastItem}}"
  },
  {
    "id": "import_process.worker.do_job.file_exists",
    "translation": "Unable to process import: file does not exists."
  },
  {
    "id": "import_process.worker.do_job.missing_file",
    "translation": "Unable to process import: import_file parameter is missing."
  },
  {
    "id": "import_process.worker.do_job.missing_jsonl",
    "translation": "Unable to process import: JSONL file is missing."
  },
  {
    "id": "import_process.worker.do_job.open_file",
    "translation": "Unable to process import: failed to open file."
  },
  {
    "id": "interactive_message.decode_trigger_id.base64_decode_failed",
    "translation": "Failed to decode base64 for trigger ID for interactive dialog."
  },
  {
    "id": "interactive_message.decode_trigger_id.base64_decode_failed_signature",
    "translation": "Failed to decode base64 signature of trigger ID for interactive dialog."
  },
  {
    "id": "interactive_message.decode_trigger_id.expired",
    "translation": "Trigger ID for interactive dialog is expired. Trigger IDs live for a maximum of {{.Duration}}."
  },
  {
    "id": "interactive_message.decode_trigger_id.missing_data",
    "translation": "Trigger ID missing required data for interactive dialog."
  },
  {
    "id": "interactive_message.decode_trigger_id.signature_decode_failed",
    "translation": "Failed to decode base64 signature of trigger ID for interactive dialog."
  },
  {
    "id": "interactive_message.decode_trigger_id.verify_signature_failed",
    "translation": "Signature verification failed of trigger ID for interactive dialog."
  },
  {
    "id": "interactive_message.generate_trigger_id.signing_failed",
    "translation": "Failed to sign generated trigger ID for interactive dialog."
  },
  {
    "id": "jobs.request_cancellation.status.error",
    "translation": "Could not request cancellation for job that is not in a cancelable state."
  },
  {
    "id": "jobs.set_job_error.update.error",
    "translation": "Failed to set job status to error"
  },
  {
    "id": "manaultesting.manual_test.parse.app_error",
    "translation": "Unable to parse URL."
  },
  {
    "id": "manaultesting.test_autolink.unable.app_error",
    "translation": "Unable to get channels."
  },
  {
    "id": "mattermost.bulletin.subject",
    "translation": "Mattermost Security Bulletin"
  },
  {
    "id": "mfa.activate.app_error",
    "translation": "Unable to update MFA active status for the user."
  },
  {
    "id": "mfa.activate.bad_token.app_error",
    "translation": "Invalid MFA token."
  },
  {
    "id": "mfa.deactivate.app_error",
    "translation": "Unable to update MFA active status for the user."
  },
  {
    "id": "mfa.generate_qr_code.create_code.app_error",
    "translation": "Error generating QR code."
  },
  {
    "id": "mfa.mfa_disabled.app_error",
    "translation": "Multi-factor authentication has been disabled on this server."
  },
  {
    "id": "mfa.validate_token.authenticate.app_error",
    "translation": "Invalid MFA token."
  },
  {
    "id": "migrations.system.save.app_error",
    "translation": "We encountered an error saving the system property."
  },
  {
    "id": "migrations.worker.run_advanced_permissions_phase_2_migration.invalid_progress",
    "translation": "Migration failed due to invalid progress data."
  },
  {
    "id": "migrations.worker.run_migration.unknown_key",
    "translation": "Unable to run migration job due to unknown migration key."
  },
  {
    "id": "model.access.is_valid.access_token.app_error",
    "translation": "Invalid access token."
  },
  {
    "id": "model.access.is_valid.client_id.app_error",
    "translation": "Invalid client id."
  },
  {
    "id": "model.access.is_valid.redirect_uri.app_error",
    "translation": "Invalid redirect uri."
  },
  {
    "id": "model.access.is_valid.refresh_token.app_error",
    "translation": "Invalid refresh token."
  },
  {
    "id": "model.access.is_valid.user_id.app_error",
    "translation": "Invalid user id."
  },
  {
    "id": "model.acknowledgement.is_valid.post_id.app_error",
    "translation": "Invalid post id."
  },
  {
    "id": "model.acknowledgement.is_valid.user_id.app_error",
    "translation": "Invalid user id."
  },
  {
    "id": "model.authorize.is_valid.auth_code.app_error",
    "translation": "Invalid authorization code."
  },
  {
    "id": "model.authorize.is_valid.client_id.app_error",
    "translation": "Invalid client id."
  },
  {
    "id": "model.authorize.is_valid.create_at.app_error",
    "translation": "Create at must be a valid time."
  },
  {
    "id": "model.authorize.is_valid.expires.app_error",
    "translation": "Expires in must be set."
  },
  {
    "id": "model.authorize.is_valid.redirect_uri.app_error",
    "translation": "Invalid redirect uri."
  },
  {
    "id": "model.authorize.is_valid.response_type.app_error",
    "translation": "Invalid response type."
  },
  {
    "id": "model.authorize.is_valid.scope.app_error",
    "translation": "Invalid scope."
  },
  {
    "id": "model.authorize.is_valid.state.app_error",
    "translation": "Invalid state."
  },
  {
    "id": "model.authorize.is_valid.user_id.app_error",
    "translation": "Invalid user id."
  },
  {
    "id": "model.bot.is_valid.create_at.app_error",
    "translation": "Invalid create at."
  },
  {
    "id": "model.bot.is_valid.creator_id.app_error",
    "translation": "Invalid creator id."
  },
  {
    "id": "model.bot.is_valid.description.app_error",
    "translation": "Invalid description."
  },
  {
    "id": "model.bot.is_valid.update_at.app_error",
    "translation": "Invalid update at."
  },
  {
    "id": "model.bot.is_valid.user_id.app_error",
    "translation": "Invalid user id."
  },
  {
    "id": "model.bot.is_valid.username.app_error",
    "translation": "Invalid username."
  },
  {
    "id": "model.channel.is_valid.1_or_more.app_error",
    "translation": "Name must be 1 or more lowercase alphanumeric character."
  },
  {
    "id": "model.channel.is_valid.create_at.app_error",
    "translation": "Create at must be a valid time."
  },
  {
    "id": "model.channel.is_valid.creator_id.app_error",
    "translation": "Invalid creator id."
  },
  {
    "id": "model.channel.is_valid.display_name.app_error",
    "translation": "Invalid display name."
  },
  {
    "id": "model.channel.is_valid.header.app_error",
    "translation": "Invalid header."
  },
  {
    "id": "model.channel.is_valid.id.app_error",
    "translation": "Invalid Id."
  },
  {
    "id": "model.channel.is_valid.name.app_error",
    "translation": "Channel names can't be in a hexadecimal format. Please enter a different channel name."
  },
  {
    "id": "model.channel.is_valid.purpose.app_error",
    "translation": "Invalid purpose."
  },
  {
    "id": "model.channel.is_valid.type.app_error",
    "translation": "Invalid type."
  },
  {
    "id": "model.channel.is_valid.update_at.app_error",
    "translation": "Update at must be a valid time."
  },
  {
    "id": "model.channel_bookmark.is_valid.channel_id.app_error",
    "translation": "Invalid channel id."
  },
  {
    "id": "model.channel_bookmark.is_valid.create_at.app_error",
    "translation": "Create at must be a valid time."
  },
  {
    "id": "model.channel_bookmark.is_valid.display_name.app_error",
    "translation": "Display name missing."
  },
  {
    "id": "model.channel_bookmark.is_valid.file_id.missing_or_invalid.app_error",
    "translation": "File id is missing or invalid."
  },
  {
    "id": "model.channel_bookmark.is_valid.id.app_error",
    "translation": "Invalid Id."
  },
  {
    "id": "model.channel_bookmark.is_valid.image_url.app_error",
    "translation": "Invalid image url."
  },
  {
    "id": "model.channel_bookmark.is_valid.link_file.app_error",
    "translation": "Cannot set a link and a file in the same bookmark."
  },
  {
    "id": "model.channel_bookmark.is_valid.link_url.missing_or_invalid.app_error",
    "translation": "Link url is missing or invalid."
  },
  {
    "id": "model.channel_bookmark.is_valid.original_id.app_error",
    "translation": "Invalid original id."
  },
  {
    "id": "model.channel_bookmark.is_valid.owner_id.app_error",
    "translation": "Invalid owner id."
  },
  {
    "id": "model.channel_bookmark.is_valid.parent_id.app_error",
    "translation": "Invalid parent id."
  },
  {
    "id": "model.channel_bookmark.is_valid.type.app_error",
    "translation": "Invalid type."
  },
  {
    "id": "model.channel_bookmark.is_valid.update_at.app_error",
    "translation": "Update at must be a valid time."
  },
  {
    "id": "model.channel_member.is_valid.channel_auto_follow_threads_value.app_error",
    "translation": "Invalid channel-auto-follow-threads value."
  },
  {
    "id": "model.channel_member.is_valid.channel_id.app_error",
    "translation": "Invalid channel id."
  },
  {
    "id": "model.channel_member.is_valid.email_value.app_error",
    "translation": "Invalid email notification value."
  },
  {
    "id": "model.channel_member.is_valid.ignore_channel_mentions_value.app_error",
    "translation": "Invalid ignore channel mentions status."
  },
  {
    "id": "model.channel_member.is_valid.notify_level.app_error",
    "translation": "Invalid notify level."
  },
  {
    "id": "model.channel_member.is_valid.notify_props.app_error",
    "translation": "Notify props size limit exceeded."
  },
  {
    "id": "model.channel_member.is_valid.push_level.app_error",
    "translation": "Invalid push notification level."
  },
  {
    "id": "model.channel_member.is_valid.roles_limit.app_error",
    "translation": "Invalid channel member roles longer than {{.Limit}} characters."
  },
  {
    "id": "model.channel_member.is_valid.unread_level.app_error",
    "translation": "Invalid mark unread level."
  },
  {
    "id": "model.channel_member.is_valid.user_id.app_error",
    "translation": "Invalid user id."
  },
  {
    "id": "model.cluster.is_valid.create_at.app_error",
    "translation": "CreateAt must be set."
  },
  {
    "id": "model.cluster.is_valid.hostname.app_error",
    "translation": "Hostname must be set."
  },
  {
    "id": "model.cluster.is_valid.id.app_error",
    "translation": "Invalid Id."
  },
  {
    "id": "model.cluster.is_valid.last_ping_at.app_error",
    "translation": "LastPingAt must be set."
  },
  {
    "id": "model.cluster.is_valid.name.app_error",
    "translation": "ClusterName must be set."
  },
  {
    "id": "model.cluster.is_valid.type.app_error",
    "translation": "Type must be set."
  },
  {
    "id": "model.command.is_valid.autocomplete_data.app_error",
    "translation": "Invalid AutocompleteData"
  },
  {
    "id": "model.command.is_valid.create_at.app_error",
    "translation": "Create at must be a valid time."
  },
  {
    "id": "model.command.is_valid.description.app_error",
    "translation": "Invalid description."
  },
  {
    "id": "model.command.is_valid.display_name.app_error",
    "translation": "Invalid title."
  },
  {
    "id": "model.command.is_valid.id.app_error",
    "translation": "Invalid Id."
  },
  {
    "id": "model.command.is_valid.method.app_error",
    "translation": "Invalid Method."
  },
  {
    "id": "model.command.is_valid.plugin_id.app_error",
    "translation": "Invalid plugin id."
  },
  {
    "id": "model.command.is_valid.team_id.app_error",
    "translation": "Invalid team ID."
  },
  {
    "id": "model.command.is_valid.token.app_error",
    "translation": "Invalid token."
  },
  {
    "id": "model.command.is_valid.trigger.app_error",
    "translation": "Invalid trigger."
  },
  {
    "id": "model.command.is_valid.update_at.app_error",
    "translation": "Update at must be a valid time."
  },
  {
    "id": "model.command.is_valid.url.app_error",
    "translation": "Invalid URL."
  },
  {
    "id": "model.command.is_valid.url_http.app_error",
    "translation": "Invalid URL. Must be a valid URL and start with http:// or https://."
  },
  {
    "id": "model.command.is_valid.user_id.app_error",
    "translation": "Invalid user id."
  },
  {
    "id": "model.command_hook.channel_id.app_error",
    "translation": "Invalid channel id."
  },
  {
    "id": "model.command_hook.command_id.app_error",
    "translation": "Invalid command id."
  },
  {
    "id": "model.command_hook.create_at.app_error",
    "translation": "Create at must be a valid time."
  },
  {
    "id": "model.command_hook.id.app_error",
    "translation": "Invalid command hook id."
  },
  {
    "id": "model.command_hook.root_id.app_error",
    "translation": "Invalid root id."
  },
  {
    "id": "model.command_hook.user_id.app_error",
    "translation": "Invalid user id."
  },
  {
    "id": "model.compliance.is_valid.create_at.app_error",
    "translation": "Create at must be a valid time."
  },
  {
    "id": "model.compliance.is_valid.desc.app_error",
    "translation": "Invalid description."
  },
  {
    "id": "model.compliance.is_valid.end_at.app_error",
    "translation": "To must be a valid time."
  },
  {
    "id": "model.compliance.is_valid.id.app_error",
    "translation": "Invalid Id."
  },
  {
    "id": "model.compliance.is_valid.start_at.app_error",
    "translation": "From must be a valid time."
  },
  {
    "id": "model.compliance.is_valid.start_end_at.app_error",
    "translation": "To must be greater than From."
  },
  {
    "id": "model.config.is_valid.allow_cookies_for_subdomains.app_error",
    "translation": "Allowing cookies for subdomains requires SiteURL to be set."
  },
  {
    "id": "model.config.is_valid.amazons3_timeout.app_error",
    "translation": "Invalid timeout value {{.Value}}. Should be a positive number."
  },
  {
    "id": "model.config.is_valid.atmos_camo_image_proxy_options.app_error",
    "translation": "Invalid RemoteImageProxyOptions for atmos/camo. Must be set to your shared key."
  },
  {
    "id": "model.config.is_valid.atmos_camo_image_proxy_url.app_error",
    "translation": "Invalid RemoteImageProxyURL for atmos/camo. Must be set to your shared key."
  },
  {
    "id": "model.config.is_valid.bleve_search.bulk_indexing_batch_size.app_error",
    "translation": "Bleve Bulk Indexing Batch Size must be at least {{.BatchSize}}."
  },
  {
    "id": "model.config.is_valid.bleve_search.enable_autocomplete.app_error",
    "translation": "Bleve EnableIndexing setting must be set to true when Bleve EnableAutocomplete is set to true"
  },
  {
    "id": "model.config.is_valid.bleve_search.enable_searching.app_error",
    "translation": "Bleve EnableIndexing setting must be set to true when Bleve EnableSearching is set to true"
  },
  {
    "id": "model.config.is_valid.bleve_search.filename.app_error",
    "translation": "Bleve IndexingDir setting must be set when Bleve EnableIndexing is set to true"
  },
  {
    "id": "model.config.is_valid.cache_type.app_error",
    "translation": "Cache type must be either lru or redis."
  },
  {
    "id": "model.config.is_valid.cluster_email_batching.app_error",
    "translation": "Unable to enable email batching when clustering is enabled."
  },
  {
    "id": "model.config.is_valid.collapsed_threads.app_error",
    "translation": "CollapsedThreads setting must be either disabled,default_on or default_off"
  },
  {
    "id": "model.config.is_valid.collapsed_threads.autofollow.app_error",
    "translation": "ThreadAutoFollow must be true to enable CollapsedThreads"
  },
  {
    "id": "model.config.is_valid.data_retention.deletion_job_start_time.app_error",
    "translation": "Data retention job start time must be a 24-hour time stamp in the form HH:MM."
  },
  {
    "id": "model.config.is_valid.data_retention.file_retention_both_zero.app_error",
    "translation": "File retention days and file retention hours cannot both be 0."
  },
  {
    "id": "model.config.is_valid.data_retention.file_retention_days_too_low.app_error",
    "translation": "File retention days cannot be less than 0."
  },
  {
    "id": "model.config.is_valid.data_retention.file_retention_hours_too_low.app_error",
    "translation": "File retention hours cannot be less than 0"
  },
  {
    "id": "model.config.is_valid.data_retention.file_retention_misconfiguration.app_error",
    "translation": "File retention days and file retention hours cannot both be greater than 0."
  },
  {
    "id": "model.config.is_valid.data_retention.message_retention_both_zero.app_error",
    "translation": "Message retention days and message retention hours cannot both be 0."
  },
  {
    "id": "model.config.is_valid.data_retention.message_retention_days_too_low.app_error",
    "translation": "Message retention days cannot be less than 0."
  },
  {
    "id": "model.config.is_valid.data_retention.message_retention_hours_too_low.app_error",
    "translation": "Message retention hours cannot be less than 0"
  },
  {
    "id": "model.config.is_valid.data_retention.message_retention_misconfiguration.app_error",
    "translation": "Message retention days and message retention hours cannot both be greater than 0."
  },
  {
    "id": "model.config.is_valid.directory.app_error",
    "translation": "Invalid Local Storage Directory. Must be a non-empty string."
  },
  {
    "id": "model.config.is_valid.display.custom_url_schemes.app_error",
    "translation": "The custom URL scheme {{.Scheme}} is invalid. Custom URL schemes must start with a letter and contain only letters, numbers, plus (+), period (.) and hyphen (-)."
  },
  {
    "id": "model.config.is_valid.elastic_search.aggregate_posts_after_days.app_error",
    "translation": "Search AggregatePostsAfterDays setting must be a number greater than or equal to 1."
  },
  {
    "id": "model.config.is_valid.elastic_search.bulk_indexing_batch_size.app_error",
    "translation": "Search Bulk Indexing Batch Size must be at least {{.BatchSize}}."
  },
  {
    "id": "model.config.is_valid.elastic_search.connection_url.app_error",
    "translation": "Search ConnectionUrl setting must be provided when indexing is enabled."
  },
  {
    "id": "model.config.is_valid.elastic_search.enable_autocomplete.app_error",
    "translation": "Search EnableIndexing setting must be set to true when Elasticsearch EnableAutocomplete is set to true"
  },
  {
    "id": "model.config.is_valid.elastic_search.enable_searching.app_error",
    "translation": "Search EnableIndexing setting must be set to true when Elasticsearch EnableSearching is set to true"
  },
  {
    "id": "model.config.is_valid.elastic_search.ignored_indexes_dash_prefix.app_error",
    "translation": "Ignored indexes for purge should not start with dash."
  },
  {
    "id": "model.config.is_valid.elastic_search.invalid_backend.app_error",
    "translation": "Invalid search backend. Must be either elasticsearch or opensearch."
  },
  {
    "id": "model.config.is_valid.elastic_search.live_indexing_batch_size.app_error",
    "translation": "Search Live Indexing Batch Size must be at least 1."
  },
  {
    "id": "model.config.is_valid.elastic_search.posts_aggregator_job_start_time.app_error",
    "translation": "Search PostsAggregatorJobStartTime setting must be a time in the format \"hh:mm\"."
  },
  {
    "id": "model.config.is_valid.elastic_search.request_timeout_seconds.app_error",
    "translation": "Search Request Timeout must be at least 1 second."
  },
  {
    "id": "model.config.is_valid.email_batching_buffer_size.app_error",
    "translation": "Invalid email batching buffer size for email settings. Must be zero or a positive number."
  },
  {
    "id": "model.config.is_valid.email_batching_interval.app_error",
    "translation": "Invalid email batching interval for email settings. Must be 30 seconds or more."
  },
  {
    "id": "model.config.is_valid.email_notification_contents_type.app_error",
    "translation": "Invalid email notification contents type for email settings. Must be one of either 'full' or 'generic'."
  },
  {
    "id": "model.config.is_valid.email_security.app_error",
    "translation": "Invalid connection security for email settings. Must be '', 'TLS', or 'STARTTLS'."
  },
  {
    "id": "model.config.is_valid.empty_redis_address.app_error",
    "translation": "RedisAddress must be specified for redis cache type."
  },
  {
    "id": "model.config.is_valid.encrypt_sql.app_error",
    "translation": "Invalid at rest encrypt key for SQL settings. Must be 32 chars or more."
  },
  {
    "id": "model.config.is_valid.export.directory.app_error",
    "translation": "Value for Directory should not be empty."
  },
  {
    "id": "model.config.is_valid.export.retention_days_too_low.app_error",
    "translation": "Invalid value for RetentionDays. Value should be greater than 0"
  },
  {
    "id": "model.config.is_valid.file_driver.app_error",
    "translation": "Invalid driver name for file settings. Must be 'local' or 'amazons3'."
  },
  {
    "id": "model.config.is_valid.file_salt.app_error",
    "translation": "Invalid public link salt for file settings. Must be 32 chars or more."
  },
  {
    "id": "model.config.is_valid.group_unread_channels.app_error",
    "translation": "Invalid group unread channels for service settings. Must be 'disabled', 'default_on', or 'default_off'."
  },
  {
    "id": "model.config.is_valid.image_decoder_concurrency.app_error",
    "translation": "Invalid decoder concurrency {{.Value}}. Should be a positive number or -1."
  },
  {
    "id": "model.config.is_valid.image_proxy_type.app_error",
    "translation": "Invalid image proxy type. Must be 'local' or 'atmos/camo'."
  },
  {
    "id": "model.config.is_valid.import.directory.app_error",
    "translation": "Invalid value for Directory."
  },
  {
    "id": "model.config.is_valid.import.retention_days_too_low.app_error",
    "translation": "Invalid value for RetentionDays. Value is too low."
  },
  {
    "id": "model.config.is_valid.invalid_redis_db.app_error",
    "translation": "Redis DB must have a value greater or equal to zero."
  },
  {
    "id": "model.config.is_valid.ldap_basedn",
    "translation": "AD/LDAP field \"BaseDN\" is required."
  },
  {
    "id": "model.config.is_valid.ldap_email",
    "translation": "AD/LDAP field \"Email Attribute\" is required."
  },
  {
    "id": "model.config.is_valid.ldap_id",
    "translation": "AD/LDAP field \"ID Attribute\" is required."
  },
  {
    "id": "model.config.is_valid.ldap_login_id",
    "translation": "AD/LDAP field \"Login ID Attribute\" is required."
  },
  {
    "id": "model.config.is_valid.ldap_max_page_size.app_error",
    "translation": "Invalid max page size value."
  },
  {
    "id": "model.config.is_valid.ldap_security.app_error",
    "translation": "Invalid connection security for AD/LDAP settings. Must be '', 'TLS', or 'STARTTLS'."
  },
  {
    "id": "model.config.is_valid.ldap_server",
    "translation": "AD/LDAP field \"AD/LDAP Server\" is required."
  },
  {
    "id": "model.config.is_valid.ldap_sync_interval.app_error",
    "translation": "Invalid sync interval time. Must be at least one minute."
  },
  {
    "id": "model.config.is_valid.ldap_username",
    "translation": "AD/LDAP field \"Username Attribute\" is required."
  },
  {
    "id": "model.config.is_valid.link_metadata_timeout.app_error",
    "translation": "Invalid value for link metadata timeout. Must be a positive number."
  },
  {
    "id": "model.config.is_valid.listen_address.app_error",
    "translation": "Invalid listen address for service settings Must be set."
  },
  {
    "id": "model.config.is_valid.local_mode_socket.app_error",
    "translation": "Unable to locate local socket file directory."
  },
  {
    "id": "model.config.is_valid.localization.available_locales.app_error",
    "translation": "Available Languages must contain Default Client Language."
  },
  {
    "id": "model.config.is_valid.log.advanced_logging.json",
    "translation": "Failed to parse JSON: {{.Error}}"
  },
  {
    "id": "model.config.is_valid.log.advanced_logging.parse",
    "translation": "Invalid format: {{.Error}}"
  },
  {
    "id": "model.config.is_valid.login_attempts.app_error",
    "translation": "Invalid maximum login attempts for service settings. Must be a positive number."
  },
  {
    "id": "model.config.is_valid.max_burst.app_error",
    "translation": "Maximum burst size must be greater than zero."
  },
  {
    "id": "model.config.is_valid.max_channels.app_error",
    "translation": "Invalid maximum channels per team for team settings. Must be a positive number."
  },
  {
    "id": "model.config.is_valid.max_file_size.app_error",
    "translation": "Invalid max file size for file settings. Must be a whole number greater than zero."
  },
  {
    "id": "model.config.is_valid.max_notify_per_channel.app_error",
    "translation": "Invalid maximum notifications per channel for team settings. Must be a positive number."
  },
  {
    "id": "model.config.is_valid.max_payload_size.app_error",
    "translation": "Invalid max payload size for service settings. Must be a whole number greater than zero."
  },
  {
    "id": "model.config.is_valid.max_url_length.app_error",
    "translation": "Invalid max URL length for service settings. Must be a whole number greater than zero."
  },
  {
    "id": "model.config.is_valid.max_users.app_error",
    "translation": "Invalid maximum users per team for team settings. Must be a positive number."
  },
  {
    "id": "model.config.is_valid.message_export.batch_size.app_error",
    "translation": "Message export job BatchSize must be a positive integer."
  },
  {
    "id": "model.config.is_valid.message_export.daily_runtime.app_error",
    "translation": "Message export job DailyRuntime must be a 24-hour time stamp in the form HH:MM."
  },
  {
    "id": "model.config.is_valid.message_export.enable.app_error",
    "translation": "Message export job EnableExport setting must be either true or false."
  },
  {
    "id": "model.config.is_valid.message_export.export_from.app_error",
    "translation": "Message export job ExportFromTimestamp must be a timestamp (expressed in seconds since unix epoch). Only messages sent after this timestamp will be exported."
  },
  {
    "id": "model.config.is_valid.message_export.export_type.app_error",
    "translation": "Message export job ExportFormat must be one of 'actiance', 'csv' or 'globalrelay'."
  },
  {
    "id": "model.config.is_valid.message_export.global_relay.config_missing.app_error",
    "translation": "Message export job ExportFormat is set to 'globalrelay', but GlobalRelaySettings are missing."
  },
  {
    "id": "model.config.is_valid.message_export.global_relay.customer_type.app_error",
    "translation": "Message export GlobalRelaySettings.CustomerType must be set to one of either 'A9', 'A10' or 'CUSTOM'."
  },
  {
    "id": "model.config.is_valid.message_export.global_relay.customer_type_custom.app_error",
    "translation": "If GlobalRelaySettings.CustomerType is 'CUSTOM', then GlobalRelaySettings.CustomSMTPServerName and GlobalRelaySettings.CustomSMTPPort must be set."
  },
  {
    "id": "model.config.is_valid.message_export.global_relay.email_address.app_error",
    "translation": "Message export job GlobalRelaySettings.EmailAddress must be set to a valid email address."
  },
  {
    "id": "model.config.is_valid.message_export.global_relay.smtp_password.app_error",
    "translation": "Message export job GlobalRelaySettings.SmtpPassword must be set."
  },
  {
    "id": "model.config.is_valid.message_export.global_relay.smtp_username.app_error",
    "translation": "Message export job GlobalRelaySettings.SmtpUsername must be set."
  },
  {
    "id": "model.config.is_valid.move_thread.domain_invalid.app_error",
    "translation": "Invalid domain for move thread settings"
  },
  {
    "id": "model.config.is_valid.outgoing_integrations_request_timeout.app_error",
    "translation": "Invalid Outgoing Integrations Request Timeout for service settings. Must be a positive number."
  },
  {
    "id": "model.config.is_valid.password_length.app_error",
    "translation": "Minimum password length must be a whole number greater than or equal to {{.MinLength}} and less than or equal to {{.MaxLength}}."
  },
  {
    "id": "model.config.is_valid.persistent_notifications_count.app_error",
    "translation": "Invalid total number of persistent notification per post. Must be a positive number."
  },
  {
    "id": "model.config.is_valid.persistent_notifications_interval.app_error",
    "translation": "Invalid frequency of persistent notifications. Must be at least two minutes."
  },
  {
    "id": "model.config.is_valid.persistent_notifications_recipients.app_error",
    "translation": "Invalid maximum number of recipients for persistent notifications. Must be a positive number."
  },
  {
    "id": "model.config.is_valid.rate_mem.app_error",
    "translation": "Invalid memory store size for rate limit settings. Must be a positive number."
  },
  {
    "id": "model.config.is_valid.rate_sec.app_error",
    "translation": "Invalid per sec for rate limit settings. Must be a positive number."
  },
  {
    "id": "model.config.is_valid.read_timeout.app_error",
    "translation": "Invalid value for read timeout."
  },
  {
    "id": "model.config.is_valid.restrict_direct_message.app_error",
    "translation": "Invalid direct message restriction. Must be 'any', or 'team'."
  },
  {
    "id": "model.config.is_valid.saml_admin_attribute.app_error",
    "translation": "Invalid Admin attribute. Must be in the form 'field=value'."
  },
  {
    "id": "model.config.is_valid.saml_assertion_consumer_service_url.app_error",
    "translation": "Service Provider Login URL must be a valid URL and start with http:// or https://."
  },
  {
    "id": "model.config.is_valid.saml_canonical_algorithm.app_error",
    "translation": "Invalid Canonical Algorithm."
  },
  {
    "id": "model.config.is_valid.saml_email_attribute.app_error",
    "translation": "Invalid Email attribute. Must be set."
  },
  {
    "id": "model.config.is_valid.saml_guest_attribute.app_error",
    "translation": "Invalid Guest attribute. Must be in the form 'field=value'."
  },
  {
    "id": "model.config.is_valid.saml_idp_cert.app_error",
    "translation": "Identity Provider Public Certificate missing. Did you forget to upload it?"
  },
  {
    "id": "model.config.is_valid.saml_idp_descriptor_url.app_error",
    "translation": "Identity Provider Issuer URL cannot be an empty string."
  },
  {
    "id": "model.config.is_valid.saml_idp_url.app_error",
    "translation": "SAML SSO URL must be a valid URL and start with http:// or https://."
  },
  {
    "id": "model.config.is_valid.saml_private_key.app_error",
    "translation": "Service Provider Private Key missing. Did you forget to upload it?"
  },
  {
    "id": "model.config.is_valid.saml_public_cert.app_error",
    "translation": "Service Provider Public Certificate missing. Did you forget to upload it?"
  },
  {
    "id": "model.config.is_valid.saml_signature_algorithm.app_error",
    "translation": "Invalid Signature Algorithm."
  },
  {
    "id": "model.config.is_valid.saml_spidentifier_attribute.app_error",
    "translation": "Service Provider Identifier is required"
  },
  {
    "id": "model.config.is_valid.saml_username_attribute.app_error",
    "translation": "Invalid Username attribute. Must be set."
  },
  {
    "id": "model.config.is_valid.site_url.app_error",
    "translation": "Site URL must be a valid URL and start with http:// or https://."
  },
  {
    "id": "model.config.is_valid.site_url_email_batching.app_error",
    "translation": "Unable to enable email batching when SiteURL isn't set."
  },
  {
    "id": "model.config.is_valid.sitename_length.app_error",
    "translation": "Site name must be less than or equal to {{.MaxLength}} characters."
  },
  {
    "id": "model.config.is_valid.sql_conn_max_idle_time_milliseconds.app_error",
    "translation": "Invalid connection maximum idle time for SQL settings. Must be a non-negative number."
  },
  {
    "id": "model.config.is_valid.sql_conn_max_lifetime_milliseconds.app_error",
    "translation": "Invalid connection maximum lifetime for SQL settings. Must be a non-negative number."
  },
  {
    "id": "model.config.is_valid.sql_data_src.app_error",
    "translation": "Invalid data source for SQL settings. Must be set."
  },
  {
    "id": "model.config.is_valid.sql_driver.app_error",
    "translation": "Invalid driver name for SQL settings. Must be 'mysql' or 'postgres'."
  },
  {
    "id": "model.config.is_valid.sql_idle.app_error",
    "translation": "Invalid maximum idle connection for SQL settings. Must be a positive number."
  },
  {
    "id": "model.config.is_valid.sql_max_conn.app_error",
    "translation": "Invalid maximum open connection for SQL settings. Must be a positive number."
  },
  {
    "id": "model.config.is_valid.sql_query_timeout.app_error",
    "translation": "Invalid query timeout for SQL settings. Must be a positive number."
  },
  {
    "id": "model.config.is_valid.storage_class.app_error",
    "translation": "Invalid storage class {{.Value}}."
  },
  {
    "id": "model.config.is_valid.teammate_name_display.app_error",
    "translation": "Invalid teammate display. Must be 'full_name', 'nickname_full_name' or 'username'."
  },
  {
    "id": "model.config.is_valid.time_between_user_typing.app_error",
    "translation": "Time between user typing updates should not be set to less than 1000 milliseconds."
  },
  {
    "id": "model.config.is_valid.tls_cert_file_missing.app_error",
    "translation": "Invalid value for TLS certificate file - Either use LetsEncrypt or set path to existing certificate file."
  },
  {
    "id": "model.config.is_valid.tls_key_file_missing.app_error",
    "translation": "Invalid value for TLS key file - Either use LetsEncrypt or set path to existing key file."
  },
  {
    "id": "model.config.is_valid.tls_overwrite_cipher.app_error",
    "translation": "Invalid value passed for TLS overwrite cipher - Please refer to the documentation for valid values."
  },
  {
    "id": "model.config.is_valid.user_status_away_timeout.app_error",
    "translation": "Invalid value for user status away timeout. Must be a positive number."
  },
  {
    "id": "model.config.is_valid.webserver_security.app_error",
    "translation": "Invalid value for webserver connection security."
  },
  {
    "id": "model.config.is_valid.websocket_url.app_error",
    "translation": "Websocket URL must be a valid URL and start with ws:// or wss://."
  },
  {
    "id": "model.config.is_valid.write_timeout.app_error",
    "translation": "Invalid value for write timeout."
  },
  {
    "id": "model.draft.is_valid.channel_id.app_error",
    "translation": "Invalid channel id."
  },
  {
    "id": "model.draft.is_valid.create_at.app_error",
    "translation": "Create at must be a valid time."
  },
  {
    "id": "model.draft.is_valid.file_ids.app_error",
    "translation": "Invalid file ids."
  },
  {
    "id": "model.draft.is_valid.message_length.app_error",
    "translation": "Draft Message property is longer than the maximum permitted length."
  },
  {
    "id": "model.draft.is_valid.priority.app_error",
    "translation": "Invalid priority"
  },
  {
    "id": "model.draft.is_valid.props.app_error",
    "translation": "Invalid props."
  },
  {
    "id": "model.draft.is_valid.root_id.app_error",
    "translation": "Invalid root id."
  },
  {
    "id": "model.draft.is_valid.update_at.app_error",
    "translation": "Update at must be a valid time."
  },
  {
    "id": "model.draft.is_valid.user_id.app_error",
    "translation": "Invalid user id."
  },
  {
    "id": "model.emoji.create_at.app_error",
    "translation": "Create at must be a valid time."
  },
  {
    "id": "model.emoji.id.app_error",
    "translation": "Invalid emoji id."
  },
  {
    "id": "model.emoji.name.app_error",
    "translation": "Name must be 1 to 64 lowercase alphanumeric characters."
  },
  {
    "id": "model.emoji.system_emoji_name.app_error",
    "translation": "Name conflicts with existing system emoji name."
  },
  {
    "id": "model.emoji.update_at.app_error",
    "translation": "Update at must be a valid time."
  },
  {
    "id": "model.emoji.user_id.app_error",
    "translation": "Invalid creator id."
  },
  {
    "id": "model.file_info.is_valid.create_at.app_error",
    "translation": "Invalid value for create_at."
  },
  {
    "id": "model.file_info.is_valid.id.app_error",
    "translation": "Invalid value for id."
  },
  {
    "id": "model.file_info.is_valid.path.app_error",
    "translation": "Invalid value for path."
  },
  {
    "id": "model.file_info.is_valid.post_id.app_error",
    "translation": "Invalid value for post_id."
  },
  {
    "id": "model.file_info.is_valid.update_at.app_error",
    "translation": "Invalid value for update_at."
  },
  {
    "id": "model.file_info.is_valid.user_id.app_error",
    "translation": "Invalid value for user_id."
  },
  {
    "id": "model.group.create_at.app_error",
    "translation": "invalid create at property for group."
  },
  {
    "id": "model.group.description.app_error",
    "translation": "invalid description property for group."
  },
  {
    "id": "model.group.display_name.app_error",
    "translation": "invalid display name property for group."
  },
  {
    "id": "model.group.name.app_error",
    "translation": "invalid name property for group."
  },
  {
    "id": "model.group.name.invalid_chars.app_error",
    "translation": "invalid characters in the name property for group"
  },
  {
    "id": "model.group.name.invalid_length.app_error",
    "translation": "Name must be 1 to 64 lowercase alphanumeric characters."
  },
  {
    "id": "model.group.name.reserved_name.app_error",
    "translation": "group name already exists as a reserved name"
  },
  {
    "id": "model.group.remote_id.app_error",
    "translation": "invalid remote id property for group."
  },
  {
    "id": "model.group.source.app_error",
    "translation": "invalid source property for group."
  },
  {
    "id": "model.group.update_at.app_error",
    "translation": "invalid update at property for group."
  },
  {
    "id": "model.group_member.group_id.app_error",
    "translation": "invalid group id property for group member."
  },
  {
    "id": "model.group_member.user_id.app_error",
    "translation": "invalid user id property for group member."
  },
  {
    "id": "model.group_syncable.group_id.app_error",
    "translation": "invalid group id property for group syncable."
  },
  {
    "id": "model.group_syncable.syncable_id.app_error",
    "translation": "invalid syncable id for group syncable."
  },
  {
    "id": "model.guest.is_valid.channel.app_error",
    "translation": "Invalid channel."
  },
  {
    "id": "model.guest.is_valid.channels.app_error",
    "translation": "Invalid channels."
  },
  {
    "id": "model.guest.is_valid.email.app_error",
    "translation": "Invalid email."
  },
  {
    "id": "model.guest.is_valid.emails.app_error",
    "translation": "Invalid emails."
  },
  {
    "id": "model.incoming_hook.channel_id.app_error",
    "translation": "Invalid channel id."
  },
  {
    "id": "model.incoming_hook.create_at.app_error",
    "translation": "Create at must be a valid time."
  },
  {
    "id": "model.incoming_hook.description.app_error",
    "translation": "Invalid description."
  },
  {
    "id": "model.incoming_hook.display_name.app_error",
    "translation": "Invalid title."
  },
  {
    "id": "model.incoming_hook.icon_url.app_error",
    "translation": "Invalid post icon."
  },
  {
    "id": "model.incoming_hook.id.app_error",
    "translation": "Invalid Id."
  },
  {
    "id": "model.incoming_hook.parse_data.app_error",
    "translation": "Unable to parse incoming data."
  },
  {
    "id": "model.incoming_hook.team_id.app_error",
    "translation": "Invalid team ID."
  },
  {
    "id": "model.incoming_hook.update_at.app_error",
    "translation": "Update at must be a valid time."
  },
  {
    "id": "model.incoming_hook.user_id.app_error",
    "translation": "Invalid user id."
  },
  {
    "id": "model.incoming_hook.username.app_error",
    "translation": "Invalid username."
  },
  {
    "id": "model.job.is_valid.create_at.app_error",
    "translation": "Create at must be a valid time."
  },
  {
    "id": "model.job.is_valid.id.app_error",
    "translation": "Invalid job Id."
  },
  {
    "id": "model.job.is_valid.status.app_error",
    "translation": "Invalid job status."
  },
  {
    "id": "model.job.is_valid.type.app_error",
    "translation": "Invalid job type."
  },
  {
    "id": "model.license_record.is_valid.bytes.app_error",
    "translation": "Invalid value for bytes when uploading a license."
  },
  {
    "id": "model.license_record.is_valid.create_at.app_error",
    "translation": "Invalid value for create_at when uploading a license."
  },
  {
    "id": "model.license_record.is_valid.id.app_error",
    "translation": "Invalid value for id when uploading a license."
  },
  {
    "id": "model.link_metadata.is_valid.data.app_error",
    "translation": "Link metadata data cannot be nil."
  },
  {
    "id": "model.link_metadata.is_valid.data_type.app_error",
    "translation": "Link metadata data does not match the given type."
  },
  {
    "id": "model.link_metadata.is_valid.timestamp.app_error",
    "translation": "Link metadata timestamp must be nonzero and rounded to the nearest hour."
  },
  {
    "id": "model.link_metadata.is_valid.type.app_error",
    "translation": "Invalid link metadata type."
  },
  {
    "id": "model.link_metadata.is_valid.url.app_error",
    "translation": "Link metadata URL must be set."
  },
  {
    "id": "model.member.is_valid.channel.app_error",
    "translation": "Channel name is not valid"
  },
  {
    "id": "model.member.is_valid.emails.app_error",
    "translation": "Email list is empty"
  },
  {
    "id": "model.oauth.is_valid.app_id.app_error",
    "translation": "Invalid app id."
  },
  {
    "id": "model.oauth.is_valid.callback.app_error",
    "translation": "Callback URL must be a valid URL and start with http:// or https://."
  },
  {
    "id": "model.oauth.is_valid.client_secret.app_error",
    "translation": "Invalid client secret."
  },
  {
    "id": "model.oauth.is_valid.create_at.app_error",
    "translation": "Create at must be a valid time."
  },
  {
    "id": "model.oauth.is_valid.creator_id.app_error",
    "translation": "Invalid creator id."
  },
  {
    "id": "model.oauth.is_valid.description.app_error",
    "translation": "Invalid description."
  },
  {
    "id": "model.oauth.is_valid.homepage.app_error",
    "translation": "Homepage must be a valid URL and start with http:// or https://."
  },
  {
    "id": "model.oauth.is_valid.icon_url.app_error",
    "translation": "Icon URL must be a valid URL and start with http:// or https://."
  },
  {
    "id": "model.oauth.is_valid.mattermost_app_id.app_error",
    "translation": "The maximum length of MattermostAppID is 32 characters."
  },
  {
    "id": "model.oauth.is_valid.name.app_error",
    "translation": "Invalid name."
  },
  {
    "id": "model.oauth.is_valid.update_at.app_error",
    "translation": "Update at must be a valid time."
  },
  {
    "id": "model.outgoing_hook.icon_url.app_error",
    "translation": "Invalid icon."
  },
  {
    "id": "model.outgoing_hook.is_valid.callback.app_error",
    "translation": "Invalid callback URLs."
  },
  {
    "id": "model.outgoing_hook.is_valid.channel_id.app_error",
    "translation": "Invalid channel id."
  },
  {
    "id": "model.outgoing_hook.is_valid.content_type.app_error",
    "translation": "Invalid value for content_type."
  },
  {
    "id": "model.outgoing_hook.is_valid.create_at.app_error",
    "translation": "Create at must be a valid time."
  },
  {
    "id": "model.outgoing_hook.is_valid.description.app_error",
    "translation": "Invalid description."
  },
  {
    "id": "model.outgoing_hook.is_valid.display_name.app_error",
    "translation": "Invalid title."
  },
  {
    "id": "model.outgoing_hook.is_valid.id.app_error",
    "translation": "Invalid Id."
  },
  {
    "id": "model.outgoing_hook.is_valid.team_id.app_error",
    "translation": "Invalid team ID."
  },
  {
    "id": "model.outgoing_hook.is_valid.token.app_error",
    "translation": "Invalid token."
  },
  {
    "id": "model.outgoing_hook.is_valid.trigger_words.app_error",
    "translation": "Invalid trigger words."
  },
  {
    "id": "model.outgoing_hook.is_valid.update_at.app_error",
    "translation": "Update at must be a valid time."
  },
  {
    "id": "model.outgoing_hook.is_valid.url.app_error",
    "translation": "Invalid callback URLs. Each must be a valid URL and start with http:// or https://."
  },
  {
    "id": "model.outgoing_hook.is_valid.user_id.app_error",
    "translation": "Invalid user id."
  },
  {
    "id": "model.outgoing_hook.is_valid.words.app_error",
    "translation": "Invalid trigger words."
  },
  {
    "id": "model.outgoing_hook.username.app_error",
    "translation": "Invalid username."
  },
  {
    "id": "model.outgoing_oauth_connection.is_valid.audience.empty",
    "translation": "Audience must not be empty."
  },
  {
    "id": "model.outgoing_oauth_connection.is_valid.audience.error",
    "translation": "Audience URL is invalid: {{ .Url }}"
  },
  {
    "id": "model.outgoing_oauth_connection.is_valid.client_id.error",
    "translation": "Invalid client id."
  },
  {
    "id": "model.outgoing_oauth_connection.is_valid.client_secret.error",
    "translation": "Invalid client secret."
  },
  {
    "id": "model.outgoing_oauth_connection.is_valid.create_at.error",
    "translation": "Create at must be a valid time."
  },
  {
    "id": "model.outgoing_oauth_connection.is_valid.creator_id.error",
    "translation": "Invalid creator id."
  },
  {
    "id": "model.outgoing_oauth_connection.is_valid.grant_type.error",
    "translation": "Invalid grant type."
  },
  {
    "id": "model.outgoing_oauth_connection.is_valid.id.error",
    "translation": "Invalid id."
  },
  {
    "id": "model.outgoing_oauth_connection.is_valid.name.error",
    "translation": "Invalid name."
  },
  {
    "id": "model.outgoing_oauth_connection.is_valid.oauth_token_url.error",
    "translation": "Invalid oauth token url."
  },
  {
    "id": "model.outgoing_oauth_connection.is_valid.password_credentials.error",
    "translation": "Invalid password credentials."
  },
  {
    "id": "model.outgoing_oauth_connection.is_valid.update_at.error",
    "translation": "Update at must be a valid time."
  },
  {
    "id": "model.plugin_command.error.app_error",
    "translation": "An error occurred while trying to execute this command."
  },
  {
    "id": "model.plugin_command_crash.error.app_error",
    "translation": "/{{.Command}} command crashed the {{.PluginId}} plugin. Please contact your system administrator"
  },
  {
    "id": "model.plugin_command_error.error.app_error",
    "translation": "Plugin for /{{.Command}} is not working. Please contact your system administrator"
  },
  {
    "id": "model.plugin_key_value.is_valid.key.app_error",
    "translation": "Invalid key, must be more than {{.Min}} and a of maximum {{.Max}} characters long."
  },
  {
    "id": "model.plugin_key_value.is_valid.plugin_id.app_error",
    "translation": "Invalid plugin ID, must be more than {{.Min}} and a of maximum {{.Max}} characters long."
  },
  {
    "id": "model.plugin_kvset_options.is_valid.old_value.app_error",
    "translation": "Invalid old value, it shouldn't be set when the operation is not atomic."
  },
  {
    "id": "model.post.channel_notifications_disabled_in_channel.message",
    "translation": "Channel notifications are disabled in {{.ChannelName}}. The {{.Mention}} did not trigger any notifications."
  },
  {
    "id": "model.post.is_valid.channel_id.app_error",
    "translation": "Invalid channel id."
  },
  {
    "id": "model.post.is_valid.create_at.app_error",
    "translation": "Create at must be a valid time."
  },
  {
    "id": "model.post.is_valid.file_ids.app_error",
    "translation": "Invalid file ids. Note that uploads are limited to 10 files maximum. Please use additional posts for more files."
  },
  {
    "id": "model.post.is_valid.filenames.app_error",
    "translation": "Invalid filenames."
  },
  {
    "id": "model.post.is_valid.hashtags.app_error",
    "translation": "Invalid hashtags."
  },
  {
    "id": "model.post.is_valid.id.app_error",
    "translation": "Invalid Id."
  },
  {
    "id": "model.post.is_valid.message_length.app_error",
    "translation": "Post Message property is longer than the maximum permitted length."
  },
  {
    "id": "model.post.is_valid.original_id.app_error",
    "translation": "Invalid original id."
  },
  {
    "id": "model.post.is_valid.props.app_error",
    "translation": "Invalid props."
  },
  {
    "id": "model.post.is_valid.root_id.app_error",
    "translation": "Invalid root id."
  },
  {
    "id": "model.post.is_valid.type.app_error",
    "translation": "Invalid type."
  },
  {
    "id": "model.post.is_valid.update_at.app_error",
    "translation": "Update at must be a valid time."
  },
  {
    "id": "model.post.is_valid.user_id.app_error",
    "translation": "Invalid user id."
  },
  {
    "id": "model.preference.is_valid.category.app_error",
    "translation": "Invalid category."
  },
  {
    "id": "model.preference.is_valid.id.app_error",
    "translation": "Invalid user id."
  },
  {
    "id": "model.preference.is_valid.limit_visible_dms_gms.app_error",
    "translation": "Invalid value for limit_visible_dms_gms."
  },
  {
    "id": "model.preference.is_valid.name.app_error",
    "translation": "Invalid name."
  },
  {
    "id": "model.preference.is_valid.theme.app_error",
    "translation": "Invalid theme."
  },
  {
    "id": "model.preference.is_valid.value.app_error",
    "translation": "Value is too long."
  },
  {
    "id": "model.property_field.is_valid.create_at.app_error",
    "translation": "Create at must be a valid time."
  },
  {
    "id": "model.property_field.is_valid.group_id.app_error",
    "translation": "Invalid group id."
  },
  {
    "id": "model.property_field.is_valid.id.app_error",
<<<<<<< HEAD
    "translation": "Invalid id."
  },
  {
    "id": "model.property_field.is_valid.name.app_error",
    "translation": "Invalid name."
  },
  {
    "id": "model.property_field.is_valid.type.app_error",
    "translation": "Invalid type."
=======
    "translation": "Invalid property field id."
  },
  {
    "id": "model.property_field.is_valid.name.app_error",
    "translation": "Invalid property field name."
  },
  {
    "id": "model.property_field.is_valid.type.app_error",
    "translation": "Invalid property field type."
>>>>>>> 0d1617e6
  },
  {
    "id": "model.property_field.is_valid.update_at.app_error",
    "translation": "Update at must be a valid time."
  },
  {
    "id": "model.property_value.is_valid.create_at.app_error",
    "translation": "Create at must be a valid time."
  },
  {
    "id": "model.property_value.is_valid.field_id.app_error",
<<<<<<< HEAD
    "translation": "Invalid field id."
=======
    "translation": "Invalid property field id."
>>>>>>> 0d1617e6
  },
  {
    "id": "model.property_value.is_valid.group_id.app_error",
    "translation": "Invalid group id."
  },
  {
    "id": "model.property_value.is_valid.id.app_error",
<<<<<<< HEAD
    "translation": "Invalid id."
=======
    "translation": "Invalid property value id."
>>>>>>> 0d1617e6
  },
  {
    "id": "model.property_value.is_valid.target_id.app_error",
    "translation": "Invalid target id."
  },
  {
    "id": "model.property_value.is_valid.target_type.app_error",
    "translation": "Invalid target type."
  },
  {
    "id": "model.property_value.is_valid.update_at.app_error",
    "translation": "Update at must be a valid time."
  },
  {
    "id": "model.reaction.is_valid.create_at.app_error",
    "translation": "Create at must be a valid time."
  },
  {
    "id": "model.reaction.is_valid.emoji_name.app_error",
    "translation": "Invalid emoji name."
  },
  {
    "id": "model.reaction.is_valid.post_id.app_error",
    "translation": "Invalid post id."
  },
  {
    "id": "model.reaction.is_valid.update_at.app_error",
    "translation": "Update at must be a valid time."
  },
  {
    "id": "model.reaction.is_valid.user_id.app_error",
    "translation": "Invalid user id."
  },
  {
    "id": "model.remote_cluster_invite.is_valid.remote_id.app_error",
    "translation": "Invalid remote id."
  },
  {
    "id": "model.remote_cluster_invite.is_valid.site_url.app_error",
    "translation": "Invalid site url."
  },
  {
    "id": "model.remote_cluster_invite.is_valid.token.app_error",
    "translation": "Invalid token."
  },
  {
    "id": "model.reporting_base_options.is_valid.bad_date_range",
    "translation": "Date range provided is invalid."
  },
  {
    "id": "model.scheduled_post.is_valid.empty_post.app_error",
    "translation": "Cannot schedule an empty post. Scheduled post must have at least a message or file attachments."
  },
  {
    "id": "model.scheduled_post.is_valid.id.app_error",
    "translation": "Scheduled post must have an ID."
  },
  {
    "id": "model.scheduled_post.is_valid.processed_at.app_error",
    "translation": "Invalid processed at time."
  },
  {
    "id": "model.scheduled_post.is_valid.scheduled_at.app_error",
    "translation": "Invalid scheduled at time."
  },
  {
    "id": "model.scheme.is_valid.app_error",
    "translation": "Invalid scheme."
  },
  {
    "id": "model.search_params_list.is_valid.include_deleted_channels.app_error",
    "translation": "All IncludeDeletedChannels params should have the same value."
  },
  {
    "id": "model.session.is_valid.create_at.app_error",
    "translation": "Invalid CreateAt field for session."
  },
  {
    "id": "model.session.is_valid.id.app_error",
    "translation": "Invalid Id field for session."
  },
  {
    "id": "model.session.is_valid.roles_limit.app_error",
    "translation": "Invalid session roles longer than {{.Limit}} characters."
  },
  {
    "id": "model.session.is_valid.user_id.app_error",
    "translation": "Invalid UserId field for session."
  },
  {
    "id": "model.team.is_valid.characters.app_error",
    "translation": "Name must be 2 or more lowercase alphanumeric characters."
  },
  {
    "id": "model.team.is_valid.company.app_error",
    "translation": "Invalid company name."
  },
  {
    "id": "model.team.is_valid.create_at.app_error",
    "translation": "Create at must be a valid time."
  },
  {
    "id": "model.team.is_valid.description.app_error",
    "translation": "Invalid description."
  },
  {
    "id": "model.team.is_valid.domains.app_error",
    "translation": "Invalid allowed domains."
  },
  {
    "id": "model.team.is_valid.email.app_error",
    "translation": "Invalid email."
  },
  {
    "id": "model.team.is_valid.id.app_error",
    "translation": "Invalid Id."
  },
  {
    "id": "model.team.is_valid.invite_id.app_error",
    "translation": "Invalid invite id."
  },
  {
    "id": "model.team.is_valid.name.app_error",
    "translation": "Invalid name."
  },
  {
    "id": "model.team.is_valid.reserved.app_error",
    "translation": "This URL is unavailable. Please try another."
  },
  {
    "id": "model.team.is_valid.type.app_error",
    "translation": "Invalid type."
  },
  {
    "id": "model.team.is_valid.update_at.app_error",
    "translation": "Update at must be a valid time."
  },
  {
    "id": "model.team.is_valid.url.app_error",
    "translation": "Invalid URL Identifier."
  },
  {
    "id": "model.team_member.is_valid.roles_limit.app_error",
    "translation": "Invalid team member roles longer than {{.Limit}} characters."
  },
  {
    "id": "model.team_member.is_valid.team_id.app_error",
    "translation": "Invalid team ID."
  },
  {
    "id": "model.team_member.is_valid.user_id.app_error",
    "translation": "Invalid user id."
  },
  {
    "id": "model.thread.is_valid.post_id.app_error",
    "translation": "Invalid post ID."
  },
  {
    "id": "model.thread.is_valid.user_id.app_error",
    "translation": "Invalid user ID."
  },
  {
    "id": "model.token.is_valid.expiry",
    "translation": "Invalid token expiry"
  },
  {
    "id": "model.token.is_valid.size",
    "translation": "Invalid token."
  },
  {
    "id": "model.upload_session.is_valid.channel_id.app_error",
    "translation": "Invalid value for ChannelId."
  },
  {
    "id": "model.upload_session.is_valid.create_at.app_error",
    "translation": "Invalid value for CreateAt"
  },
  {
    "id": "model.upload_session.is_valid.file_offset.app_error",
    "translation": "Invalid value for FileOffset"
  },
  {
    "id": "model.upload_session.is_valid.file_size.app_error",
    "translation": "Invalid value for FileSize"
  },
  {
    "id": "model.upload_session.is_valid.filename.app_error",
    "translation": "Invalid value for Filename"
  },
  {
    "id": "model.upload_session.is_valid.id.app_error",
    "translation": "Invalid value for Id"
  },
  {
    "id": "model.upload_session.is_valid.path.app_error",
    "translation": "Invalid value for Path"
  },
  {
    "id": "model.upload_session.is_valid.type.app_error",
    "translation": "Invalid value for Type"
  },
  {
    "id": "model.upload_session.is_valid.user_id.app_error",
    "translation": "Invalid Value for UserId"
  },
  {
    "id": "model.user.is_valid.auth_data.app_error",
    "translation": "Invalid auth data."
  },
  {
    "id": "model.user.is_valid.auth_data_pwd.app_error",
    "translation": "Invalid user, password and auth data cannot both be set."
  },
  {
    "id": "model.user.is_valid.auth_data_type.app_error",
    "translation": "Invalid user, auth data must be set with auth type."
  },
  {
    "id": "model.user.is_valid.create_at.app_error",
    "translation": "Create at must be a valid time."
  },
  {
    "id": "model.user.is_valid.email.app_error",
    "translation": "Invalid email."
  },
  {
    "id": "model.user.is_valid.first_name.app_error",
    "translation": "Invalid first name."
  },
  {
    "id": "model.user.is_valid.id.app_error",
    "translation": "Invalid user id."
  },
  {
    "id": "model.user.is_valid.invalidProperty.app_error",
    "translation": "Invalid props (custom status)"
  },
  {
    "id": "model.user.is_valid.last_name.app_error",
    "translation": "Invalid last name."
  },
  {
    "id": "model.user.is_valid.locale.app_error",
    "translation": "Invalid locale."
  },
  {
    "id": "model.user.is_valid.marshal.app_error",
    "translation": "Failed to encode field to JSON"
  },
  {
    "id": "model.user.is_valid.nickname.app_error",
    "translation": "Invalid nickname."
  },
  {
    "id": "model.user.is_valid.password_limit.app_error",
    "translation": "Unable to set a password over 72 characters due to the limitations of bcrypt."
  },
  {
    "id": "model.user.is_valid.position.app_error",
    "translation": "Invalid position: must not be longer than 128 characters."
  },
  {
    "id": "model.user.is_valid.pwd_lowercase.app_error",
    "translation": "Your password must contain at least {{.Min}} characters made up of at least one lowercase letter."
  },
  {
    "id": "model.user.is_valid.pwd_lowercase_number.app_error",
    "translation": "Your password must contain at least {{.Min}} characters made up of at least one lowercase letter and at least one number."
  },
  {
    "id": "model.user.is_valid.pwd_lowercase_number_symbol.app_error",
    "translation": "Your password must contain at least {{.Min}} characters made up of at least one lowercase letter, at least one number, and at least one symbol (e.g. \"~!@#$%^&*()\")."
  },
  {
    "id": "model.user.is_valid.pwd_lowercase_symbol.app_error",
    "translation": "Your password must contain at least {{.Min}} characters made up of at least one lowercase letter and at least one symbol (e.g. \"~!@#$%^&*()\")."
  },
  {
    "id": "model.user.is_valid.pwd_lowercase_uppercase.app_error",
    "translation": "Your password must contain at least {{.Min}} characters made up of at least one lowercase letter and at least one uppercase letter."
  },
  {
    "id": "model.user.is_valid.pwd_lowercase_uppercase_number.app_error",
    "translation": "Your password must contain at least {{.Min}} characters made up of at least one lowercase letter, at least one uppercase letter, and at least one number."
  },
  {
    "id": "model.user.is_valid.pwd_lowercase_uppercase_number_symbol.app_error",
    "translation": "Your password must contain at least {{.Min}} characters made up of at least one lowercase letter, at least one uppercase letter, at least one number, and at least one symbol (e.g. \"~!@#$%^&*()\")."
  },
  {
    "id": "model.user.is_valid.pwd_lowercase_uppercase_symbol.app_error",
    "translation": "Your password must contain at least {{.Min}} characters made up of at least one lowercase letter, at least one uppercase letter, and at least one symbol (e.g. \"~!@#$%^&*()\")."
  },
  {
    "id": "model.user.is_valid.pwd_max_length.app_error",
    "translation": "Your password must contain no more than 72 characters."
  },
  {
    "id": "model.user.is_valid.pwd_min_length.app_error",
    "translation": "Your password must contain at least {{.Min}} characters."
  },
  {
    "id": "model.user.is_valid.pwd_number.app_error",
    "translation": "Your password must contain at least {{.Min}} characters made up of at least one number."
  },
  {
    "id": "model.user.is_valid.pwd_number_symbol.app_error",
    "translation": "Your password must contain at least {{.Min}} characters made up of at least one number and at least one symbol (e.g. \"~!@#$%^&*()\")."
  },
  {
    "id": "model.user.is_valid.pwd_symbol.app_error",
    "translation": "Your password must contain at least {{.Min}} characters made up of at least one symbol (e.g. \"~!@#$%^&*()\")."
  },
  {
    "id": "model.user.is_valid.pwd_uppercase.app_error",
    "translation": "Your password must contain at least {{.Min}} characters made up of at least one uppercase letter."
  },
  {
    "id": "model.user.is_valid.pwd_uppercase_number.app_error",
    "translation": "Your password must contain at least {{.Min}} characters made up of at least one uppercase letter and at least one number."
  },
  {
    "id": "model.user.is_valid.pwd_uppercase_number_symbol.app_error",
    "translation": "Your password must contain at least {{.Min}} characters made up of at least one uppercase letter, at least one number, and at least one symbol (e.g. \"~!@#$%^&*()\")."
  },
  {
    "id": "model.user.is_valid.pwd_uppercase_symbol.app_error",
    "translation": "Your password must contain at least {{.Min}} characters made up of at least one uppercase letter and at least one symbol (e.g. \"~!@#$%^&*()\")."
  },
  {
    "id": "model.user.is_valid.roles_limit.app_error",
    "translation": "Invalid user roles longer than {{.Limit}} characters."
  },
  {
    "id": "model.user.is_valid.update_at.app_error",
    "translation": "Update at must be a valid time."
  },
  {
    "id": "model.user.is_valid.username.app_error",
    "translation": "Username must begin with a letter, and contain between 3 to 22 lowercase characters made up of numbers, letters, and the symbols \".\", \"-\", and \"_\"."
  },
  {
    "id": "model.user.pre_save.password_hash.app_error",
    "translation": "There was an internal error saving the password."
  },
  {
    "id": "model.user.pre_save.password_too_long.app_error",
    "translation": "Your password must contain no more than 72 characters."
  },
  {
    "id": "model.user_access_token.is_valid.description.app_error",
    "translation": "Invalid description, must be 255 or less characters."
  },
  {
    "id": "model.user_access_token.is_valid.id.app_error",
    "translation": "Invalid value for id."
  },
  {
    "id": "model.user_access_token.is_valid.token.app_error",
    "translation": "Invalid access token."
  },
  {
    "id": "model.user_access_token.is_valid.user_id.app_error",
    "translation": "Invalid user id."
  },
  {
    "id": "model.user_report_options.is_valid.invalid_sort_column",
    "translation": "Provided sort column is not valid."
  },
  {
    "id": "model.utils.decode_json.app_error",
    "translation": "could not decode."
  },
  {
    "id": "model.websocket_client.connect_fail.app_error",
    "translation": "Unable to connect to the WebSocket server."
  },
  {
    "id": "oauth.gitlab.tos.error",
    "translation": "GitLab's Terms of Service have updated. Please go to {{.URL}} to accept them and then try logging into Mattermost again."
  },
  {
    "id": "plugin.api.get_users_in_channel",
    "translation": "Unable to get the users, invalid sorting criteria."
  },
  {
    "id": "plugin.api.update_user_status.bad_status",
    "translation": "Unable to set the user status. Unknown user status."
  },
  {
    "id": "plugin_api.bot_cant_create_bot",
    "translation": "Bot user cannot create bot user."
  },
  {
    "id": "plugin_api.get_file_link.disabled.app_error",
    "translation": "Public links have been disabled."
  },
  {
    "id": "plugin_api.get_file_link.no_post.app_error",
    "translation": "Unable to get public link for file. File must be attached to a post that can be read."
  },
  {
    "id": "plugin_api.send_mail.missing_htmlbody",
    "translation": "Missing HTML Body."
  },
  {
    "id": "plugin_api.send_mail.missing_subject",
    "translation": "Missing email subject."
  },
  {
    "id": "plugin_api.send_mail.missing_to",
    "translation": "Missing TO address."
  },
  {
    "id": "plugin_reattach_request.is_valid.manifest.app_error",
    "translation": "Missing manifest"
  },
  {
    "id": "plugin_reattach_request.is_valid.plugin_reattach_config.app_error",
    "translation": "Missing plugin reattach config"
  },
  {
    "id": "searchengine.bleve.disabled.error",
    "translation": "Error purging Bleve indexes: engine is disabled"
  },
  {
    "id": "sharedchannel.cannot_deliver_post",
    "translation": "One or more posts could not be delivered to remote site {{.Remote}} because it is offline. The post(s) will be delivered when the site is online."
  },
  {
    "id": "sharedchannel.permalink.not_found",
    "translation": "This post contains permalinks to other channels which may not be visible to users in other sites."
  },
  {
    "id": "store.sql_bot.get.missing.app_error",
    "translation": "Bot does not exist."
  },
  {
    "id": "store.sql_channel.get.existing.app_error",
    "translation": "Unable to find the existing channel."
  },
  {
    "id": "store.sql_channel.save.archived_channel.app_error",
    "translation": "You can not modify an archived channel."
  },
  {
    "id": "store.sql_channel.save.direct_channel.app_error",
    "translation": "Use SaveDirectChannel to create a direct channel."
  },
  {
    "id": "store.sql_channel.save_channel.existing.app_error",
    "translation": "Must call update for existing channel."
  },
  {
    "id": "store.sql_channel.save_channel.exists.app_error",
    "translation": "A channel with that name already exists on the same team."
  },
  {
    "id": "store.sql_channel.save_channel.limit.app_error",
    "translation": "You've reached the limit of the number of allowed channels."
  },
  {
    "id": "store.sql_channel.save_direct_channel.not_direct.app_error",
    "translation": "Not a direct channel attempted to be created with SaveDirectChannel."
  },
  {
    "id": "store.sql_command.get.missing.app_error",
    "translation": "Command does not exist."
  },
  {
    "id": "store.sql_command.save.get.app_error",
    "translation": "Unable to get the command."
  },
  {
    "id": "store.sql_command.update.missing.app_error",
    "translation": "Command does not exist."
  },
  {
    "id": "store.sql_file_info.search.disabled",
    "translation": "Searching files has been disabled on this server. Please contact your System Administrator."
  },
  {
    "id": "store.sql_post.search.disabled",
    "translation": "Searching has been disabled on this server. Please contact your System Administrator."
  },
  {
    "id": "store.sql_team.save_member.exists.app_error",
    "translation": "A team member with that ID already exists."
  },
  {
    "id": "store.sql_team.save_team.existing.app_error",
    "translation": "A team with this URL already exists."
  },
  {
    "id": "store.sql_user.get_for_login.app_error",
    "translation": "Unable to find an existing account matching your credentials. This team may require an invite from the team owner to join."
  },
  {
    "id": "system.message.name",
    "translation": "System"
  },
  {
    "id": "web.command_webhook.command.app_error",
    "translation": "Couldn't find the command {{.command_id}}."
  },
  {
    "id": "web.command_webhook.general.app_error",
    "translation": "Failed to handle command webhook {{.hook_id}}."
  },
  {
    "id": "web.command_webhook.parse.app_error",
    "translation": "Unable to parse incoming data for webhook {{.hook_id}}."
  },
  {
    "id": "web.error.unsupported_browser.browser_get_latest.chrome",
    "translation": "Get the latest Chrome browser"
  },
  {
    "id": "web.error.unsupported_browser.browser_get_latest.firefox",
    "translation": "Get the latest Firefox browser"
  },
  {
    "id": "web.error.unsupported_browser.browser_get_latest.safari",
    "translation": "Get the latest Safari browser"
  },
  {
    "id": "web.error.unsupported_browser.browser_title.chrome",
    "translation": "Google Chrome"
  },
  {
    "id": "web.error.unsupported_browser.browser_title.edge",
    "translation": "Microsoft Edge"
  },
  {
    "id": "web.error.unsupported_browser.browser_title.firefox",
    "translation": "Firefox"
  },
  {
    "id": "web.error.unsupported_browser.browser_title.safari",
    "translation": "Safari"
  },
  {
    "id": "web.error.unsupported_browser.download",
    "translation": "Download the App"
  },
  {
    "id": "web.error.unsupported_browser.download_app_or_upgrade_browser",
    "translation": "Download the Mattermost app or use a supported browser for a better experience."
  },
  {
    "id": "web.error.unsupported_browser.download_the_app",
    "translation": "Download the App"
  },
  {
    "id": "web.error.unsupported_browser.install_guide.mac",
    "translation": "Install Guide"
  },
  {
    "id": "web.error.unsupported_browser.install_guide.windows",
    "translation": "Install Guide"
  },
  {
    "id": "web.error.unsupported_browser.learn_more",
    "translation": "Learn more about supported browsers."
  },
  {
    "id": "web.error.unsupported_browser.min_browser_version.chrome",
    "translation": "Version 130+"
  },
  {
    "id": "web.error.unsupported_browser.min_browser_version.edge",
    "translation": "Version 130+"
  },
  {
    "id": "web.error.unsupported_browser.min_browser_version.firefox",
    "translation": "Version 119+"
  },
  {
    "id": "web.error.unsupported_browser.min_browser_version.safari",
    "translation": "Version 17.4+"
  },
  {
    "id": "web.error.unsupported_browser.min_os_version.mac",
    "translation": "macOS 12+"
  },
  {
    "id": "web.error.unsupported_browser.min_os_version.windows",
    "translation": "Windows 10+"
  },
  {
    "id": "web.error.unsupported_browser.no_longer_support",
    "translation": "This browser is no longer supported by Mattermost"
  },
  {
    "id": "web.error.unsupported_browser.no_longer_support_version",
    "translation": "This version of your browser is no longer supported by Mattermost"
  },
  {
    "id": "web.error.unsupported_browser.open_system_browser.edge",
    "translation": "Open Edge"
  },
  {
    "id": "web.error.unsupported_browser.system_browser_make_default",
    "translation": "Make default"
  },
  {
    "id": "web.error.unsupported_browser.system_browser_or",
    "translation": "or"
  },
  {
    "id": "web.get_access_token.internal_saving.app_error",
    "translation": "Unable to update the user access data."
  },
  {
    "id": "web.incoming_webhook.channel.app_error",
    "translation": "Couldn't find the channel."
  },
  {
    "id": "web.incoming_webhook.channel_locked.app_error",
    "translation": "This webhook is not permitted to post to the requested channel {{.channel_id}}"
  },
  {
    "id": "web.incoming_webhook.decode.app_error",
    "translation": "Failed to decode the payload of media type {{.media_type}} for incoming webhook {{.hook_id}}."
  },
  {
    "id": "web.incoming_webhook.disabled.app_error",
    "translation": "Incoming webhooks have been disabled by the system admin."
  },
  {
    "id": "web.incoming_webhook.general.app_error",
    "translation": "Failed to handle the payload of media type {{.media_type}} for incoming webhook {{.hook_id}}."
  },
  {
    "id": "web.incoming_webhook.invalid.app_error",
    "translation": "Invalid webhook."
  },
  {
    "id": "web.incoming_webhook.media_type.app_error",
    "translation": "Failed to parse media incoming webhook {{.hook_id}}."
  },
  {
    "id": "web.incoming_webhook.parse.app_error",
    "translation": "Unable to parse incoming data."
  },
  {
    "id": "web.incoming_webhook.permissions.app_error",
    "translation": "User {{.user}} does not have appropriate permissions to channel {{.channel}}"
  },
  {
    "id": "web.incoming_webhook.split_props_length.app_error",
    "translation": "Unable to split webhook props into {{.Max}} character parts."
  },
  {
    "id": "web.incoming_webhook.text.app_error",
    "translation": "No text specified."
  },
  {
    "id": "web.incoming_webhook.user.app_error",
    "translation": "Couldn't find the user {{.user}}"
  }
]<|MERGE_RESOLUTION|>--- conflicted
+++ resolved
@@ -9854,17 +9854,6 @@
   },
   {
     "id": "model.property_field.is_valid.id.app_error",
-<<<<<<< HEAD
-    "translation": "Invalid id."
-  },
-  {
-    "id": "model.property_field.is_valid.name.app_error",
-    "translation": "Invalid name."
-  },
-  {
-    "id": "model.property_field.is_valid.type.app_error",
-    "translation": "Invalid type."
-=======
     "translation": "Invalid property field id."
   },
   {
@@ -9874,7 +9863,6 @@
   {
     "id": "model.property_field.is_valid.type.app_error",
     "translation": "Invalid property field type."
->>>>>>> 0d1617e6
   },
   {
     "id": "model.property_field.is_valid.update_at.app_error",
@@ -9886,11 +9874,7 @@
   },
   {
     "id": "model.property_value.is_valid.field_id.app_error",
-<<<<<<< HEAD
-    "translation": "Invalid field id."
-=======
     "translation": "Invalid property field id."
->>>>>>> 0d1617e6
   },
   {
     "id": "model.property_value.is_valid.group_id.app_error",
@@ -9898,11 +9882,7 @@
   },
   {
     "id": "model.property_value.is_valid.id.app_error",
-<<<<<<< HEAD
-    "translation": "Invalid id."
-=======
     "translation": "Invalid property value id."
->>>>>>> 0d1617e6
   },
   {
     "id": "model.property_value.is_valid.target_id.app_error",
