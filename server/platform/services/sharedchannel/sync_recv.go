--- conflicted
+++ resolved
@@ -566,16 +566,13 @@
 		if appErr == nil {
 			scs.server.Log().Log(mlog.LvlSharedChannelServiceDebug, "Created sync post",
 				mlog.String("post_id", post.Id),
-<<<<<<< HEAD
 				mlog.String("channel_id", post.ChannelId),
 			)
 
 			// Debug: Log successful post creation
 			scs.app.PostDebugToTownSquare(rctx,
 				fmt.Sprintf("RECV_%s_SYNC: Successfully created post - PostId: %s", scenario, post.Id))
-=======
-				mlog.String("channel_id", post.ChannelId))
->>>>>>> 408f6ec8
+			mlog.String("channel_id", post.ChannelId)
 		}
 	} else if post.DeleteAt > 0 {
 		// delete post
@@ -586,7 +583,6 @@
 				mlog.String("channel_id", post.ChannelId),
 			)
 		}
-<<<<<<< HEAD
 	} else if post.EditAt > rpost.EditAt || post.Message != rpost.Message {
 		// Transform mentions for proper display on the receiving cluster
 		scs.transformMentionsOnReceive(rctx, post, targetChannel, rc)
@@ -598,7 +594,7 @@
 				mlog.String("post_id", post.Id),
 				mlog.String("channel_id", post.ChannelId),
 			)
-=======
+		}
 	} else if post.EditAt > rpost.EditAt || post.Message != rpost.Message || post.UpdateAt > rpost.UpdateAt || post.Metadata != nil {
 		var priority *model.PostPriority
 		var acknowledgements []*model.PostAcknowledgement
@@ -630,7 +626,6 @@
 		// Handle acknowledgements metadata separately if needed
 		if acknowledgements != nil {
 			rpost = scs.syncRemoteAcknowledgementsMetadata(rctx, post, acknowledgements, rpost)
->>>>>>> 408f6ec8
 		}
 	} else {
 		// nothing to update
@@ -793,7 +788,6 @@
 	return savedReaction, retErr
 }
 
-<<<<<<< HEAD
 // transformMentionsOnReceive transforms mentions in received posts to ensure proper display
 // on the receiving cluster. Logic: add sender's cluster suffix to mentions without suffixes,
 // remove cluster suffix if it doesn't refer to a known remote cluster (making it local).
@@ -870,7 +864,8 @@
 
 	scs.app.PostDebugToTownSquare(request.EmptyContext(scs.server.Log()), fmt.Sprintf("    Cluster name '%s' not found in remotes, assuming local", clusterName))
 	return false
-=======
+}
+
 func (scs *Service) upsertSyncAcknowledgement(acknowledgement *model.PostAcknowledgement, targetChannel *model.Channel, rc *model.RemoteCluster) (*model.PostAcknowledgement, error) {
 	savedAcknowledgement := acknowledgement
 	var appErr *model.AppError
@@ -920,5 +915,4 @@
 		retErr = errors.New(appErr.Error())
 	}
 	return savedAcknowledgement, retErr
->>>>>>> 408f6ec8
 }