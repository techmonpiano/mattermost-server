--- conflicted
+++ resolved
@@ -287,12 +287,12 @@
 	scs.app.Publish(messageWs)
 }
 
-<<<<<<< HEAD
 // UpsertSyncPostForTesting exposes upsertSyncPost for testing purposes.
 // This allows direct testing of post metadata synchronization.
 func (scs *Service) UpsertSyncPostForTesting(post *model.Post, targetChannel *model.Channel, rc *model.RemoteCluster) (*model.Post, error) {
 	return scs.upsertSyncPost(post, targetChannel, rc)
-=======
+}
+
 // postUnshareNotification posts a system message to notify users that the channel is no longer shared.
 func (scs *Service) postUnshareNotification(channelID string, creatorID string, channel *model.Channel, rc *model.RemoteCluster) {
 	post := &model.Post{
@@ -320,5 +320,4 @@
 // HandleChannelNotSharedErrorForTesting is a wrapper to expose handleChannelNotSharedError for testing purposes
 func (scs *Service) HandleChannelNotSharedErrorForTesting(msg *model.SyncMsg, rc *model.RemoteCluster) {
 	scs.handleChannelNotSharedError(msg, rc)
->>>>>>> 1a26782a
 }