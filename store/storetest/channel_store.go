--- conflicted
+++ resolved
@@ -342,11 +342,7 @@
 	_, nErr = ss.Channel().Save(c2, -1)
 	require.NoError(t, nErr)
 
-<<<<<<< HEAD
-	cm2 := &model.ChannelMember{ChannelId: c2.Id, UserId: m2.UserId, NotifyProps: notifyPropsModel, MsgCount: 90, MentionCount: 5, MsgCountRoot: 90, MentionCountRoot: 1}
-=======
 	cm2 := &model.ChannelMember{ChannelId: c2.Id, UserId: m2.UserId, NotifyProps: notifyPropsModel, MsgCount: 90, MsgCountRoot: 90, MentionCount: 5, MentionCountRoot: 1}
->>>>>>> 7573efe0
 	_, err = ss.Channel().SaveMember(cm2)
 	require.NoError(t, err)
 
@@ -367,11 +363,7 @@
 	require.Equal(t, c2.Id, ch2.ChannelId, "Wrong channel id")
 	require.Equal(t, teamId2, ch2.TeamId, "Wrong team id")
 	require.EqualValues(t, 5, ch2.MentionCount, "wrong MentionCount for channel 2")
-<<<<<<< HEAD
-	require.EqualValues(t, model.NewInt64(1), ch2.MentionCountRoot, "wrong MentionCountRoot for channel 2")
-=======
 	require.EqualValues(t, 1, ch2.MentionCountRoot, "wrong MentionCountRoot for channel 2")
->>>>>>> 7573efe0
 	require.EqualValues(t, 10, ch2.MsgCount, "wrong MsgCount for channel 2")
 }
 
