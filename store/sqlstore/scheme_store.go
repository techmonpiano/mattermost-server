--- conflicted
+++ resolved
@@ -290,21 +290,13 @@
 
 	// Update any teams or channels using this scheme to the default scheme.
 	if scheme.Scope == model.SchemeScopeTeam {
-<<<<<<< HEAD
-		if _, err := s.GetMaster().Exec("UPDATE Teams SET SchemeId = '' WHERE SchemeId = :SchemeId", map[string]interface{}{"SchemeId": schemeId}); err != nil {
-=======
 		if _, err := s.GetMasterX().Exec(`UPDATE Teams SET SchemeId = '' WHERE SchemeId = ?`, schemeId); err != nil {
->>>>>>> 8588f698
 			return nil, errors.Wrapf(err, "failed to update Teams with schemeId=%s", schemeId)
 		}
 
 		s.Team().ClearCaches()
 	} else if scheme.Scope == model.SchemeScopeChannel {
-<<<<<<< HEAD
-		if _, err := s.GetMaster().Exec("UPDATE Channels SET SchemeId = '' WHERE SchemeId = :SchemeId", map[string]interface{}{"SchemeId": schemeId}); err != nil {
-=======
 		if _, err := s.GetMasterX().Exec(`UPDATE Channels SET SchemeId = '' WHERE SchemeId = ?`, schemeId); err != nil {
->>>>>>> 8588f698
 			return nil, errors.Wrapf(err, "failed to update Channels with schemeId=%s", schemeId)
 		}
 	}
