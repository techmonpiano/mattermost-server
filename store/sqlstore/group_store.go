--- conflicted
+++ resolved
@@ -420,11 +420,7 @@
 		return nil, errors.Wrap(err, "failed to generate sqlquery")
 	}
 
-<<<<<<< HEAD
-	if _, err = s.GetMaster().Exec(queryString, args...); err != nil {
-=======
 	if _, err = s.GetMasterX().Exec(queryString, args...); err != nil {
->>>>>>> 929caaff
 		return nil, errors.Wrap(err, "failed to save GroupMember")
 	}
 	return member, nil
@@ -487,14 +483,10 @@
 		if err != nil {
 			return nil, err
 		}
-<<<<<<< HEAD
-		insertErr = s.GetMaster().Insert(groupSyncableToGroupChannel(groupSyncable))
-=======
 		_, insertErr = s.GetMasterX().NamedExec(`INSERT INTO GroupChannels
 			(GroupId, AutoAdd, SchemeAdmin, CreateAt, DeleteAt, UpdateAt, ChannelId)
 			VALUES
 			(:GroupId, :AutoAdd, :SchemeAdmin, :CreateAt, :DeleteAt, :UpdateAt, :ChannelId)`, groupSyncableToGroupChannel(groupSyncable))
->>>>>>> 929caaff
 		groupSyncable.TeamID = channel.TeamId
 	default:
 		return nil, fmt.Errorf("invalid GroupSyncableType: %s", groupSyncable.Type)
@@ -685,14 +677,10 @@
 			return nil, channelErr
 		}
 
-<<<<<<< HEAD
-		_, err = s.GetMaster().Update(groupSyncableToGroupChannel(groupSyncable))
-=======
 		_, err = s.GetMasterX().NamedExec(`UPDATE GroupChannels
 			SET AutoAdd=:AutoAdd, SchemeAdmin=:SchemeAdmin, CreateAt=:CreateAt,
 				DeleteAt=:DeleteAt, UpdateAt=:UpdateAt
 			WHERE GroupId=:GroupId AND ChannelId=:ChannelId`, groupSyncableToGroupChannel(groupSyncable))
->>>>>>> 929caaff
 
 		groupSyncable.TeamID = channel.TeamId
 	default:
@@ -1407,11 +1395,7 @@
 	if isCount {
 		selectStr = "count(DISTINCT Users.Id)"
 	} else {
-<<<<<<< HEAD
-		tmpl := "Users.*, coalesce(TeamMembers.SchemeGuest, false), TeamMembers.SchemeAdmin, TeamMembers.SchemeUser, %s AS GroupIDs"
-=======
 		tmpl := "Users.*, coalesce(TeamMembers.SchemeGuest, false) SchemeGuest, TeamMembers.SchemeAdmin, TeamMembers.SchemeUser, %s AS GroupIDs"
->>>>>>> 929caaff
 		if s.DriverName() == model.DatabaseDriverMysql {
 			selectStr = fmt.Sprintf(tmpl, "group_concat(UserGroups.Id)")
 		} else {
@@ -1489,11 +1473,7 @@
 	if isCount {
 		selectStr = "count(DISTINCT Users.Id)"
 	} else {
-<<<<<<< HEAD
-		tmpl := "Users.*, coalesce(ChannelMembers.SchemeGuest, false), ChannelMembers.SchemeAdmin, ChannelMembers.SchemeUser, %s AS GroupIDs"
-=======
 		tmpl := "Users.*, coalesce(ChannelMembers.SchemeGuest, false) SchemeGuest, ChannelMembers.SchemeAdmin, ChannelMembers.SchemeUser, %s AS GroupIDs"
->>>>>>> 929caaff
 		if s.DriverName() == model.DatabaseDriverMysql {
 			selectStr = fmt.Sprintf(tmpl, "group_concat(UserGroups.Id)")
 		} else {
