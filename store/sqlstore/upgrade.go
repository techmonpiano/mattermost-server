--- conflicted
+++ resolved
@@ -256,11 +256,7 @@
 			defer finalizeTransaction(transaction)
 
 			// increase size of Value column of Preferences table to match the size of the ThemeProps column
-<<<<<<< HEAD
-			if sqlSupplier.DriverName() == model.DATABASE_DRIVER_POSTGRES || sqlSupplier.DriverName() == model.DATABASE_DRIVER_COCKROACH {
-=======
-			if sqlStore.DriverName() == model.DATABASE_DRIVER_POSTGRES {
->>>>>>> 8e221c18
+			if sqlStore.DriverName() == model.DATABASE_DRIVER_POSTGRES || sqlStore.DriverName() == model.DATABASE_DRIVER_COCKROACH {
 				if _, err := transaction.Exec("ALTER TABLE Preferences ALTER COLUMN Value TYPE varchar(2000)"); err != nil {
 					themeMigrationFailed(err)
 					return
@@ -936,11 +932,7 @@
 		sqlStore.CreateColumnIfNotExistsNoDefault("Threads", "ChannelId", "VARCHAR(26)", "VARCHAR(26)")
 
 		updateThreadChannelsQuery := "UPDATE Threads INNER JOIN Posts ON Posts.Id=Threads.PostId SET Threads.ChannelId=Posts.ChannelId WHERE Threads.ChannelId IS NULL"
-<<<<<<< HEAD
-		if sqlSupplier.DriverName() == model.DATABASE_DRIVER_POSTGRES || sqlSupplier.DriverName() == model.DATABASE_DRIVER_COCKROACH {
-=======
-		if sqlStore.DriverName() == model.DATABASE_DRIVER_POSTGRES {
->>>>>>> 8e221c18
+		if sqlStore.DriverName() == model.DATABASE_DRIVER_POSTGRES || sqlStore.DriverName() == model.DATABASE_DRIVER_COCKROACH {
 			updateThreadChannelsQuery = "UPDATE Threads SET ChannelId=Posts.ChannelId FROM Posts WHERE Posts.Id=Threads.PostId AND Threads.ChannelId IS NULL"
 		}
 		if _, err := sqlStore.GetMaster().Exec(updateThreadChannelsQuery); err != nil {
