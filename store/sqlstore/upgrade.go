--- conflicted
+++ resolved
@@ -1006,12 +1006,8 @@
 		mlog.Info("Applying migrations for version 5.30")
 		sqlStore.CreateColumnIfNotExistsNoDefault("FileInfo", "Content", "longtext", "text")
 		sqlStore.CreateColumnIfNotExists("SidebarCategories", "Muted", "tinyint(1)", "boolean", "0")
-<<<<<<< HEAD
 	}
 	if shouldPerformUpgrade(sqlStore, Version5291, Version5300) {
-=======
-
->>>>>>> 8588f698
 		saveSchemaVersion(sqlStore, Version5300)
 	}
 }
@@ -1091,30 +1087,6 @@
 	return false
 }
 
-<<<<<<< HEAD
-=======
-func upgradeDatabaseToVersion532(sqlStore *SqlStore) {
-	if hasMissingMigrationsVersion532(sqlStore) {
-		// this migration was reverted on MySQL due to performance reasons. Doing
-		// it only on PostgreSQL for the time being.
-		if sqlStore.DriverName() == model.DatabaseDriverPostgres {
-			// allow 10 files per post
-			sqlStore.AlterColumnTypeIfExists("Posts", "FileIds", "text", "varchar(300)")
-		}
-
-		sqlStore.CreateColumnIfNotExists("ThreadMemberships", "UnreadMentions", "bigint", "bigint", "0")
-		// Shared channels support
-		sqlStore.CreateColumnIfNotExistsNoDefault("Channels", "Shared", "tinyint(1)", "boolean")
-		sqlStore.CreateColumnIfNotExistsNoDefault("Reactions", "UpdateAt", "bigint", "bigint")
-		sqlStore.CreateColumnIfNotExistsNoDefault("Reactions", "DeleteAt", "bigint", "bigint")
-	}
-
-	if shouldPerformUpgrade(sqlStore, Version5310, Version5320) {
-		saveSchemaVersion(sqlStore, Version5320)
-	}
-}
-
->>>>>>> 8588f698
 func upgradeDatabaseToVersion533(sqlStore *SqlStore) {
 	if shouldPerformUpgrade(sqlStore, Version5320, Version5330) {
 		saveSchemaVersion(sqlStore, Version5330)
@@ -1159,19 +1131,6 @@
 	}
 }
 
-<<<<<<< HEAD
-=======
-func upgradeDatabaseToVersion536(sqlStore *SqlStore) {
-	if shouldPerformUpgrade(sqlStore, Version5350, Version5360) {
-		sqlStore.CreateColumnIfNotExists("SharedChannelUsers", "ChannelId", "VARCHAR(26)", "VARCHAR(26)", "")
-		sqlStore.CreateColumnIfNotExists("SharedChannelRemotes", "LastPostUpdateAt", "bigint", "bigint", "0")
-		sqlStore.CreateColumnIfNotExists("SharedChannelRemotes", "LastPostId", "VARCHAR(26)", "VARCHAR(26)", "")
-
-		saveSchemaVersion(sqlStore, Version5360)
-	}
-}
-
->>>>>>> 8588f698
 func rootCountMigration(sqlStore *SqlStore) {
 	totalMsgCountRootExists := sqlStore.DoesColumnExist("Channels", "TotalMsgCountRoot")
 	msgCountRootExists := sqlStore.DoesColumnExist("ChannelMembers", "MsgCountRoot")
@@ -1219,38 +1178,6 @@
 		forceIndex = "FORCE INDEX(idx_posts_channel_id_update_at)"
 	}
 	totalMsgCountRootCTE := `
-<<<<<<< HEAD
-	SELECT Channels.Id channelid, COALESCE(COUNT(*),0) newcount, COALESCE(MAX(Posts.CreateAt), 0) as lastpost
-	FROM Channels
-	LEFT JOIN Posts ` + forceIndex + ` ON Channels.Id = Posts.ChannelId
-	WHERE Posts.RootId = ''
-	GROUP BY Channels.Id
-`
-	channelsCTE := "SELECT TotalMsgCountRoot, Id, LastRootPostAt from Channels"
-	updateChannels := `
-	WITH q AS (` + totalMsgCountRootCTE + `)
-	UPDATE Channels SET TotalMsgCountRoot = q.newcount, LastRootPostAt=q.lastpost
-	FROM q where q.channelid=Channels.Id;
-`
-	updateChannelMembers := `
-	WITH q as (` + channelsCTE + `)
-	UPDATE ChannelMembers CM SET MsgCountRoot=TotalMsgCountRoot
-	FROM q WHERE q.id=CM.ChannelId AND LastViewedAt >= q.lastrootpostat;
-	`
-	if sqlStore.DriverName() == model.DatabaseDriverMysql {
-		updateChannels = `
-		UPDATE Channels
-		INNER Join (` + totalMsgCountRootCTE + `) as q
-		ON q.channelid=Channels.Id
-		SET TotalMsgCountRoot = q.newcount, LastRootPostAt=q.lastpost;
-	`
-		updateChannelMembers = `
-		UPDATE ChannelMembers CM
-		INNER JOIN (` + channelsCTE + `) as q
-		ON q.id=CM.ChannelId and LastViewedAt >= q.lastrootpostat
-		SET MsgCountRoot=TotalMsgCountRoot
-		`
-=======
 		SELECT Channels.Id channelid, COALESCE(COUNT(*),0) newcount, COALESCE(MAX(Posts.CreateAt), 0) as lastpost
 		FROM Channels
 		LEFT JOIN Posts ` + forceIndex + ` ON Channels.Id = Posts.ChannelId
@@ -1281,7 +1208,6 @@
 			ON q.id=CM.ChannelId and LastViewedAt >= q.lastrootat
 			SET MsgCountRoot=TotalMsgCountRoot
 			`
->>>>>>> 8588f698
 	}
 
 	if !totalMsgCountRootExists {
@@ -1296,7 +1222,6 @@
 	}
 }
 
-<<<<<<< HEAD
 func hasMissingMigrationsVersion535(sqlStore *SqlStore) bool {
 	if !sqlStore.DoesColumnExist("SidebarCategories", "Collapsed") {
 		return true
@@ -1410,10 +1335,6 @@
 
 func upgradeDatabaseToVersion537(sqlStore *SqlStore) {
 	if hasMissingMigrationsVersion537(sqlStore) {
-=======
-func upgradeDatabaseToVersion537(sqlStore *SqlStore) {
-	if shouldPerformUpgrade(sqlStore, Version5360, Version5370) {
->>>>>>> 8588f698
 		sqlStore.RemoveIndexIfExists("idx_posts_channel_id", "Posts")
 		sqlStore.RemoveIndexIfExists("idx_channels_name", "Channels")
 		sqlStore.RemoveIndexIfExists("idx_publicchannels_name", "PublicChannels")
@@ -1433,7 +1354,6 @@
 		sqlStore.RemoveIndexIfExists("idx_sharedchannelusers_user_id", "SharedChannelUsers")
 		sqlStore.RemoveIndexIfExists("IDX_RetentionPolicies_DisplayName_Id", "RetentionPolicies")
 		sqlStore.CreateIndexIfNotExists("IDX_RetentionPolicies_DisplayName", "RetentionPolicies", "DisplayName")
-<<<<<<< HEAD
 	}
 
 	if shouldPerformUpgrade(sqlStore, Version5360, Version5370) {
@@ -1501,14 +1421,6 @@
 	}
 
 	return false
-=======
-
-		sqlStore.CreateColumnIfNotExistsNoDefault("Status", "DNDEndTime", "bigint", "bigint")
-		sqlStore.CreateColumnIfNotExistsNoDefault("Status", "PrevStatus", "VARCHAR(32)", "VARCHAR(32)")
-
-		saveSchemaVersion(sqlStore, Version5370)
-	}
->>>>>>> 8588f698
 }
 
 func upgradeDatabaseToVersion538(sqlStore *SqlStore) {
@@ -1601,11 +1513,7 @@
 }
 
 func upgradeDatabaseToVersion600(sqlStore *SqlStore) {
-<<<<<<< HEAD
 	if hasMissingMigrationsVersion600(sqlStore) {
-=======
-	if shouldPerformUpgrade(sqlStore, Version5390, Version600) {
->>>>>>> 8588f698
 		sqlStore.GetMaster().ExecNoTimeout("UPDATE Posts SET RootId = ParentId WHERE RootId = '' AND RootId != ParentId")
 		if sqlStore.DriverName() == model.DatabaseDriverMysql {
 			if sqlStore.DoesColumnExist("Posts", "ParentId") {
@@ -1627,19 +1535,6 @@
 		sqlStore.AlterColumnTypeIfExists("Threads", "Participants", "JSON", "jsonb")
 		sqlStore.AlterColumnTypeIfExists("Users", "Props", "JSON", "jsonb")
 		sqlStore.AlterColumnTypeIfExists("Users", "NotifyProps", "JSON", "jsonb")
-<<<<<<< HEAD
-=======
-		info, err := sqlStore.GetColumnInfo("Users", "Timezone")
-		if err != nil {
-			mlog.Error("Error getting column info",
-				mlog.String("table", "Users"),
-				mlog.String("column", "Timezone"),
-				mlog.Err(err),
-			)
-		} else if info.DefaultValue != "" {
-			sqlStore.RemoveDefaultIfColumnExists("Users", "Timezone")
-		}
->>>>>>> 8588f698
 		sqlStore.AlterColumnTypeIfExists("Users", "Timezone", "JSON", "jsonb")
 
 		sqlStore.GetMaster().ExecNoTimeout("UPDATE CommandWebhooks SET RootId = ParentId WHERE RootId = '' AND RootId != ParentId")
@@ -1662,20 +1557,16 @@
 		sqlStore.CreateCompositeIndexIfNotExists("idx_status_status_dndendtime", "Status", []string{"Status", "DNDEndTime"})
 		sqlStore.RemoveIndexIfExists("idx_status_status", "Status")
 
-<<<<<<< HEAD
 		if sqlStore.DriverName() == model.DatabaseDriverPostgres {
 			sqlStore.AlterColumnTypeIfExists("Posts", "FileIds", "text", "varchar(300)")
 		}
 	}
 
 	if shouldPerformUpgrade(sqlStore, Version5390, Version600) {
-=======
->>>>>>> 8588f698
 		saveSchemaVersion(sqlStore, Version600)
 	}
 }
 
-<<<<<<< HEAD
 func hasMissingMigrationsVersion600(sqlStore *SqlStore) bool {
 	jsonBFn := func(tableName, columnName string) bool {
 		info, err := sqlStore.GetColumnInfo(tableName, columnName)
@@ -1858,11 +1749,6 @@
 
 func upgradeDatabaseToVersion610(sqlStore *SqlStore) {
 	if hasMissingMigrationsVersion610(sqlStore) {
-=======
-func upgradeDatabaseToVersion610(sqlStore *SqlStore) {
-	if shouldPerformUpgrade(sqlStore, Version600, Version610) {
-
->>>>>>> 8588f698
 		sqlStore.AlterColumnTypeIfExists("Sessions", "Roles", "text", "varchar(256)")
 		sqlStore.AlterColumnTypeIfExists("ChannelMembers", "Roles", "text", "varchar(256)")
 		sqlStore.AlterColumnTypeIfExists("TeamMembers", "Roles", "text", "varchar(256)")
@@ -1904,13 +1790,9 @@
 				mlog.Error("Error updating Channels table", mlog.Err(err))
 			}
 		}
-<<<<<<< HEAD
 	}
 
 	if shouldPerformUpgrade(sqlStore, Version600, Version610) {
-=======
-
->>>>>>> 8588f698
 		saveSchemaVersion(sqlStore, Version610)
 	}
 }
