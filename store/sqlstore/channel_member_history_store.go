--- conflicted
+++ resolved
@@ -196,18 +196,10 @@
 			SELECT ChannelId, UserId, JoinTime FROM ChannelMemberHistory
 			LEFT JOIN Channels ON ChannelMemberHistory.ChannelId = Channels.Id
 			WHERE Channels.Id IS NULL
-<<<<<<< HEAD
-			LIMIT :Limit
-		) AS A
-	)`
-	props := map[string]interface{}{"Limit": limit}
-	result, err := s.GetMaster().Exec(query, props)
-=======
 			LIMIT ?
 		) AS A
 	)`
 	result, err := s.GetMasterX().Exec(query, limit)
->>>>>>> 929caaff
 	if err != nil {
 		return
 	}
