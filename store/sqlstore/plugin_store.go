// Copyright (c) 2015-present Mattermost, Inc. All Rights Reserved.
// See LICENSE.txt for license information.

package sqlstore

import (
	"bytes"
	"database/sql"
	"fmt"

	sq "github.com/Masterminds/squirrel"
	"github.com/pkg/errors"

	"github.com/mattermost/mattermost-server/v6/model"
	"github.com/mattermost/mattermost-server/v6/store"
)

const (
	defaultPluginKeyFetchLimit = 10
)

type SqlPluginStore struct {
	*SqlStore
}

func newSqlPluginStore(sqlStore *SqlStore) store.PluginStore {
	s := &SqlPluginStore{sqlStore}

	for _, db := range sqlStore.GetAllConns() {
		table := db.AddTableWithName(model.PluginKeyValue{}, "PluginKeyValueStore").SetKeys(false, "PluginId", "Key")
		table.ColMap("PluginId").SetMaxSize(190)
		table.ColMap("Key").SetMaxSize(50)
		table.ColMap("Value").SetMaxSize(8192)
	}

	return s
}

func (ps SqlPluginStore) SaveOrUpdate(kv *model.PluginKeyValue) (*model.PluginKeyValue, error) {
	if err := kv.IsValid(); err != nil {
		return nil, err
	}

	if kv.Value == nil {
		// Setting a key to nil is the same as removing it
		err := ps.Delete(kv.PluginId, kv.Key)
		if err != nil {
			return nil, err
		}

		return kv, nil
	}

	query := ps.getQueryBuilder().
		Insert("PluginKeyValueStore").
		Columns("PluginId", "PKey", "PValue", "ExpireAt").
		Values(kv.PluginId, kv.Key, kv.Value, kv.ExpireAt)
	if ps.DriverName() == model.DatabaseDriverPostgres {
		query = query.SuffixExpr(sq.Expr("ON CONFLICT (pluginid, pkey) DO UPDATE SET PValue = ?, ExpireAt = ?", kv.Value, kv.ExpireAt))
	} else if ps.DriverName() == model.DatabaseDriverMysql {
		query = query.SuffixExpr(sq.Expr("ON DUPLICATE KEY UPDATE PValue = ?, ExpireAt = ?", kv.Value, kv.ExpireAt))
	}

	queryString, args, err := query.ToSql()
	if err != nil {
		return nil, errors.Wrap(err, "plugin_tosql")
	}

<<<<<<< HEAD
	if _, err := ps.GetMaster().Exec(queryString, args...); err != nil {
=======
	if _, err := ps.GetMasterX().Exec(queryString, args...); err != nil {
>>>>>>> 929caaff
		return nil, errors.Wrap(err, "failed to upsert PluginKeyValue")
	}

	return kv, nil
}

func (ps SqlPluginStore) CompareAndSet(kv *model.PluginKeyValue, oldValue []byte) (bool, error) {
	if err := kv.IsValid(); err != nil {
		return false, err
	}

	if kv.Value == nil {
		// Setting a key to nil is the same as removing it
		return ps.CompareAndDelete(kv, oldValue)
	}

	if oldValue == nil {
		// Delete any existing, expired value.
		query := ps.getQueryBuilder().
			Delete("PluginKeyValueStore").
			Where(sq.Eq{"PluginId": kv.PluginId}).
			Where(sq.Eq{"PKey": kv.Key}).
			Where(sq.NotEq{"ExpireAt": int(0)}).
			Where(sq.Lt{"ExpireAt": model.GetMillis()})

		queryString, args, err := query.ToSql()
		if err != nil {
			return false, errors.Wrap(err, "plugin_tosql")
		}

		if _, err = ps.GetMasterX().Exec(queryString, args...); err != nil {
			return false, errors.Wrap(err, "failed to delete PluginKeyValue")
		}

		// Insert if oldValue is nil
		queryString, args, err = ps.getQueryBuilder().
			Insert("PluginKeyValueStore").
			Columns("PluginId", "PKey", "PValue", "ExpireAt").
			Values(kv.PluginId, kv.Key, kv.Value, kv.ExpireAt).ToSql()
		if err != nil {
			return false, errors.Wrap(err, "plugin_tosql")
		}

		if _, err := ps.GetMasterX().Exec(queryString, args...); err != nil {
			// If the error is from unique constraints violation, it's the result of a
			// race condition, return false and no error. Otherwise we have a real error and
			// need to return it.
			if IsUniqueConstraintError(err, []string{"PRIMARY", "PluginId", "Key", "PKey", "pkey"}) {
				return false, nil
			}
			return false, errors.Wrap(err, "failed to insert PluginKeyValue")
		}
	} else {
		currentTime := model.GetMillis()

		// Update if oldValue is not nil
		query := ps.getQueryBuilder().
			Update("PluginKeyValueStore").
			Set("PValue", kv.Value).
			Set("ExpireAt", kv.ExpireAt).
			Where(sq.Eq{"PluginId": kv.PluginId}).
			Where(sq.Eq{"PKey": kv.Key}).
			Where(sq.Eq{"PValue": oldValue}).
			Where(sq.Or{
				sq.Eq{"ExpireAt": int(0)},
				sq.Gt{"ExpireAt": currentTime},
			})

		queryString, args, err := query.ToSql()
		if err != nil {
			return false, errors.Wrap(err, "plugin_tosql")
		}

		updateResult, err := ps.GetMasterX().Exec(queryString, args...)
		if err != nil {
			return false, errors.Wrap(err, "failed to update PluginKeyValue")
		}

		if rowsAffected, err := updateResult.RowsAffected(); err != nil {
			// Failed to update
			return false, errors.Wrap(err, "unable to get rows affected")
		} else if rowsAffected == 0 {
			if ps.DriverName() == model.DatabaseDriverMysql && bytes.Equal(oldValue, kv.Value) {
				// ROW_COUNT on MySQL is zero even if the row existed but no changes to the row were required.
				// Check if the row exists with the required value to distinguish this case. Strictly speaking,
				// this isn't a good use of CompareAndSet anyway, since there's no corresponding guarantee of
				// atomicity. Nevertheless, let's return results consistent with Postgres and with what might
				// be expected in this case.
				query := ps.getQueryBuilder().
					Select("COUNT(*)").
					From("PluginKeyValueStore").
					Where(sq.Eq{"PluginId": kv.PluginId}).
					Where(sq.Eq{"PKey": kv.Key}).
					Where(sq.Eq{"PValue": kv.Value}).
					Where(sq.Or{
						sq.Eq{"ExpireAt": int(0)},
						sq.Gt{"ExpireAt": currentTime},
					})

				queryString, args, err := query.ToSql()
				if err != nil {
					return false, errors.Wrap(err, "plugin_tosql")
				}

				var count int64
				err = ps.GetReplicaX().Get(&count, queryString, args...)
				if err != nil {
					return false, errors.Wrapf(err, "failed to count PluginKeyValue with pluginId=%s and key=%s", kv.PluginId, kv.Key)
				}

				if count == 0 {
					return false, nil
				} else if count == 1 {
					return true, nil
				} else {
					return false, errors.Wrapf(err, "got too many rows when counting PluginKeyValue with pluginId=%s, key=%s, rows=%d", kv.PluginId, kv.Key, count)
				}
			}

			// No rows were affected by the update, where condition was not satisfied,
			// return false, but no error.
			return false, nil
		}
	}

	return true, nil
}

func (ps SqlPluginStore) CompareAndDelete(kv *model.PluginKeyValue, oldValue []byte) (bool, error) {
	if err := kv.IsValid(); err != nil {
		return false, err
	}

	if oldValue == nil {
		// nil can't be stored. Return showing that we didn't do anything
		return false, nil
	}

	query := ps.getQueryBuilder().
		Delete("PluginKeyValueStore").
		Where(sq.Eq{"PluginId": kv.PluginId}).
		Where(sq.Eq{"PKey": kv.Key}).
		Where(sq.Eq{"PValue": oldValue}).
		Where(sq.Or{
			sq.Eq{"ExpireAt": int(0)},
			sq.Gt{"ExpireAt": model.GetMillis()},
		})

	queryString, args, err := query.ToSql()
	if err != nil {
		return false, errors.Wrap(err, "plugin_tosql")
	}

	deleteResult, err := ps.GetMasterX().Exec(queryString, args...)
	if err != nil {
		return false, errors.Wrap(err, "failed to delete PluginKeyValue")
	}

	if rowsAffected, err := deleteResult.RowsAffected(); err != nil {
		return false, errors.Wrap(err, "unable to get rows affected")
	} else if rowsAffected == 0 {
		return false, nil
	}

	return true, nil
}

func (ps SqlPluginStore) SetWithOptions(pluginId string, key string, value []byte, opt model.PluginKVSetOptions) (bool, error) {
	if err := opt.IsValid(); err != nil {
		return false, err
	}

	kv, err := model.NewPluginKeyValueFromOptions(pluginId, key, value, opt)
	if err != nil {
		return false, err
	}

	if opt.Atomic {
		return ps.CompareAndSet(kv, opt.OldValue)
	}

	savedKv, nErr := ps.SaveOrUpdate(kv)
	if nErr != nil {
		return false, nErr
	}

	return savedKv != nil, nil
}

func (ps SqlPluginStore) Get(pluginId, key string) (*model.PluginKeyValue, error) {
	currentTime := model.GetMillis()
	query := ps.getQueryBuilder().Select("PluginId, PKey, PValue, ExpireAt").
		From("PluginKeyValueStore").
		Where(sq.Eq{"PluginId": pluginId}).
		Where(sq.Eq{"PKey": key}).
		Where(sq.Or{sq.Eq{"ExpireAt": 0}, sq.Gt{"ExpireAt": currentTime}})
	queryString, args, err := query.ToSql()
	if err != nil {
		return nil, errors.Wrap(err, "plugin_tosql")
	}

	row := ps.GetReplicaX().QueryRowx(queryString, args...)
	var kv model.PluginKeyValue
	if err := row.Scan(&kv.PluginId, &kv.Key, &kv.Value, &kv.ExpireAt); err != nil {
		if err == sql.ErrNoRows {
			return nil, store.NewErrNotFound("PluginKeyValue", fmt.Sprintf("pluginId=%s, key=%s", pluginId, key))
		}
		return nil, errors.Wrapf(err, "failed to get PluginKeyValue with pluginId=%s and key=%s", pluginId, key)
	}

	return &kv, nil
}

func (ps SqlPluginStore) Delete(pluginId, key string) error {
	query := ps.getQueryBuilder().
		Delete("PluginKeyValueStore").
		Where(sq.Eq{"PluginId": pluginId}).
		Where(sq.Eq{"Pkey": key})

	queryString, args, err := query.ToSql()
	if err != nil {
		return errors.Wrap(err, "plugin_tosql")
	}

	if _, err := ps.GetMasterX().Exec(queryString, args...); err != nil {
		return errors.Wrapf(err, "failed to delete PluginKeyValue with pluginId=%s and key=%s", pluginId, key)
	}
	return nil
}

func (ps SqlPluginStore) DeleteAllForPlugin(pluginId string) error {
	query := ps.getQueryBuilder().
		Delete("PluginKeyValueStore").
		Where(sq.Eq{"PluginId": pluginId})

	queryString, args, err := query.ToSql()
	if err != nil {
		return errors.Wrap(err, "plugin_tosql")
	}

	if _, err := ps.GetMasterX().Exec(queryString, args...); err != nil {
		return errors.Wrapf(err, "failed to get all PluginKeyValues with pluginId=%s ", pluginId)
	}
	return nil
}

func (ps SqlPluginStore) DeleteAllExpired() error {
	currentTime := model.GetMillis()
	query := ps.getQueryBuilder().
		Delete("PluginKeyValueStore").
		Where(sq.NotEq{"ExpireAt": 0}).
		Where(sq.Lt{"ExpireAt": currentTime})

	queryString, args, err := query.ToSql()
	if err != nil {
		return errors.Wrap(err, "plugin_tosql")
	}

	if _, err := ps.GetMasterX().Exec(queryString, args...); err != nil {
		return errors.Wrap(err, "failed to delete all expired PluginKeyValues")
	}
	return nil
}

func (ps SqlPluginStore) List(pluginId string, offset int, limit int) ([]string, error) {
	if limit <= 0 {
		limit = defaultPluginKeyFetchLimit
	}

	if offset <= 0 {
		offset = 0
	}

	query := ps.getQueryBuilder().
		Select("Pkey").
		From("PluginKeyValueStore").
		Where(sq.Eq{"PluginId": pluginId}).
		Where(sq.Or{
			sq.Eq{"ExpireAt": int(0)},
			sq.Gt{"ExpireAt": model.GetMillis()},
		}).
		OrderBy("PKey").
		Limit(uint64(limit)).
		Offset(uint64(offset))

	queryString, args, err := query.ToSql()
	if err != nil {
		return nil, errors.Wrap(err, "plugin_tosql")
	}

	keys := []string{}
	err = ps.GetReplicaX().Select(&keys, queryString, args...)
	if err != nil {
		return nil, errors.Wrapf(err, "failed to get PluginKeyValues with pluginId=%s", pluginId)
	}

	return keys, nil
}<|MERGE_RESOLUTION|>--- conflicted
+++ resolved
@@ -66,11 +66,7 @@
 		return nil, errors.Wrap(err, "plugin_tosql")
 	}
 
-<<<<<<< HEAD
-	if _, err := ps.GetMaster().Exec(queryString, args...); err != nil {
-=======
 	if _, err := ps.GetMasterX().Exec(queryString, args...); err != nil {
->>>>>>> 929caaff
 		return nil, errors.Wrap(err, "failed to upsert PluginKeyValue")
 	}
 
