// Copyright (c) 2015-present Mattermost, Inc. All Rights Reserved.
// See LICENSE.txt for license information.

/* eslint-disable camelcase, no-console */

const express = require('express');
const axios = require('axios');
const ClientOAuth2 = require('client-oauth2');

const webhookUtils = require('./utils/webhook_utils');

const postMessageAs = require('./tests/plugins/post_message_as');

const port = 3000;

const server = express();
server.use(express.json());
server.use(express.urlencoded({extended: true}));

process.title = process.argv[2];

server.get('/', ping);
server.post('/setup', doSetup);
server.post('/message_menus', postMessageMenus);
server.post('/dialog_request', onDialogRequest);
server.post('/simple_dialog_request', onSimpleDialogRequest);
server.post('/user_and_channel_dialog_request', onUserAndChannelDialogRequest);
server.post('/dialog_submit', onDialogSubmit);
server.post('/boolean_dialog_request', onBooleanDialogRequest);
<<<<<<< HEAD
server.post('/dialog/field-refresh', onFieldRefreshDialogRequest);
server.post('/dialog/multistep', onMultistepDialogRequest);
server.post('/field_refresh_source', onFieldRefreshSource);
=======
server.post('/multiselect_dialog_request', onMultiSelectDialogRequest);
>>>>>>> be9d4fca
server.post('/slack_compatible_message_response', postSlackCompatibleMessageResponse);
server.post('/send_message_to_channel', postSendMessageToChannel);
server.post('/post_outgoing_webhook', postOutgoingWebhook);
server.post('/send_oauth_credentials', postSendOauthCredentials);
server.get('/start_oauth', getStartOAuth);
server.get('/complete_oauth', getCompleteOauth);
server.post('/post_oauth_message', postOAuthMessage);

server.listen(port, () => console.log(`Webhook test server listening on port ${port}!`));

function ping(req, res) {
    return res.json({
        message: 'I\'m alive!',
        endpoints: [
            'GET /',
            'POST /setup',
            'POST /message_menus',
            'POST /dialog_request',
            'POST /simple_dialog_request',
            'POST /user_and_channel_dialog_request',
            'POST /dialog_submit',
            'POST /boolean_dialog_request',
<<<<<<< HEAD
            'POST /dialog/field-refresh',
            'POST /dialog/multistep',
            'POST /field_refresh_source',
=======
            'POST /multiselect_dialog_request',
>>>>>>> be9d4fca
            'POST /slack_compatible_message_response',
            'POST /send_message_to_channel',
            'POST /post_outgoing_webhook',
            'POST /send_oauth_credentials',
            'GET /start_oauth',
            'GET /complete_oauth',
            'POST /post_oauth_message',
        ],
    });
}

// Set base URLs and credential to be accessible by any endpoint
let baseUrl;
let webhookBaseUrl;
let adminUsername;
let adminPassword;
function doSetup(req, res) {
    baseUrl = req.body.baseUrl;
    webhookBaseUrl = req.body.webhookBaseUrl;
    adminUsername = req.body.adminUsername;
    adminPassword = req.body.adminPassword;

    return res.status(201).send('Successfully setup the new base URLs and credential.');
}

let client;
let authedUser;
function postSendOauthCredentials(req, res) {
    const {
        appID,
        appSecret,
    } = req.body;
    client = new ClientOAuth2({
        clientId: appID,
        clientSecret: appSecret,
        authorizationUri: `${baseUrl}/oauth/authorize`,
        accessTokenUri: `${baseUrl}/oauth/access_token`,
        redirectUri: `${webhookBaseUrl}/complete_oauth`,
    });
    return res.status(200).send('OK');
}

function getStartOAuth(req, res) {
    return res.redirect(client.code.getUri());
}

function getCompleteOauth(req, res) {
    client.code.getToken(req.originalUrl).then((user) => {
        authedUser = user;
        return res.status(200).send('OK');
    }).catch((reason) => {
        return res.status(reason.status).send(reason);
    });
}

async function postOAuthMessage(req, res) {
    const {channelId, message, rootId, createAt} = req.body;
    const apiUrl = `${baseUrl}/api/v4/posts`;
    authedUser.sign({
        method: 'post',
        url: apiUrl,
    });
    try {
        await axios({
            url: apiUrl,
            headers: {
                'Content-Type': 'application/json',
                'X-Requested-With': 'XMLHttpRequest',
                Authorization: 'Bearer ' + authedUser.accessToken,
            },
            method: 'post',
            data: {
                channel_id: channelId,
                message,
                type: '',
                create_at: createAt,
                root_id: rootId,
            },
        });
    } catch (err) {
        // Do nothing
    }
    return res.status(200).send('OK');
}

function postSlackCompatibleMessageResponse(req, res) {
    const {spoiler, skipSlackParsing} = req.body.context;

    res.setHeader('Content-Type', 'application/json');
    return res.json({
        ephemeral_text: spoiler,
        skip_slack_parsing: skipSlackParsing,
    });
}

function postMessageMenus(req, res) {
    let responseData = {};
    const {body} = req;
    if (body && body.context.action === 'do_something') {
        responseData = {
            ephemeral_text: `Ephemeral | ${body.type} ${body.data_source} option: ${body.context.selected_option}`,
        };
    }

    res.setHeader('Content-Type', 'application/json');
    return res.json(responseData);
}

async function openDialog(dialog) {
    await axios({
        method: 'post',
        url: `${baseUrl}/api/v4/actions/dialogs/open`,
        data: dialog,
    });
}

function onDialogRequest(req, res) {
    const {body} = req;
    if (body.trigger_id) {
        const dialog = webhookUtils.getFullDialog(body.trigger_id, webhookBaseUrl);
        openDialog(dialog);
    }

    res.setHeader('Content-Type', 'application/json');
    return res.json({text: 'Full dialog triggered via slash command!'});
}

function onSimpleDialogRequest(req, res) {
    const {body} = req;
    if (body.trigger_id) {
        const dialog = webhookUtils.getSimpleDialog(body.trigger_id, webhookBaseUrl);
        openDialog(dialog);
    }

    res.setHeader('Content-Type', 'application/json');
    return res.json({text: 'Simple dialog triggered via slash command!'});
}

function onUserAndChannelDialogRequest(req, res) {
    const {body} = req;
    if (body.trigger_id) {
        const dialog = webhookUtils.getUserAndChannelDialog(body.trigger_id, webhookBaseUrl);
        openDialog(dialog);
    }

    res.setHeader('Content-Type', 'application/json');
    return res.json({text: 'Simple dialog triggered via slash command!'});
}

function onBooleanDialogRequest(req, res) {
    const {body} = req;
    if (body.trigger_id) {
        const dialog = webhookUtils.getBooleanDialog(body.trigger_id, webhookBaseUrl);
        openDialog(dialog);
    }

    res.setHeader('Content-Type', 'application/json');
    return res.json({text: 'Simple dialog triggered via slash command!'});
}

function onMultiSelectDialogRequest(req, res) {
    const {body} = req;
    if (body.trigger_id) {
        // Check URL parameters or body for includeDefaults flag
        const includeDefaults = req.query.includeDefaults === 'true' || req.query.includeDefaults === true;
        const dialog = webhookUtils.getMultiSelectDialog(body.trigger_id, webhookBaseUrl, includeDefaults);
        openDialog(dialog);
    }

    res.setHeader('Content-Type', 'application/json');
    return res.json({text: 'Multiselect dialog triggered via slash command!'});
}

function onDialogSubmit(req, res) {
    const {body} = req;

    res.setHeader('Content-Type', 'application/json');

    let message;
    if (body.cancelled) {
        message = 'Dialog cancelled';
        sendSysadminResponse(message, body.channel_id);
        return res.json({text: message});
    }

    // Check if this is a multistep submission
    if (body.callback_id === 'multistep_callback') {
        const currentState = body.state || '';

        // Determine next step based on current state
        if (currentState === 'step1') {
            // Move to step 2
            const nextForm = webhookUtils.getMultistepStep2Dialog(null, webhookBaseUrl);
            return res.json({
                type: 'form',
                form: nextForm,
            });
        } else if (currentState === 'step2') {
            // Move to step 3
            const nextForm = webhookUtils.getMultistepStep3Dialog(null, webhookBaseUrl);
            return res.json({
                type: 'form',
                form: nextForm,
            });
        }

        // Final step - complete the multistep
        const submission = body.submission || {};
        message = `Multistep completed successfully! Final step values: ${JSON.stringify(submission, null, 2)}`;
        sendSysadminResponse(message, body.channel_id);
        return res.json({text: message});
    }

    // Regular dialog submission
    message = 'Dialog submitted';

    sendSysadminResponse(message, body.channel_id);
    return res.json({text: message});
}

/**
 * @route "POST /send_message_to_channel?type={messageType}&channel_id={channelId}"
 * @query type - message type of empty string for regular message if not provided (default), "system_message", etc
 * @query channel_id - channel where to send the message
 */
function postSendMessageToChannel(req, res) {
    const channelId = req.query.channel_id;
    const response = {
        response_type: 'in_channel',
        text: 'Extra response 2',
        channel_id: channelId,
        extra_responses: [{
            response_type: 'in_channel',
            text: 'Hello World',
            channel_id: channelId,
        }],
    };

    if (req.query.type) {
        response.type = req.query.type;
    }

    res.json(response);
}

// Convenient way to send response in a channel by using sysadmin account
function sendSysadminResponse(message, channelId) {
    postMessageAs({
        sender: {
            username: adminUsername,
            password: adminPassword,
        },
        message,
        channelId,
        baseUrl,
    });
}

const responseTypes = ['in_channel', 'comment'];

function getWebhookResponse(body, {responseType, username, iconUrl}) {
    const payload = Object.entries(body).map(([key, value]) => `- ${key}: "${value}"`).join('\n');

    return `
\`\`\`
#### Outgoing Webhook Payload
${payload}
#### Webhook override to Mattermost instance
- response_type: "${responseType}"
- type: ""
- username: "${username}"
- icon_url: "${iconUrl}"
\`\`\`
`;
}

/**
 * @route "POST /post_outgoing_webhook?override_username={username}&override_icon_url={iconUrl}&response_type={comment}"
 * @query override_username - the user name that overrides the user name defined by the outgoing webhook
 * @query override_icon_url - the user icon url that overrides the user icon url defined by the outgoing webhook
 * @query response_type - "in_channel" (default) or "comment"
 */
function postOutgoingWebhook(req, res) {
    const {body, query} = req;
    if (!body) {
        res.status(404).send({error: 'Invalid data'});
    }

    const responseType = query.response_type || responseTypes[0];
    const username = query.override_username || '';
    const iconUrl = query.override_icon_url || '';

    const response = {
        text: getWebhookResponse(body, {responseType, username, iconUrl}),
        username,
        icon_url: iconUrl,
        type: '',
        response_type: responseType,
    };
    res.status(200).send(response);
}

function onFieldRefreshDialogRequest(req, res) {
    const {body} = req;
    if (body.trigger_id) {
        const dialog = webhookUtils.getFieldRefreshDialog(body.trigger_id, webhookBaseUrl);
        openDialog(dialog);
    }

    res.setHeader('Content-Type', 'application/json');
    return res.json({text: 'Field refresh dialog triggered via slash command!'});
}

function onMultistepDialogRequest(req, res) {
    const {body} = req;
    if (body.trigger_id) {
        const dialog = webhookUtils.getMultistepStep1Dialog(body.trigger_id, webhookBaseUrl);
        openDialog(dialog);
    }

    res.setHeader('Content-Type', 'application/json');
    return res.json({text: 'Multistep dialog triggered via slash command!'});
}

function onFieldRefreshSource(req, res) {
    const {body} = req;
    const submission = body.submission || {};
    const projectType = submission.project_type;

    res.setHeader('Content-Type', 'application/json');

    // Return updated form based on project type selection
    const elements = [
        {
            display_name: 'Project Type',
            name: 'project_type',
            type: 'select',
            refresh: true,
            placeholder: 'Select project type...',
            default: projectType,
            options: [
                {text: 'Web Application', value: 'web'},
                {text: 'Mobile App', value: 'mobile'},
                {text: 'API Service', value: 'api'},
            ],
        },
        {
            display_name: 'Project Name',
            name: 'project_name',
            type: 'text',
            placeholder: 'Enter project name',
            optional: false,
        },
    ];

    // Add different fields based on project type
    if (projectType === 'web') {
        elements.push({
            display_name: 'Framework',
            name: 'framework',
            type: 'select',
            placeholder: 'Select framework...',
            options: [
                {text: 'React', value: 'react'},
                {text: 'Vue', value: 'vue'},
                {text: 'Angular', value: 'angular'},
            ],
        });
    } else if (projectType === 'mobile') {
        elements.push({
            display_name: 'Platform',
            name: 'platform',
            type: 'select',
            placeholder: 'Select platform...',
            options: [
                {text: 'iOS', value: 'ios'},
                {text: 'Android', value: 'android'},
                {text: 'React Native', value: 'react-native'},
            ],
        });
    } else if (projectType === 'api') {
        elements.push({
            display_name: 'Language',
            name: 'language',
            type: 'select',
            placeholder: 'Select language...',
            options: [
                {text: 'Go', value: 'go'},
                {text: 'Node.js', value: 'nodejs'},
                {text: 'Python', value: 'python'},
            ],
        });
    }

    return res.json({
        type: 'form',
        form: {
            title: 'Field Refresh Demo',
            introduction_text: 'Select a project type to see different fields',
            submit_label: 'Submit',
            elements,
        },
    });
}<|MERGE_RESOLUTION|>--- conflicted
+++ resolved
@@ -27,13 +27,10 @@
 server.post('/user_and_channel_dialog_request', onUserAndChannelDialogRequest);
 server.post('/dialog_submit', onDialogSubmit);
 server.post('/boolean_dialog_request', onBooleanDialogRequest);
-<<<<<<< HEAD
+server.post('/multiselect_dialog_request', onMultiSelectDialogRequest);
 server.post('/dialog/field-refresh', onFieldRefreshDialogRequest);
 server.post('/dialog/multistep', onMultistepDialogRequest);
 server.post('/field_refresh_source', onFieldRefreshSource);
-=======
-server.post('/multiselect_dialog_request', onMultiSelectDialogRequest);
->>>>>>> be9d4fca
 server.post('/slack_compatible_message_response', postSlackCompatibleMessageResponse);
 server.post('/send_message_to_channel', postSendMessageToChannel);
 server.post('/post_outgoing_webhook', postOutgoingWebhook);
@@ -56,13 +53,10 @@
             'POST /user_and_channel_dialog_request',
             'POST /dialog_submit',
             'POST /boolean_dialog_request',
-<<<<<<< HEAD
+            'POST /multiselect_dialog_request',
             'POST /dialog/field-refresh',
             'POST /dialog/multistep',
             'POST /field_refresh_source',
-=======
-            'POST /multiselect_dialog_request',
->>>>>>> be9d4fca
             'POST /slack_compatible_message_response',
             'POST /send_message_to_channel',
             'POST /post_outgoing_webhook',
