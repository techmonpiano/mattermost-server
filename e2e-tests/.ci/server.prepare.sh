--- conflicted
+++ resolved
@@ -55,11 +55,8 @@
       continue
     fi
     mme2e_log "Configuring the $SERVICE container"
-<<<<<<< HEAD
     ${MME2E_DC_SERVER} exec -T openldap bash -c 'ldapadd -Y EXTERNAL -H ldapi:/// -w mostest || true' <../../server/tests/custom-schema-objectID.ldif
-=======
     ${MME2E_DC_SERVER} exec -T -- openldap bash -c 'ldapadd -Y EXTERNAL -H ldapi:/// -w mostest || true' < ../../server/tests/custom-schema-cpa.ldif
->>>>>>> 698de055
     ${MME2E_DC_SERVER} exec -T -- openldap bash -c 'ldapadd -x -D "cn=admin,dc=mm,dc=test,dc=com" -w mostest' <../../server/tests/test-data.ldif
     ;;
   minio)
