--- conflicted
+++ resolved
@@ -116,11 +116,7 @@
     }
 
     .subTitle a {
-<<<<<<< HEAD
-      color: rgba(28, 88, 217, 1) !important;
-=======
       color: rgb(28, 88, 217) !important;
->>>>>>> 929caaff
     }
 
     .button a {
@@ -350,11 +346,7 @@
                                     <tbody>
                                       <tr>
                                         <td style="width:132px;">
-<<<<<<< HEAD
-                                          <img alt="" height="21" src="{{.Props.SiteURL}}/static/images/logo_email_dark.png" style="border:0;display:block;outline:none;text-decoration:none;height:21.76px;width:100%;font-size:13px;" width="132" />
-=======
                                           <img alt height="21" src="{{.Props.SiteURL}}/static/images/logo_email_dark.png" style="border:0;display:block;outline:none;text-decoration:none;height:21.76px;width:100%;font-size:13px;" width="132">
->>>>>>> 929caaff
                                         </td>
                                       </tr>
                                     </tbody>
@@ -435,11 +427,7 @@
                                     <tbody>
                                       <tr>
                                         <td style="width:320px;">
-<<<<<<< HEAD
-                                          <img alt="" height="auto" src="{{.Props.SiteURL}}/static/images/welcome_illustration_new.png" style="border:0;display:block;outline:none;text-decoration:none;height:auto;width:100%;font-size:13px;" width="320" />
-=======
                                           <img alt height="auto" src="{{.Props.SiteURL}}/static/images/welcome_illustration_new.png" style="border:0;display:block;outline:none;text-decoration:none;height:auto;width:100%;font-size:13px;" width="320">
->>>>>>> 929caaff
                                         </td>
                                       </tr>
                                     </tbody>
@@ -498,13 +486,8 @@
                               </tr>
                               <tr>
                                 <td align="center" class="footerInfo" style="font-size:0px;padding:0px;word-break:break-word;">
-<<<<<<< HEAD
-                                  <div style="font-family:Open Sans, sans-serif;font-size:13px;line-height:1;text-align:center;color:#000000;">{{.Props.QuestionInfo}}
-                                    <a href="mailto:{{.Props.SupportEmail}}">
-=======
                                   <div style="font-family: Open Sans, sans-serif; text-align: center; font-size: 14px; line-height: 20px; color: #3F4350; padding: 0px 48px 0px 48px;">{{.Props.QuestionInfo}}
                                     <a href="mailto:{{.Props.SupportEmail}}" style="text-decoration: none; color: #1C58D9;">
->>>>>>> 929caaff
                                       {{.Props.SupportEmail}}</a>
                                   </div>
                                 </td>
